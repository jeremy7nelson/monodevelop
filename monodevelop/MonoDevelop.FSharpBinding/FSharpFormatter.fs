--- conflicted
+++ resolved
@@ -86,15 +86,11 @@
                     let result =
                         trimIfNeeded input (CodeFormatter.formatSourceString isFsiFile input config)
                     //If onTheFly do the replacements in the document
-<<<<<<< HEAD
-                    editor |> Option.iter (fun d -> d.ReplaceText(0, input.Length, result))
-=======
                     doc |> Option.iter (fun d -> 
                         let line = d.Editor.Caret.Line
                         let col = d.Editor.Caret.Column
                         d.Editor.Document.Replace(0, input.Length, result)
                         d.Editor.SetCaretTo (line, col, false))
->>>>>>> 9b64191a
                     result
                 with exn -> 
                     LoggingService.LogError("Error occured: {0}", exn.Message)
