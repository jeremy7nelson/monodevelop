--- conflicted
+++ resolved
@@ -3,14 +3,9 @@
 	
 	<!-- Template Header -->
 	<TemplateConfiguration>
-<<<<<<< HEAD
 		<_Name>Cocoa App</_Name>
 		<Category>mac/app/classic</Category>
 		<Image id="md-mac-application" />
-=======
-		<_Name>Xamarin.Mac Project</_Name>
-		<_Category>F#/Mac/Classic API</_Category>
->>>>>>> 42607d3c
 		<LanguageName>F#</LanguageName>
 		<_Description>A basic Cocoa Mac App.</_Description>
 		<GroupId>md-xamarin-mac-project</GroupId>
