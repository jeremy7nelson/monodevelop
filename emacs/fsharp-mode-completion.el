--- conflicted
+++ resolved
@@ -47,10 +47,6 @@
 (defvar ac-fsharp-blocking-timeout 1)
 (defvar ac-fsharp-idle-timeout 1)
 
-(defvar ac-fsharp-use-pos-tip t)
-
-
-; Internal state
 (defvar ac-fsharp-status 'idle)
 (defvar ac-fsharp-completion-process nil)
 (defvar ac-fsharp-partial-data "")
@@ -168,16 +164,12 @@
           (run-with-idle-timer
            ac-fsharp-idle-timeout
            t
-           'ac-fsharp-idle-handler)))
+           (lambda () (ac-fsharp-get-errors)))))
 
   ;(add-hook 'before-save-hook 'ac-fsharp-reparse-buffer)
   ;(local-set-key (kbd ".") 'completion-at-point)
   )
 
-(defun ac-fsharp-idle-handler ()
-  (ac-fsharp-get-errors)
-  (unless (fsharp-in-literal)
-    (ac-fsharp-tooltip-at-point)))
 
 ; Consider using 'text' for filtering
 ; TODO: This caching is a bit optimistic. It might not always be correct
@@ -227,6 +219,7 @@
 (defun ac-fsharp-tooltip-at-point ()
   "Fetch and display F# tooltips at point"
   (interactive)
+  (require 'pos-tip)
   (when (ac-fsharp-can-make-request)
     (ac-fsharp-parse-current-buffer)
     (ac-fsharp-send-pos-request "tooltip"
@@ -329,12 +322,6 @@
   (remove-overlays nil nil 'face 'fsharp-error-face)
   (remove-overlays nil nil 'face 'fsharp-warning-face))
 
-(defun ac-fsharp-show-tip (s)
-  "Display a tooltip using pos-tip if selected, and minibuffer otherwise"
-  (if ac-fsharp-use-pos-tip
-      (pos-tip-show s nil nil nil -1)
-    (message s)))
-
 (defun ac-fsharp-stash-partial (str)
   (setq ac-fsharp-partial-data (concat ac-fsharp-partial-data str)))
 
@@ -382,11 +369,6 @@
             (message "Error: unable to find definition")))
 
          ((string/starts-with msg "DATA: tooltip")
-<<<<<<< HEAD
-          (let ((data (replace-regexp-in-string "DATA: tooltip\n" ""
-                                                msg)))
-            (ac-fsharp-show-tip data)))
-=======
           (let ((data (replace-regexp-in-string "DATA: tooltip\n" "" msg)))
             (cond
              ((and ac-fsharp-use-pos-tip
@@ -396,7 +378,6 @@
               (message (fsharp-doc/format-for-minibuffer data)))
              (t
               (message data)))))
->>>>>>> afa48f6f
 
          ((string/starts-with msg "DATA: errors")
           (ac-fsharp-show-errors
