// 
// IPhoneProject.cs
//  
// Author:
//       Michael Hutchinson <mhutchinson@novell.com>
// 
// Copyright (c) 2009 Novell, Inc. (http://www.novell.com)
// 
// Permission is hereby granted, free of charge, to any person obtaining a copy
// of this software and associated documentation files (the "Software"), to deal
// in the Software without restriction, including without limitation the rights
// to use, copy, modify, merge, publish, distribute, sublicense, and/or sell
// copies of the Software, and to permit persons to whom the Software is
// furnished to do so, subject to the following conditions:
// 
// The above copyright notice and this permission notice shall be included in
// all copies or substantial portions of the Software.
// 
// THE SOFTWARE IS PROVIDED "AS IS", WITHOUT WARRANTY OF ANY KIND, EXPRESS OR
// IMPLIED, INCLUDING BUT NOT LIMITED TO THE WARRANTIES OF MERCHANTABILITY,
// FITNESS FOR A PARTICULAR PURPOSE AND NONINFRINGEMENT. IN NO EVENT SHALL THE
// AUTHORS OR COPYRIGHT HOLDERS BE LIABLE FOR ANY CLAIM, DAMAGES OR OTHER
// LIABILITY, WHETHER IN AN ACTION OF CONTRACT, TORT OR OTHERWISE, ARISING FROM,
// OUT OF OR IN CONNECTION WITH THE SOFTWARE OR THE USE OR OTHER DEALINGS IN
// THE SOFTWARE.

using System;
using System.Xml;
using MonoDevelop.Core;
using MonoDevelop.Core.Serialization;
using MonoDevelop.Projects;
using System.IO;
using System.Collections.Generic;
using MonoDevelop.Core.ProgressMonitoring;
using MonoDevelop.Core.Execution;
<<<<<<< HEAD
using MonoDevelop.Core.Gui;
=======
using MonoDevelop.Ide;
>>>>>>> f271b22b

namespace MonoDevelop.IPhone
{
	[Flags]
	public enum TargetDevice
	{
		NotSet = 0,
		IPhone = 1,
		IPad =   1 << 1,
		IPhoneAndIPad = IPhone & IPad,
	}
	
	public class IPhoneProject : DotNetProject
	{
		internal const string PLAT_IPHONE = "iPhone";
		internal const string PLAT_SIM = "iPhoneSimulator";
		internal const string FX_IPHONE = "IPhone";
		
		#region Properties
		
		[ProjectPathItemProperty ("MainNibFile")]
		string mainNibFile;
		
		[ProjectPathItemProperty ("MainNibFileIPad")]
		string mainNibFileIPad;
		
		[ItemProperty ("SupportedDevices", DefaultValue = TargetDevice.IPhone)]
		TargetDevice supportedDevices = TargetDevice.IPhone;
		
		[ItemProperty ("BundleDevelopmentRegion")]
		string bundleDevelopmentRegion;
		
		[ItemProperty ("BundleIdentifier")]
		string bundleIdentifier;
		
		[ItemProperty ("BundleVersion")]
		string bundleVersion;
		
		[ItemProperty ("BundleDisplayName")]
		string bundleDisplayName;
		
		[ProjectPathItemProperty ("BundleIcon")]
		string bundleIcon;
		
		public override string ProjectType {
			get { return "IPhone"; }
		}
		
		public FilePath MainNibFile {
			get { return mainNibFile; }
			set {
				if (value == (FilePath) mainNibFile)
					return;
				NotifyModified ("MainNibFile");
				mainNibFile = value;
			}
		}
		
		public FilePath MainNibFileIPad {
			get { return mainNibFileIPad; }
			set {
				if (value == (FilePath) mainNibFileIPad)
					return;
				NotifyModified ("MainNibFileIPad");
				mainNibFileIPad = value;
			}
		}
		
		public TargetDevice SupportedDevices {
			get { return supportedDevices; }
			set {
				if (value == supportedDevices)
					return;
				NotifyModified ("SupportedDevices");
				supportedDevices = value;
			}
		}
		
		public string BundleDevelopmentRegion {
			get { return bundleDevelopmentRegion; }
			set {
				if (value == "English" || value == "")
					value = null;
				if (value == bundleDevelopmentRegion)
					return;
				NotifyModified ("BundleDevelopmentRegion");
				bundleDevelopmentRegion = value;
			}
		}
		
		public string BundleIdentifier {
			get { return bundleIdentifier; }
			set {
				if (value == "")
					value = null;
				if (value == bundleIdentifier)
					return;
				NotifyModified ("BundleIdentifier");
				bundleIdentifier = value;
			}
		}
		
		public string BundleVersion {
			get { return bundleVersion; }
			set {
				if (value == "")
					value = null;
				if (value == bundleVersion)
					return;
				NotifyModified ("BundleVersion");
				bundleVersion = value;
			}
		}
		
		public string BundleDisplayName {
			get { return bundleDisplayName; }
			set {
				if (value == "")
					value = null;
				if (value == bundleDisplayName)
					return;
				NotifyModified ("BundleDisplayName");
				bundleDisplayName = value;
			}
		}
		
		public FilePath BundleIcon {
			get { return bundleIcon; }
			set {
				if (value == (FilePath) bundleIcon)
					return;
				NotifyModified ("BundleIcon");
				bundleIcon = value;
			}
		}
		
		#endregion
		
		#region Constructors
		
		public IPhoneProject ()
		{
			Init ();
		}
		
		public IPhoneProject (string languageName)
			: base (languageName)
		{
			Init ();
		}
		
		public IPhoneProject (string languageName, ProjectCreateInformation info, XmlElement projectOptions)
			: base (languageName, info, projectOptions)
		{
			Init ();
			
			var mainNibAtt = projectOptions.Attributes ["MainNibFile"];
			if (mainNibAtt != null) {
				this.mainNibFile = mainNibAtt.InnerText;	
<<<<<<< HEAD
			}
			
=======
			}
			
			var ipadNibAtt = projectOptions.Attributes ["MainNibFileIPad"];
			if (ipadNibAtt != null) {
				this.mainNibFileIPad = ipadNibAtt.InnerText;	
			}
			
			var supportedDevicesAtt = projectOptions.Attributes ["SupportedDevices"];
			if (supportedDevicesAtt != null) {
				this.supportedDevices = (TargetDevice) Enum.Parse (typeof (TargetDevice), supportedDevicesAtt.InnerText);	
			}
			
>>>>>>> f271b22b
			var sdkVersionAtt = projectOptions.Attributes ["SdkVersion"];
			string sdkVersion = sdkVersionAtt != null? sdkVersionAtt.InnerText : null;
			
			FilePath binPath = (info != null)? info.BinPath : new FilePath ("bin");
			
			int confCount = Configurations.Count;
			for (int i = 0; i < confCount; i++) {
				var simConf = (IPhoneProjectConfiguration)Configurations[i];
				simConf.Platform = PLAT_SIM;
				var deviceConf = (IPhoneProjectConfiguration) simConf.Clone ();
				deviceConf.Platform = PLAT_IPHONE;
				deviceConf.CodesignKey = Keychain.DEV_CERT_PREFIX;
				Configurations.Add (deviceConf);
				
				if (sdkVersion != null)
					deviceConf.MtouchSdkVersion = simConf.MtouchSdkVersion = sdkVersion;
				
				if (simConf.Name == "Debug")
					simConf.MtouchDebug = deviceConf.MtouchDebug = true;
				
				simConf.MtouchLink = MtouchLinkMode.None;
				
				simConf.OutputDirectory = binPath.Combine (simConf.Platform, simConf.Name);
				deviceConf.OutputDirectory = binPath.Combine (deviceConf.Platform, deviceConf.Name);
			}
		}
		
		void Init ()
		{
			//set parameters to ones required for IPhone build
			TargetFramework = Runtime.SystemAssemblyService.GetTargetFramework (FX_IPHONE);
		}
		
//		protected override void OnEndLoad ()
//		{
//			//fix target framework if it's incorrect
//			if (TargetFramework != null && TargetFramework.Id != FX_IPHONE)
//				TargetFramework = Runtime.SystemAssemblyService.GetTargetFramework (FX_IPHONE);
//			
//			base.OnEndLoad ();
//		}
		
		public override SolutionItemConfiguration CreateConfiguration (string name)
		{
			var conf = new IPhoneProjectConfiguration (name);
			
			var dir = new FilePath ("bin");
			if (!String.IsNullOrEmpty (conf.Platform))
				dir.Combine (conf.Platform);
			dir.Combine (conf.Name);
			
			conf.OutputDirectory = BaseDirectory.IsNullOrEmpty? dir : BaseDirectory.Combine (dir);
			conf.OutputAssembly = Name;
			if (conf.Platform == PLAT_IPHONE) {
				conf.CodesignKey = Keychain.DEV_CERT_PREFIX;
			} else if (conf.Platform == PLAT_SIM) {
				conf.MtouchLink = MtouchLinkMode.None;
			}
			
			if (LanguageBinding != null)
				conf.CompilationParameters = LanguageBinding.CreateCompilationParameters (null);
			return conf;
		}
		
		#endregion
		
		#region Execution
		
		/// <summary>
		/// User setting of device for running app in simulator. Null means use default.
		/// </summary>
		public IPhoneSimulatorTarget GetSimulatorTarget (IPhoneProjectConfiguration conf)
		{
			return UserProperties.GetValue<IPhoneSimulatorTarget> ("IPhoneSimulatorTarget-" + conf.Id);
		}
		
		public void SetSimulatorTarget (IPhoneProjectConfiguration conf, IPhoneSimulatorTarget value)
		{
			UserProperties.SetValue<IPhoneSimulatorTarget> ("IPhoneSimulatorTarget-" + conf.Id, value);
		}
		
		protected override ExecutionCommand CreateExecutionCommand (ConfigurationSelector configSel,
		                                                            DotNetProjectConfiguration configuration)
		{
			var conf = (IPhoneProjectConfiguration) configuration;
			
			IPhoneSimulatorTarget simTarget = null;
			var minSdk = string.IsNullOrEmpty (conf.MtouchSdkVersion)?
				IPhoneSdkVersion.Default : IPhoneSdkVersion.Parse (conf.MtouchSdkVersion);
			
			if (conf.Platform != PLAT_IPHONE) {
				simTarget = GetSimulatorTarget (conf);
				if (simTarget == null) {
					var defaultDevice = ((IPhoneProject)conf.ParentItem).SupportedDevices == TargetDevice.IPad?
						TargetDevice.IPad : TargetDevice.IPhone;
					simTarget = new IPhoneSimulatorTarget (defaultDevice, minSdk);
				}
			}
			
			return new IPhoneExecutionCommand (TargetRuntime, TargetFramework, conf.AppDirectory, conf.OutputDirectory,
			                                   conf.DebugMode && conf.MtouchDebug, simTarget, minSdk,
			                                   ((IPhoneProject)conf.ParentItem).SupportedDevices) {
				UserAssemblyPaths = GetUserAssemblyPaths (configSel)
			};
		}
		
		protected override void OnExecute (IProgressMonitor monitor, ExecutionContext context, ConfigurationSelector configSel)
		{
			var conf = (IPhoneProjectConfiguration) GetConfiguration (configSel);
			
			if (!Directory.Exists (conf.AppDirectory)) {
				Gtk.Application.Invoke (delegate {
					MessageService.ShowError (GettextCatalog.GetString ("The application has not been built."));
				});
				return;
			}
			
			if (conf.Platform == PLAT_IPHONE) {
				if (NeedsUploading (conf)) {
					using (var opMon = new AggregatedOperationMonitor (monitor)) {
						using (var op = IPhoneUtility.Upload (TargetRuntime, TargetFramework, conf.AppDirectory)) {
							opMon.AddOperation (op);
							op.WaitForOutput ();
							if (op.ExitCode != 0)
								return;
						}
						TouchUploadMarker (conf);
					}
				}
			}
			
			base.OnExecute (monitor, context, configSel);
		}
		
		static bool NeedsUploading (IPhoneProjectConfiguration conf)
		{
			var markerFile = conf.OutputDirectory.Combine (".monotouch_last_uploaded");
			return Directory.Exists (conf.AppDirectory) && (!File.Exists (markerFile) 
				|| File.GetLastWriteTime (markerFile) < Directory.GetLastWriteTime (conf.AppDirectory));
		}
				
		static void TouchUploadMarker (IPhoneProjectConfiguration conf)
		{
			var markerFile = conf.OutputDirectory.Combine (".monotouch_last_uploaded");
			if (File.Exists (markerFile))
				File.SetLastWriteTime (markerFile, DateTime.Now);
			else
				File.WriteAllText (markerFile, "This file is used to determine when the app was last uploaded to a device");
		}
		
		#endregion
		
		#region Platform properties
		
		public override bool SupportsFramework (MonoDevelop.Core.Assemblies.TargetFramework framework)
		{
			return framework.Id == FX_IPHONE;
		}

		public override string[] SupportedPlatforms {
			get {
				return new string [] { PLAT_IPHONE, PLAT_SIM };
			}
		}
		
		public override ClrVersion[] SupportedClrVersions {
			get {
				return new ClrVersion[] { ClrVersion.Clr_2_1 };
			}
		}
		
		#endregion
		
		#region CodeBehind files
		
		public override string GetDefaultBuildAction (string fileName)
		{
			if (fileName.EndsWith (groupedExtensions[0]))
				return BuildAction.Page;
			return base.GetDefaultBuildAction (fileName);
		}
		
		static string[] groupedExtensions = { ".xib" };
		
		//based on MoonlightProject
		protected override void OnFileAddedToProject (ProjectFileEventArgs e)
		{
			//short-circuit if the project is being deserialised
			if (Loading) {
				base.OnFileAddedToProject (e);
				return;
			}
			
			if (String.IsNullOrEmpty (MainNibFile) && Path.GetFileName (e.ProjectFile.FilePath) == "MainWindow.xib") {
				MainNibFile = e.ProjectFile.FilePath;
			}
			
			//find any related files, e.g codebehind
			//FIXME: base this on the controller class names defined in the xib
			IEnumerable<string> filesToAdd = MonoDevelop.DesignerSupport.CodeBehind.GuessDependencies
				(this, e.ProjectFile, groupedExtensions);
			
			//let the base fire the event before we add files
			//don't want to fire events out of order of files being added
			base.OnFileAddedToProject (e);
			
			//make sure that the parent and child files are in the project
			if (filesToAdd != null) {
				foreach (string file in filesToAdd) {
					//NOTE: this only adds files if they are not already in the project
					AddFile (file);
				}
			}
		}
		
		protected override void OnFileChangedInProject (MonoDevelop.Projects.ProjectFileEventArgs e)
		{
			//update codebehind
			if (e.ProjectFile.BuildAction == BuildAction.Page && e.ProjectFile.FilePath.Extension ==".xib")
				System.Threading.ThreadPool.QueueUserWorkItem (delegate { CodeBehind.UpdateXibCodebehind (e.ProjectFile); });
			base.OnFileChangedInProject (e);
		}
		
		#endregion
	}
}<|MERGE_RESOLUTION|>--- conflicted
+++ resolved
@@ -31,13 +31,10 @@
 using MonoDevelop.Projects;
 using System.IO;
 using System.Collections.Generic;
+using System.Diagnostics;
 using MonoDevelop.Core.ProgressMonitoring;
 using MonoDevelop.Core.Execution;
-<<<<<<< HEAD
 using MonoDevelop.Core.Gui;
-=======
-using MonoDevelop.Ide;
->>>>>>> f271b22b
 
 namespace MonoDevelop.IPhone
 {
@@ -197,10 +194,6 @@
 			var mainNibAtt = projectOptions.Attributes ["MainNibFile"];
 			if (mainNibAtt != null) {
 				this.mainNibFile = mainNibAtt.InnerText;	
-<<<<<<< HEAD
-			}
-			
-=======
 			}
 			
 			var ipadNibAtt = projectOptions.Attributes ["MainNibFileIPad"];
@@ -213,7 +206,6 @@
 				this.supportedDevices = (TargetDevice) Enum.Parse (typeof (TargetDevice), supportedDevicesAtt.InnerText);	
 			}
 			
->>>>>>> f271b22b
 			var sdkVersionAtt = projectOptions.Attributes ["SdkVersion"];
 			string sdkVersion = sdkVersionAtt != null? sdkVersionAtt.InnerText : null;
 			
