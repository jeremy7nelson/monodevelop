include $(top_srcdir)/xbuild.include

SUBDIRS = external . contrib src po man theme-icons build tests

MD_CONFIGURE=$(top_srcdir)/../scripts/configure.sh

#capture aclocal flags for autoreconf
ACLOCAL_AMFLAGS=$(ACLOCAL_FLAGS)

bin_SCRIPTS = monodevelop mdtool

buildinfo = $(top_builddir)/build/bin/buildinfo

all: vcrevision

all-local: vcrevision restore-packages sln_build

clean: clean-local

clean-local: sln_clean
	cd external && $(MAKE) clean
	cd build && $(MAKE) clean

restore-packages:
<<<<<<< HEAD
	mono .nuget/NuGet.exe restore
	nuget restore external/NuGetizer3000/src/NuGet.Packaging.Tasks.sln
	nuget restore external/NuGetizer3000/external/ApiIntersect/ApiIntersect.sln 
=======
	nuget restore
>>>>>>> db4a8cde

vcrevision:
	touch vcrevision

$(buildinfo):
	@mkdir -p "$(top_builddir)/build/bin"
# in a tarball, there is a generated buildinfo, which needs to be copied to the right place
# otherwise, the file buildinfo will be generated based on git revision etc.
	if test -f "$(top_srcdir)/buildinfo"; then cp "$(top_srcdir)/buildinfo" "$(top_builddir)/build/bin/buildinfo"; else $(MD_CONFIGURE) gen-buildinfo "$(top_builddir)/build/bin"; fi
	@echo "Updated build information"
	@cat $(buildinfo)

buildinfo: $(buildinfo)

buildinfodir = $(MD_ASSEMBLY_DIR)
buildinfo_DATA = $(buildinfo)

desktopdir = $(datadir)/applications
desktop_DATA = monodevelop.desktop

appdatadir = $(datadir)/appdata
appdata_DATA = monodevelop.appdata.xml

xdgmimedir = $(datadir)/mime/packages
xdgmime_DATA = monodevelop.xml

pkgconfig_in_files = monodevelop.pc.in monodevelop-core-addins.pc.in

pkgconfigdir= $(prefix)/lib/pkgconfig
pkgconfig_DATA = $(pkgconfig_in_files:.pc.in=.pc)

if ENABLE_UPDATE_MIMEDB

install-data-hook:
	$(UPDATE_MIME_DB) $(DESTDIR)$(datadir)/mime

uninstall-hook:
	$(UPDATE_MIME_DB) $(DESTDIR)$(datadir)/mime

endif # ENABLE_UPDATE_MIMEDB

PACKAGES = \
	build/bin/MonoDevelop.Core.Gui.addin.xml \
	build/AddIns/MonoDevelop.Documentation.addin.xml \
	build/bin/MonoDevelop.Ide.addin.xml \
	build/bin/MonoDevelop.Projects.addin.xml \
	build/bin/MonoDevelop.Projects.Gui.addin.xml \
	build/AddIns/MonoDevelop.SourceEditor.addin.xml \
	build/AddIns/BackendBindings/BooBinding.addin.xml \
	build/AddIns/BackendBindings/CSharpBinding.addin.xml \
	external/fsharpbinding/MonoDevelop.FSharpBinding/FSharpBinding.addin.xml \
	build/AddIns/BackendBindings/ILAsmBinding.addin.xml \
	build/AddIns/BackendBindings/JavaBinding.addin.xml \
	build/AddIns/BackendBindings/VBNetBinding.addin.xml \
	build/AddIns/MonoQuery/MonoQuery.addin.xml \
	build/AddIns/NUnit/MonoDevelopNUnit.addin.xml \
	build/AddIns/MonoDeveloperExtensions/MonoDeveloperExtensions.addin.xml \
	build/AddIns/prj2makesharp/prj2make-sharp-lib.addin.xml \
	build/AddIns/MonoDevelop.GtkCore/MonoDevelop.GtkCore.addin.xml \
	build/AddIns/ChangeLogAddIn/ChangeLogAddIn.addin.xml \
	build/AddIns/WelcomePage/WelcomePage.addin.xml \
	build/AddIns/MonoDevelop.Autotools/MonoDevelop.Autotools.addin.xml \
	build/AddIns/MonoDevelop.DesignerSupport/MonoDevelop.DesignerSupport.addin.xml \
	build/AddIns/AspNetAddIn/AspNetAddIn.addin.xml \
	build/AddIns/AspNetAddIn/AspNetEdit.addin.xml

DOCFILES = \
	build/bin/MonoDevelop.Core.dll \
	build/bin/MonoDevelop.Components.dll \
	build/bin/MonoDevelop.Core.Gui.dll \
	build/AddIns/MonoDevelop.Documentation.dll \
	build/bin/MonoDevelop.Ide.dll \
	build/bin/MonoDevelop.Projects.dll \
	build/bin/MonoDevelop.Projects.Gui.dll

mpacks: $(PACKAGES)
	test -z "packages" || mkdir -p packages
	$(MDTOOL_RUN) setup p $(PACKAGES:%=%) -d:packages
	$(MDTOOL_RUN) setup rb packages

apidocs:
	monodocer $(DOCFILES:%=--assembly:%) -delete --path docs/api
	mkdir -p docs/sources
	mdassembler --out docs/sources/monodevelop-reference --ecma docs/api
	mautil -reg build/bin reg-build
	mautil -reg build/bin -p build/bin info --all --xml > docs/extension-model.xml
	mdassembler --out docs/sources/monodevelop-extension-guide --addins docs/extension-model.xml
#	cd docs/apiguide && mdassembler --out monodevelop-api-guide --xhtml toc.xhtml && mv monodevelop-api-guide.zip ../web/sources

MD_LAUNCH=$(MD_LAUNCH_SETUP) $(MD_LAUNCH_EXTRA_ENV) UBUNTU_MENUPROXY=0 LIBOVERLAY_SCROLLBAR=0 exec -a "monodevelop" $(RUNTIME)

if ENABLE_MACPLATFORM
run: run-bundle
else
run: run-sgen
endif

run-bundle: $(PROGRAM)
	LANG= LC_ALL= $(MD_LAUNCH_SETUP) $(MD_LAUNCH_EXTRA_ENV) $(MD_BIN_PATH)/MonoDevelop --no-redirect
run-64: run-sgen-64

run-boehm: runmd

run-sgen: runmd-sgen

runmd: $(PROGRAM)
	$(MD_LAUNCH)$(SGEN_SUFFIX) --debug $(MD_BIN_PATH)/MonoDevelop.exe --no-redirect

runmd-sgen: $(PROGRAM)
	$(MD_LAUNCH)-sgen$(SGEN_SUFFIX) --debug $(MD_BIN_PATH)/MonoDevelop.exe --no-redirect

run-debug: $(PROGRAM)
	MONODEVELOP_CONSOLE_LOG_LEVEL=All $(MD_LAUNCH)$(SGEN_SUFFIX) --debug=casts $(MD_BIN_PATH)/MonoDevelop.exe --no-redirect

run-gdb: $(PROGRAM)
	echo "run --debug $(MD_BIN_PATH)/MonoDevelop.exe" > gdb.commands
	$(MD_LAUNCH_SETUP) gdb $(RUNTIME)$(SGEN_SUFFIX) -x gdb.commands
	rm -f gdb.commands

run-gdb-sgen: $(PROGRAM)
	echo "run --debug $(MD_BIN_PATH)/MonoDevelop.exe" > gdb.commands
	$(MD_LAUNCH_SETUP) gdb $(RUNTIME)-sgen$(SGEN_SUFFIX) -x gdb.commands
	rm -f gdb.commands

run-profile: $(PROGRAM)
	$(MD_LAUNCH)$(SGEN_SUFFIX) --profile=log:calls $(MD_BIN_PATH)/MonoDevelop.exe --no-redirect

run-profile-stat: $(PROGRAM)
	$(MD_LAUNCH)$(SGEN_SUFFIX) --profile=log:sample $(MD_BIN_PATH)/MonoDevelop.exe --no-redirect

run-trace: $(PROGRAM)
	$(MD_LAUNCH_SETUP) MONODEVELOP_TRACE=1 exec strace -ttt -f -o md.strace mono$(SGEN_SUFFIX) $(MD_BIN_PATH)/MonoDevelop.exe --no-redirect

plot-trace:
	if [ ! -e 'plot-timeline.py' ]; then wget http://gitorious.org/performance-scripts/mainline/blobs/raw/master/plot-timeline.py; fi
	python plot-timeline.py -o md-trace.png  md.strace

run-profile-heap: $(PROGRAM)
	$(MD_LAUNCH)$(SGEN_SUFFIX) --profile=log:heapshot=900000ms $(MD_BIN_PATH)/MonoDevelop.exe --no-redirect

check-addins:
	$(MDTOOL_RUN) setup reg-build -v

test:
	cd tests && $(MAKE) test assembly=$(assembly)

uitest:
	cd tests && $(MAKE) uitest assembly=$(assembly) categories=$(categories) tests=$(tests)

coverage:
	cd tests && $(MAKE) coverage

app-dir: all
	cd build && make app-dir
#mkdir -p $(MAC_APP_DIR)/Contents/{MacOS,Resources}
#mkdir -p $(MAC_APP_LIB_DIR)
#cp -a build/AddIns $(MAC_APP_LIB_DIR)
#cp -a build/data $(MAC_APP_LIB_DIR)
#cp -a build/bin $(MAC_APP_LIB_DIR)

# we can't use the variables that are conditionally defined
EXTRA_DIST = $(bin_SCRIPTS) $(desktop_DATA) $(appdata_DATA) $(pixmap_DATA) \
	monodevelop.xml $(pkgconfig_in_files) external/Makefile.in \
	Main.sln \
	md.targets

DISTCLEANFILES = monodevelop intltool-extract intltool-merge intltool-update \
	$(pkgconfig_DATA) 

include $(top_srcdir)/Makefile.include

#
# Force distuninstallcheck to ignore files created by cache-rebuilding commands (update-mime-database etc)
#
# From BEAST (LGPL license): http://svn.gnome.org/viewvc/beast/trunk/Makefile.am
filter_stale_uninstalled = \
    | egrep -v '^.*/share/mime/.*$$' \
    | egrep -v '^.*./share/icons/hicolor/icon-theme\.cache$$'

filter_stale_buildfiles       = | egrep -v '^./report.out$$'
distuninstallcheck_listfiles  = find . -type f -print 		# automake-1.9 setting
distuninstallcheck_listfiles += $(filter_stale_uninstalled)	# amend by required filtering
distcleancheck_listfiles      = find . -type f -print		# automake-1.9 setting
distcleancheck_listfiles     += $(filter_stale_buildfiles)	# amend by required filtering

.PHONY: vcrevision buildinfo<|MERGE_RESOLUTION|>--- conflicted
+++ resolved
@@ -22,13 +22,9 @@
 	cd build && $(MAKE) clean
 
 restore-packages:
-<<<<<<< HEAD
-	mono .nuget/NuGet.exe restore
+	nuget restore
 	nuget restore external/NuGetizer3000/src/NuGet.Packaging.Tasks.sln
 	nuget restore external/NuGetizer3000/external/ApiIntersect/ApiIntersect.sln 
-=======
-	nuget restore
->>>>>>> db4a8cde
 
 vcrevision:
 	touch vcrevision
