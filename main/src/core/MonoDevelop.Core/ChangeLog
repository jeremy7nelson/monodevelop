--- conflicted
+++ resolved
@@ -1,4 +1,3 @@
-<<<<<<< HEAD
 2008-01-21  Lluis Sanchez Gual <lluis@novell.com> 
 
 	* MonoDevelop.Core/FileService.cs: Make NotifyFileChanged safer against
@@ -15,13 +14,12 @@
 
 	* MonoDevelop.Core/Runtime.cs: Get add-ins from a version specific
 	  repository.
-=======
+
 2008-01-16  Michael Hutchinson <mhutchinson@novell.com> 
 
 	* Makefile.am, MonoDevelop.Core.mdp, MonoDevelop.Core/GettextCatalog.cs,
 	  MonoDevelop.Core/GettextCatalog.cs.in: Make Gettext catalogue path
 	  relative to MD rather than hardcoding the prefix set at build time.
->>>>>>> 12a750b3
 
 2007-12-13  Lluis Sanchez Gual <lluis@novell.com> 
 
