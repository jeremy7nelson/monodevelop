--- conflicted
+++ resolved
@@ -1587,11 +1587,7 @@
 				CheckReferenceChange (ei.FileName);
 		}
 
-<<<<<<< HEAD
 		protected async override Task OnExecute (ProgressMonitor monitor, ExecutionContext context, ConfigurationSelector configuration, RunConfiguration runConfiguration)
-=======
-		protected async override Task OnExecute (ProgressMonitor monitor, ExecutionContext context, ConfigurationSelector configuration)
->>>>>>> f19fd2c0
 		{
 			DotNetProjectConfiguration dotNetProjectConfig = GetConfiguration (configuration) as DotNetProjectConfiguration;
 			if (dotNetProjectConfig == null) {
@@ -1632,7 +1628,7 @@
 		protected virtual async Task OnExecuteCommand (ProgressMonitor monitor, ExecutionContext context, ConfigurationSelector configuration, ExecutionCommand executionCommand)
 		{
 			var dotNetExecutionCommand = executionCommand as DotNetExecutionCommand;
-			if (dotNetExecutionCommand != null) {
+			if (dotNetExecutionCommand != null) {
 				dotNetExecutionCommand.UserAssemblyPaths = GetUserAssemblyPaths (configuration);
 			}
 
