<?xml version="1.0" encoding="utf-8"?>
<Project DefaultTargets="Build" xmlns="http://schemas.microsoft.com/developer/msbuild/2003" ToolsVersion="4.0">
  <PropertyGroup>
    <Configuration Condition=" '$(Configuration)' == '' ">Debug</Configuration>
    <Platform Condition=" '$(Platform)' == '' ">AnyCPU</Platform>
    <ProductVersion>9.0.21022</ProductVersion>
    <SchemaVersion>2.0</SchemaVersion>
    <ProjectGuid>{7525BB88-6142-4A26-93B9-A30C6983390A}</ProjectGuid>
    <OutputType>Library</OutputType>
    <AssemblyName>MonoDevelop.Core</AssemblyName>
    <RootNamespace>MonoDevelop.Core</RootNamespace>
    <BuildInfo>..\..\..\build\bin\buildinfo</BuildInfo>
    <VcRevision>..\..\..\vcrevision</VcRevision>
  </PropertyGroup>
  <Choose>
    <When Condition=" Exists('c:\Program Files\Git\bin\git.exe') ">
      <PropertyGroup>
        <Git>c:\Program Files\Git\bin\git.exe</Git>
      </PropertyGroup>
    </When>
    <When Condition=" Exists('c:\Program Files (x86)\Git\bin\git.exe') ">
      <PropertyGroup>
        <Git>c:\Program Files (x86)\Git\bin\git.exe</Git>
      </PropertyGroup>
    </When>
    <When Condition=" Exists('/usr/bin/git') ">
      <PropertyGroup>
        <Git>/usr/bin/git</Git>
      </PropertyGroup>
    </When>
    <Otherwise>
      <PropertyGroup>
        <Git>git</Git>
          </PropertyGroup>
    </Otherwise>
  </Choose>
  <PropertyGroup Condition=" '$(Configuration)|$(Platform)' == 'Debug|AnyCPU' ">
    <DebugSymbols>True</DebugSymbols>
    <DebugType>full</DebugType>
    <Optimize>False</Optimize>
    <OutputPath>..\..\..\build\bin\</OutputPath>
    <ErrorReport>prompt</ErrorReport>
    <WarningLevel>4</WarningLevel>
    <Execution>
      <Execution clr-version="Net_2_0" />
    </Execution>
    <AllowUnsafeBlocks>True</AllowUnsafeBlocks>
  </PropertyGroup>
  <PropertyGroup Condition=" '$(Configuration)|$(Platform)' == 'Release|AnyCPU' ">
    <DebugType>none</DebugType>
    <Optimize>True</Optimize>
    <OutputPath>..\..\..\build\bin\</OutputPath>
    <ErrorReport>prompt</ErrorReport>
    <WarningLevel>4</WarningLevel>
    <Execution>
      <Execution clr-version="Net_2_0" />
    </Execution>
    <AllowUnsafeBlocks>True</AllowUnsafeBlocks>
  </PropertyGroup>
  <ItemGroup>
    <Reference Include="System" />
    <Reference Include="Mono.Posix" />
    <Reference Include="System.Xml" />
    <Reference Include="System.Runtime.Remoting" />
    <Reference Include="System.Configuration" />
    <Reference Include="System.Core" />
    <Reference Include="ICSharpCode.SharpZipLib" />
    <Reference Include="monodoc, Version=1.0.0.0, Culture=neutral, PublicKeyToken=0738eb9f132ed756">
      <Private>False</Private>
    </Reference>
    <Reference Include="System.Xml.Linq" />
    <Reference Include="System.Web" />
  </ItemGroup>
  <ItemGroup>
    <Compile Include="MonoDevelop.Core\StringParserService.cs" />
    <Compile Include="MonoDevelop.Core\UserException.cs" />
    <Compile Include="MonoDevelop.Core\Runtime.cs" />
    <Compile Include="MonoDevelop.Core.Execution\AddinDependencyAttribute.cs" />
    <Compile Include="MonoDevelop.Core.Execution\BreakpointEventHandler.cs" />
    <Compile Include="MonoDevelop.Core.Execution\IBreakpoint.cs" />
    <Compile Include="MonoDevelop.Core.Execution\IProcessHost.cs" />
    <Compile Include="MonoDevelop.Core.Execution\IProcessHostController.cs" />
    <Compile Include="MonoDevelop.Core.Execution\ProcessHostController.cs" />
    <Compile Include="MonoDevelop.Core.Execution\ProcessService.cs" />
    <Compile Include="MonoDevelop.Core.Execution\ProcessWrapper.cs" />
    <Compile Include="MonoDevelop.Core.Execution\RemoteProcessObject.cs" />
    <Compile Include="MonoDevelop.Core.ProgressMonitoring\AggregatedProgressMonitor.cs" />
    <Compile Include="MonoDevelop.Core.ProgressMonitoring\ConsoleProgressMonitor.cs" />
    <Compile Include="MonoDevelop.Core\IAsyncOperation.cs" />
    <Compile Include="MonoDevelop.Core\IProgressMonitor.cs" />
    <Compile Include="MonoDevelop.Core.ProgressMonitoring\LogTextWriter.cs" />
    <Compile Include="MonoDevelop.Core.ProgressMonitoring\NullAsyncOperation.cs" />
    <Compile Include="MonoDevelop.Core.ProgressMonitoring\ProgressTracker.cs" />
    <Compile Include="MonoDevelop.Core.Execution\DefaultExecutionHandler.cs" />
    <Compile Include="MonoDevelop.Core.Execution\ExternalConsoleFactory.cs" />
    <Compile Include="MonoDevelop.Core.Execution\IConsole.cs" />
    <Compile Include="MonoDevelop.Core.Execution\IConsoleFactory.cs" />
    <Compile Include="MonoDevelop.Core.Execution\IExecutionHandler.cs" />
    <Compile Include="MonoDevelop.Core.Execution\IProcessAsyncOperation.cs" />
    <Compile Include="MonoDevelop.Core.Execution\MonoPlatformExecutionHandler.cs" />
    <Compile Include="MonoDevelop.Core.Execution\NativePlatformExecutionHandler.cs" />
    <Compile Include="MonoDevelop.Core.ProgressMonitoring\AggregatedOperationMonitor.cs" />
    <Compile Include="MonoDevelop.Core.ProgressMonitoring\SynchronizedProgressMonitor.cs" />
    <Compile Include="MonoDevelop.Core\ClrVersion.cs" />
    <Compile Include="MonoDevelop.Core\FileService.cs" />
    <Compile Include="MonoDevelop.Core\FileEventArgs.cs" />
    <Compile Include="MonoDevelop.Core.FileSystem\FileSystemExtension.cs" />
    <Compile Include="MonoDevelop.Core.FileSystem\DefaultFileSystemExtension.cs" />
    <Compile Include="AssemblyInfo.cs" />
    <Compile Include="MonoDevelop.Core.AddIns\AssemblyExtensionNode.cs" />
    <Compile Include="MonoDevelop.Core.AddIns\PackageExtensionNode.cs" />
    <Compile Include="MonoDevelop.Core.AddIns\ApplicationExtensionNode.cs" />
    <Compile Include="MonoDevelop.Core.ProgressMonitoring\FilteredProgressMonitor.cs" />
    <Compile Include="MonoDevelop.Core\Properties.cs" />
    <Compile Include="MonoDevelop.Core\PropertyChangedEventArgs.cs" />
    <Compile Include="MonoDevelop.Core\PropertyService.cs" />
    <Compile Include="MonoDevelop.Core\XmlReadHelper.cs" />
    <Compile Include="MonoDevelop.Core\ICustomXmlSerializer.cs" />
    <Compile Include="MonoDevelop.Core.Logging\LogLevel.cs" />
    <Compile Include="MonoDevelop.Core.Logging\ILogger.cs" />
    <Compile Include="MonoDevelop.Core\LoggingService.cs" />
    <Compile Include="MonoDevelop.Core.Logging\ConsoleLogger.cs" />
    <Compile Include="MonoDevelop.Core.Logging\FileLogger.cs" />
    <Compile Include="MonoDevelop.Core\DefaultAddinLocalizer.cs" />
    <Compile Include="MonoDevelop.Core.Logging\ConsoleCrayon.cs" />
    <Compile Include="MonoDevelop.Core.Execution\ExecutionPlatform.cs" />
    <Compile Include="MonoDevelop.Core.AddIns\ExecutionModeNode.cs" />
    <Compile Include="MonoDevelop.Core.Execution\IExecutionMode.cs" />
    <Compile Include="MonoDevelop.Core.Serialization\ArrayHandler.cs" />
    <Compile Include="MonoDevelop.Core.Serialization\ArrayListHandler.cs" />
    <Compile Include="MonoDevelop.Core.Serialization\ClassDataType.cs" />
    <Compile Include="MonoDevelop.Core.Serialization\CollectionDataType.cs" />
    <Compile Include="MonoDevelop.Core.Serialization\DataCollection.cs" />
    <Compile Include="MonoDevelop.Core.Serialization\DataContext.cs" />
    <Compile Include="MonoDevelop.Core.Serialization\DataIncludeAttribute.cs" />
    <Compile Include="MonoDevelop.Core.Serialization\DataItem.cs" />
    <Compile Include="MonoDevelop.Core.Serialization\DataItemAttribute.cs" />
    <Compile Include="MonoDevelop.Core.Serialization\DataNode.cs" />
    <Compile Include="MonoDevelop.Core.Serialization\DataSerializer.cs" />
    <Compile Include="MonoDevelop.Core.Serialization\DataType.cs" />
    <Compile Include="MonoDevelop.Core.Serialization\DataValue.cs" />
    <Compile Include="MonoDevelop.Core.Serialization\DictionaryDataType.cs" />
    <Compile Include="MonoDevelop.Core.Serialization\EnumDataType.cs" />
    <Compile Include="MonoDevelop.Core.Serialization\ExpandedCollectionAttribute.cs" />
    <Compile Include="MonoDevelop.Core.Serialization\GenericCollectionHandler.cs" />
    <Compile Include="MonoDevelop.Core.Serialization\ICollectionHandler.cs" />
    <Compile Include="MonoDevelop.Core.Serialization\ICustomDataItemHandler.cs" />
    <Compile Include="MonoDevelop.Core.Serialization\IExtendedDataItem.cs" />
    <Compile Include="MonoDevelop.Core.Serialization\ILoadController.cs" />
    <Compile Include="MonoDevelop.Core.Serialization\IPropertyFilter.cs" />
    <Compile Include="MonoDevelop.Core.Serialization\ISerializationAttributeProvider.cs" />
    <Compile Include="MonoDevelop.Core.Serialization\ItemProperty.cs" />
    <Compile Include="MonoDevelop.Core.Serialization\ItemPropertyAttribute.cs" />
    <Compile Include="MonoDevelop.Core.Serialization\PrimitiveDataType.cs" />
    <Compile Include="MonoDevelop.Core.Serialization\SerializationContext.cs" />
    <Compile Include="MonoDevelop.Core.Serialization\TypeAttributeProvider.cs" />
    <Compile Include="MonoDevelop.Core.Serialization\XmlDataSerializer.cs" />
    <Compile Include="MonoDevelop.Core.Serialization\XmlElementDataType.cs" />
    <Compile Include="MonoDevelop.Core.Serialization\XmlMapAttributeProvider.cs" />
    <Compile Include="MonoDevelop.Core.Collections\Set.cs" />
    <Compile Include="MonoDevelop.Core.Collections\ReadOnlyDictionary.cs" />
    <Compile Include="MonoDevelop.Core\Gettext.cs" />
    <Compile Include="MonoDevelop.Core.ProgressMonitoring\AsyncOperation.cs" />
    <Compile Include="MonoDevelop.Core.AddIns\PackageInstalledCondition.cs" />
    <Compile Include="MonoDevelop.Core\ComponentModelLocalization.cs" />
    <Compile Include="MonoDevelop.Core.AddIns\ITargetRuntimeFactory.cs" />
    <Compile Include="MonoDevelop.Core.Assemblies\SystemAssembly.cs" />
    <Compile Include="MonoDevelop.Core.Assemblies\SystemPackage.cs" />
    <Compile Include="MonoDevelop.Core.Assemblies\MonoTargetRuntime.cs" />
    <Compile Include="MonoDevelop.Core.Assemblies\MonoTargetRuntimeFactory.cs" />
    <Compile Include="MonoDevelop.Core.Assemblies\TargetRuntime.cs" />
    <Compile Include="MonoDevelop.Core.Assemblies\TargetFramework.cs" />
    <Compile Include="MonoDevelop.Core.Assemblies\SystemAssemblyService.cs" />
    <Compile Include="MonoDevelop.Core.Assemblies\MonoRuntimeInfo.cs" />
    <Compile Include="MonoDevelop.Core.Execution\IExecutionModeSet.cs" />
    <Compile Include="MonoDevelop.Core.Assemblies\CustomRuntimeExecutionModeSet.cs" />
    <Compile Include="MonoDevelop.Core.Execution\ExecutionMode.cs" />
    <Compile Include="MonoDevelop.Core.Execution\ExecutionCommand.cs" />
    <Compile Include="MonoDevelop.Core.Execution\DotNetExecutionCommand.cs" />
    <Compile Include="MonoDevelop.Core.Execution\NativeExecutionCommand.cs" />
    <Compile Include="MonoDevelop.Core.Execution\ProcessExecutionCommand.cs" />
    <Compile Include="MonoDevelop.Core.Execution\DotNetExecutionHandler.cs" />
    <Compile Include="MonoDevelop.Core.Assemblies\MsNetTargetRuntime.cs" />
    <Compile Include="MonoDevelop.Core.Assemblies\MsNetTargetRuntimeFactory.cs" />
    <Compile Include="MonoDevelop.Core.Execution\MsNetExecutionHandler.cs" />
    <Compile Include="MonoDevelop.Core.Assemblies\PcFileCache.cs" />
    <Compile Include="MonoDevelop.Core.AddIns\TargetFrameworkNode.cs" />
    <Compile Include="MonoDevelop.Core.Assemblies\TargetFrameworkBackend.cs" />
    <Compile Include="MonoDevelop.Core.Assemblies\MonoFrameworkBackend.cs" />
    <Compile Include="MonoDevelop.Core.Assemblies\MsNetFrameworkBackend.cs" />
    <Compile Include="MonoDevelop.Core\PropertyBag.cs" />
    <Compile Include="MonoDevelop.Core.AddIns\ExecutionModeSetNode.cs" />
    <Compile Include="MonoDevelop.Core.Execution\DefaultExecutionMode.cs" />
    <Compile Include="MonoDevelop.Core.Execution\DisposerFormatterSink.cs" />
    <Compile Include="MonoDevelop.Core.Execution\RemotingService.cs" />
    <Compile Include="MonoDevelop.Core.Instrumentation\InstrumentationService.cs" />
    <Compile Include="MonoDevelop.Core.Instrumentation\Counter.cs" />
    <Compile Include="MonoDevelop.Core.Instrumentation\CounterCategory.cs" />
    <Compile Include="MonoDevelop.Core.Instrumentation\MemoryProbe.cs" />
    <Compile Include="MonoDevelop.Core.Assemblies\IAssemblyContext.cs" />
    <Compile Include="MonoDevelop.Core.Assemblies\ComposedAssemblyContext.cs" />
    <Compile Include="MonoDevelop.Core.Assemblies\DirectoryAssemblyContext.cs" />
    <Compile Include="MonoDevelop.Core.Assemblies\AssemblyContext.cs" />
    <Compile Include="MonoDevelop.Core.Assemblies\RuntimeAssemblyContext.cs" />
    <Compile Include="MonoDevelop.Core.Assemblies\LibraryPcFileCache.cs" />
    <Compile Include="MonoDevelop.Core.Logging\RemoteLogger.cs" />
    <Compile Include="MonoDevelop.Core.Instrumentation\TimeCounter.cs" />
    <Compile Include="MonoDevelop.Core.AddIns\PlatformCondition.cs" />
    <Compile Include="MonoDevelop.Core.ProgressMonitoring\AggregatedAsyncOperation.cs" />
    <Compile Include="MonoDevelop.Core.Serialization\BinaryDataSerializer.cs" />
    <Compile Include="MonoDevelop.Core.Execution\LocalConsole.cs" />
    <Compile Include="MonoDevelop.Core\IconId.cs" />
    <Compile Include="MonoDevelop.Core.ProgressMonitoring\NullProgressMonitor.cs" />
    <Compile Include="MonoDevelop.Core.ProgressMonitoring\SimpleProgressMonitor.cs" />
    <Compile Include="Mono.Options.cs" />
    <Compile Include="MonoDevelop.Core.Logging\InstrumentationLogger.cs" />
    <Compile Include="MonoDevelop.Core.Instrumentation\TimerCounter.cs" />
    <Compile Include="MonoDevelop.Projects\FileFormatManager.cs" />
    <Compile Include="MonoDevelop.Projects\ProjectService.cs" />
    <Compile Include="MonoDevelop.Projects\ProjectPathItemPropertyAttribute.cs" />
    <Compile Include="MonoDevelop.Projects\SolutionConfiguration.cs" />
    <Compile Include="MonoDevelop.Projects\SolutionEntityItem.cs" />
    <Compile Include="MonoDevelop.Projects\SolutionItemEventArgs.cs" />
    <Compile Include="MonoDevelop.Projects\CombineEntryRenamedEventArgs.cs" />
    <Compile Include="MonoDevelop.Projects\SolutionItemConfiguration.cs" />
    <Compile Include="MonoDevelop.Projects\ProjectConfiguration.cs" />
    <Compile Include="MonoDevelop.Projects\DotNetProjectBinding.cs" />
    <Compile Include="MonoDevelop.Projects\DotNetProjectConfiguration.cs" />
    <Compile Include="MonoDevelop.Projects\Project.cs" />
    <Compile Include="MonoDevelop.Projects\ProjectFile.cs" />
    <Compile Include="MonoDevelop.Projects\ProjectFileEventArgs.cs" />
    <Compile Include="MonoDevelop.Projects\ProjectReference.cs" />
    <Compile Include="MonoDevelop.Projects\ProjectReferenceEventArgs.cs" />
    <Compile Include="MonoDevelop.Projects\ProjectFileCollection.cs" />
    <Compile Include="MonoDevelop.Projects\ProjectReferenceCollection.cs" />
    <Compile Include="MonoDevelop.Projects\ProjectCreateInformation.cs" />
    <Compile Include="MonoDevelop.Projects\IProjectBinding.cs" />
    <Compile Include="MonoDevelop.Projects\IDotNetLanguageBinding.cs" />
    <Compile Include="MonoDevelop.Projects\SolutionItemConfigurationCollection.cs" />
    <Compile Include="MonoDevelop.Projects\ConfigurationEventHandler.cs" />
    <Compile Include="MonoDevelop.Projects\ExecutionContext.cs" />
    <Compile Include="MonoDevelop.Projects\BuildTool.cs" />
    <Compile Include="MonoDevelop.Projects\BuildEventHandler.cs" />
    <Compile Include="MonoDevelop.Projects\ProjectServiceExtension.cs" />
    <Compile Include="MonoDevelop.Projects\CustomCommandCollection.cs" />
    <Compile Include="MonoDevelop.Projects\CustomCommand.cs" />
    <Compile Include="MonoDevelop.Projects\CustomCommandType.cs" />
    <Compile Include="MonoDevelop.Projects\GenericProject.cs" />
    <Compile Include="MonoDevelop.Projects\GenericProjectBinding.cs" />
    <Compile Include="MonoDevelop.Projects\CustomCommandExtension.cs" />
    <Compile Include="MonoDevelop.Projects\ProjectConvertTool.cs" />
    <Compile Include="MonoDevelop.Projects\ProjectsServices.cs" />
    <Compile Include="MonoDevelop.Projects\UnknownSolutionItem.cs" />
    <Compile Include="MonoDevelop.Projects\Workspace.cs" />
    <Compile Include="MonoDevelop.Projects\UnknownConfiguration.cs" />
    <Compile Include="MonoDevelop.Projects\WorkspaceItem.cs" />
    <Compile Include="MonoDevelop.Projects\WorkspaceItemRenamedEventArgs.cs" />
    <Compile Include="MonoDevelop.Projects\Solution.cs" />
    <Compile Include="MonoDevelop.Projects\SolutionFolder.cs" />
    <Compile Include="MonoDevelop.Projects\IBuildTarget.cs" />
    <Compile Include="MonoDevelop.Projects\WorkspaceItemCollection.cs" />
    <Compile Include="MonoDevelop.Projects\WorkspaceItemEventArgs.cs" />
    <Compile Include="MonoDevelop.Projects\SolutionEventArgs.cs" />
    <Compile Include="MonoDevelop.Projects\IWorkspaceObject.cs" />
    <Compile Include="MonoDevelop.Projects\SolutionConfigurationCollection.cs" />
    <Compile Include="MonoDevelop.Projects\ItemConfiguration.cs" />
    <Compile Include="MonoDevelop.Projects\ItemConfigurationCollection.cs" />
    <Compile Include="MonoDevelop.Projects\IConfigurationTarget.cs" />
    <Compile Include="MonoDevelop.Projects\ItemCollection.cs" />
    <Compile Include="MonoDevelop.Projects\SolutionItem.cs" />
    <Compile Include="MonoDevelop.Projects\SolutionFolderItemCollection.cs" />
    <Compile Include="MonoDevelop.Projects\SolutionItemReference.cs" />
    <Compile Include="MonoDevelop.Projects\FileFormat.cs" />
    <Compile Include="MonoDevelop.Projects\UnknownWorkspaceItem.cs" />
    <Compile Include="MonoDevelop.Projects\BuildResult.cs" />
    <Compile Include="MonoDevelop.Projects\BuildAction.cs" />
    <Compile Include="MonoDevelop.Projects\FileCopyMode.cs" />
    <Compile Include="MonoDevelop.Projects\DotNetProject.cs" />
    <Compile Include="MonoDevelop.Projects\FileCopySet.cs" />
    <Compile Include="MonoDevelop.Projects\ProjectItem.cs" />
    <Compile Include="MonoDevelop.Projects\ProjectItemCollection.cs" />
    <Compile Include="MonoDevelop.Projects\SimpleProjectItem.cs" />
    <Compile Include="MonoDevelop.Projects\IFolderItem.cs" />
    <Compile Include="MonoDevelop.Projects\IFileItem.cs" />
    <Compile Include="MonoDevelop.Projects\ProjectParameters.cs" />
    <Compile Include="MonoDevelop.Projects\ConfigurationParameters.cs" />
    <Compile Include="MonoDevelop.Projects\CyclicDependencyException.cs" />
    <Compile Include="MonoDevelop.Projects\DotNetAssemblyProject.cs" />
    <Compile Include="MonoDevelop.Projects\DotNetProjectParameters.cs" />
    <Compile Include="MonoDevelop.Projects\ItemConfigurationSelector.cs" />
    <Compile Include="MonoDevelop.Projects\SolutionConfigurationSelector.cs" />
    <Compile Include="MonoDevelop.Projects\DefaultConfigurationSelector.cs" />
    <Compile Include="MonoDevelop.Projects\ConfigurationSelector.cs" />
    <Compile Include="MonoDevelop.Projects\HelpService.cs" />
    <Compile Include="MonoDevelop.Projects\CompiledAssemblyProject.cs" />
    <Compile Include="MonoDevelop.Projects\IAssemblyProject.cs" />
    <Compile Include="MonoDevelop.Projects.Extensions\ItemPropertyCodon.cs" />
    <Compile Include="MonoDevelop.Projects.Extensions\LanguageBindingCodon.cs" />
    <Compile Include="MonoDevelop.Projects.Extensions\DataTypeCodon.cs" />
    <Compile Include="MonoDevelop.Projects.Extensions\ProjectBindingCodon.cs" />
    <Compile Include="MonoDevelop.Projects.Extensions\ItemTypeNode.cs" />
    <Compile Include="MonoDevelop.Projects.Extensions\DotNetProjectNode.cs" />
    <Compile Include="MonoDevelop.Projects.Extensions\SolutionItemNode.cs" />
    <Compile Include="MonoDevelop.Projects.Extensions\SerlializationMapNode.cs" />
    <Compile Include="MonoDevelop.Projects.Extensions\IFileFormat.cs" />
    <Compile Include="MonoDevelop.Projects.Extensions\FileFormatNode.cs" />
    <Compile Include="MonoDevelop.Projects.Extensions\ProjectExtensionUtil.cs" />
    <Compile Include="MonoDevelop.Projects.Extensions\ISolutionItemHandler.cs" />
    <Compile Include="MonoDevelop.Projects.Extensions\SolutionItemHandler.cs" />
    <Compile Include="MonoDevelop.Projects.Extensions\DotNetProjectSubtypeNode.cs" />
    <Compile Include="MonoDevelop.Projects.Extensions\PolicySetNode.cs" />
    <Compile Include="MonoDevelop.Projects.Extensions\PolicyNode.cs" />
    <Compile Include="MonoDevelop.Projects.Extensions\ItemTypeCondition.cs" />
    <Compile Include="MonoDevelop.Projects.Extensions\MonoDocSourceNode.cs" />
    <Compile Include="MonoDevelop.Projects.Extensions\ProjectLanguageCondition.cs" />
    <Compile Include="MonoDevelop.Projects.Extensions\IResourceHandler.cs" />
    <Compile Include="MonoDevelop.Projects.Extensions\IPathHandler.cs" />
    <Compile Include="MonoDevelop.Projects.Extensions\IAssemblyReferenceHandler.cs" />
    <Compile Include="MonoDevelop.Projects.Formats.MD1\MD1CustomDataItem.cs" />
    <Compile Include="MonoDevelop.Projects.Formats.MD1\MD1DotNetProjectHandler.cs" />
    <Compile Include="MonoDevelop.Projects.Formats.MD1\MD1FileFormat.cs" />
    <Compile Include="MonoDevelop.Projects.Formats.MD1\MD1ProjectService.cs" />
    <Compile Include="MonoDevelop.Projects.Formats.MD1\MD1SolutionEntityItemHandler.cs" />
    <Compile Include="MonoDevelop.Projects.Formats.MD1\CombineConfiguration.cs" />
    <Compile Include="MonoDevelop.Projects.Formats.MD1\CombineConfigurationEntry.cs" />
    <Compile Include="MonoDevelop.Projects.Formats.MD1\CmbxFileFormat.cs" />
    <Compile Include="MonoDevelop.Projects.Formats.MD1\PrjxFileFormat.cs" />
    <Compile Include="MonoDevelop.Projects.Formats.MD1\CombineConfigurationSet.cs" />
    <Compile Include="MonoDevelop.Projects.Formats.MD1\CombineStartupMode.cs" />
    <Compile Include="MonoDevelop.Projects.Formats.MD1\MD1SolutionItemHandler.cs" />
    <Compile Include="MonoDevelop.Projects.Formats.MD1\BuildActionDataType.cs" />
    <Compile Include="MonoDevelop.Projects.Formats.MSBuild\MSBuildFileFormat.cs" />
    <Compile Include="MonoDevelop.Projects.Formats.MSBuild\MSBuildProjectHandler.cs" />
    <Compile Include="MonoDevelop.Projects.Formats.MSBuild\SlnFileFormat.cs" />
    <Compile Include="MonoDevelop.Projects.Formats.MSBuild\MSBuildProjectService.cs" />
    <Compile Include="MonoDevelop.Projects.Formats.MSBuild\SlnData.cs" />
    <Compile Include="MonoDevelop.Projects.Formats.MSBuild\MSBuildProject.cs" />
    <Compile Include="MonoDevelop.Projects.Formats.MSBuild\MSBuildHandler.cs" />
    <Compile Include="MonoDevelop.Projects.Formats.MSBuild\MSBuildImportAttribute.cs" />
    <Compile Include="MonoDevelop.Projects.Formats.MSBuild\RemoteProjectBuilder.cs" />
    <Compile Include="MonoDevelop.Projects.Formats.MSBuild\IMSBuildImportProvider.cs" />
    <Compile Include="MonoDevelop.Projects.Formats.MSBuild\MergeToProjectAttribute.cs" />
    <Compile Include="MonoDevelop.Projects.Formats.MSBuild\CompiledAssemblyProjectMSBuildHandler.cs" />
    <Compile Include="MonoDevelop.Projects.Formats.MSBuild.Conditions\ConditionAndExpression.cs" />
    <Compile Include="MonoDevelop.Projects.Formats.MSBuild.Conditions\ConditionExpression.cs" />
    <Compile Include="MonoDevelop.Projects.Formats.MSBuild.Conditions\ConditionFactorExpresion.cs" />
    <Compile Include="MonoDevelop.Projects.Formats.MSBuild.Conditions\ConditionFunctionExpression.cs" />
    <Compile Include="MonoDevelop.Projects.Formats.MSBuild.Conditions\ConditionNotExpression.cs" />
    <Compile Include="MonoDevelop.Projects.Formats.MSBuild.Conditions\ConditionOrExpression.cs" />
    <Compile Include="MonoDevelop.Projects.Formats.MSBuild.Conditions\ConditionParser.cs" />
    <Compile Include="MonoDevelop.Projects.Formats.MSBuild.Conditions\ConditionRelationalExpression.cs" />
    <Compile Include="MonoDevelop.Projects.Formats.MSBuild.Conditions\ConditionTokenizer.cs" />
    <Compile Include="MonoDevelop.Projects.Formats.MSBuild.Conditions\ExpressionParseException.cs" />
    <Compile Include="MonoDevelop.Projects.Formats.MSBuild.Conditions\Token.cs" />
    <Compile Include="MonoDevelop.Projects.Policies\PolicyBag.cs" />
    <Compile Include="MonoDevelop.Projects.Policies\PolicyService.cs" />
    <Compile Include="MonoDevelop.Projects.Policies\PolicySet.cs" />
    <Compile Include="MonoDevelop.Projects.Policies\DotNetNamingPolicy.cs" />
    <Compile Include="MonoDevelop.Projects.Policies\PolicyChangedEventArgs.cs" />
    <Compile Include="MonoDevelop.Projects.Policies\PolicyContainer.cs" />
    <Compile Include="MonoDevelop.Projects.Policies\ScopedPolicy.cs" />
    <Compile Include="MonoDevelop.Projects.Policies\PolicyDictionary.cs" />
    <Compile Include="MonoDevelop.Projects.Text\IEditableTextFile.cs" />
    <Compile Include="MonoDevelop.Projects.Text\ITextFile.cs" />
    <Compile Include="MonoDevelop.Projects.Text\ITextFileProvider.cs" />
    <Compile Include="MonoDevelop.Projects.Text\TextFile.cs" />
    <Compile Include="MonoDevelop.Projects.Text\TextEncoding.cs" />
    <Compile Include="MonoDevelop.Projects.Text\TextFileReader.cs" />
    <Compile Include="MonoDevelop.Projects.Text\TextFormatter.cs" />
    <Compile Include="MonoDevelop.Projects.Utility\DiffUtility.cs" />
    <Compile Include="MonoDevelop.Core.StringParsing\IStringTagProvider.cs" />
    <Compile Include="MonoDevelop.Core.StringParsing\StringTagProvider.cs" />
    <Compile Include="MonoDevelop.Core.StringParsing\StringTagDescription.cs" />
    <Compile Include="MonoDevelop.Core.StringParsing\StringTagModel.cs" />
    <Compile Include="MonoDevelop.Core.StringParsing\StringTagModelDescription.cs" />
    <Compile Include="MonoDevelop.Core.StringParsing\IStringTagModel.cs" />
    <Compile Include="MonoDevelop.Core.Execution\ExecutionEnvironment.cs" />
    <Compile Include="MonoDevelop.Projects\AuthorInformation.cs" />
    <Compile Include="MonoDevelop.Core.Text\StringMatcher.cs" />
    <Compile Include="MonoDevelop.Core.Text\LaneStringMatcher.cs" />
    <Compile Include="MonoDevelop.Core.Text\BacktrackingStringMatcher.cs" />
    <Compile Include="MonoDevelop.Projects.Text\DocGenerator.cs" />
    <Compile Include="MonoDevelop.Core\EventArgsChain.cs" />
    <Compile Include="MonoDevelop.Core.Execution\ProcessExtensions.cs" />
    <Compile Include="MonoDevelop.Core.Execution\ProcessArgumentBuilder.cs" />
    <Compile Include="MonoDevelop.Projects.Policies\IPolicyProvider.cs" />
    <Compile Include="MonoDevelop.Projects\ProjectItemEventArgs.cs" />
    <Compile Include="MonoDevelop.Core.Assemblies\TargetFrameworkMoniker.cs" />
    <Compile Include="MonoDevelop.Core\UserDataMigrationService.cs" />
    <Compile Include="MonoDevelop.Core.AddIns\UserDataMigrationNode.cs" />
    <Compile Include="MonoDevelop.Core.Serialization\IDataItemAttribute.cs" />
    <Compile Include="MonoDevelop.Projects\ProjectModelDataItemAttribute.cs" />
    <Compile Include="MonoDevelop.Core\FilePath.cs" />
    <Compile Include="MonoDevelop.Projects.Policies\PolicyTypeAttribute.cs" />
    <Compile Include="MonoDevelop.Core.Setup\UpdateLevel.cs" />
    <Compile Include="MonoDevelop.Core.Setup\AddinSetupService.cs" />
    <Compile Include="MonoDevelop.Core\IApplication.cs" />
    <Compile Include="MonoDevelop.Core\IApplicationInfo.cs" />
    <Compile Include="MonoDevelop.Core\ApplicationService.cs" />
    <Compile Include="MonoDevelop.Core.ProgressMonitoring\ProgressStatusMonitor.cs" />
    <Compile Include="MonoDevelop.Projects\LanguageBindingService.cs" />
    <Compile Include="MonoDevelop.Projects\ILanguageBinding.cs" />
    <Compile Include="MonoDevelop.Core\Platform.cs" />
    <Compile Include="MonoDevelop.Core\UserProfile.cs" />
    <Compile Include="MonoDevelop.Core\BrandingService.cs" />
    <Compile Include="MonoDevelop.Projects\CleanEventHandler.cs" />
    <Compile Include="MonoDevelop.Core.ProgressMonitoring\IProjectLoadProgressMonitor.cs" />
    <Compile Include="MonoDevelop.Core.ProgressMonitoring\WrappedProgressMonitor.cs" />
    <Compile Include="MonoDevelop.Core.ProgressMonitoring\ConsoleProjectLoadProgressMonitor.cs" />
    <Compile Include="MonoDevelop.Core\SystemInformation.cs" />
    <Compile Include="MonoDevelop.Core\MacSystemInformation.cs" />
    <Compile Include="MonoDevelop.Core\WindowsSystemInformation.cs" />
    <Compile Include="MonoDevelop.Core\LinuxSystemInformation.cs" />
    <Compile Include="MonoDevelop.Core\UnixSystemInformation.cs" />
    <Compile Include="MonoDevelop.Core\ISystemInformationProvider.cs" />
    <Compile Include="MonoDevelop.Core.FileSystem\UnixFileSystemExtension.cs" />
    <Compile Include="MonoDevelop.Core.LogReporting\LogReportingService.cs" />
    <Compile Include="MonoDevelop.Core.LogReporting\CrashEventArgs.cs" />
    <Compile Include="MonoDevelop.Core.LogReporting\CrashMonitor.cs" />
    <Compile Include="MonoDevelop.Core.LogReporting\ICrashMonitor.cs" />
    <Compile Include="MonoDevelop.Core.LogReporting\MacCrashMonitor.cs" />
    <Compile Include="MonoDevelop.Core\PasswordService.cs" />
    <Compile Include="MonoDevelop.Core\IPasswordProvider.cs" />
    <Compile Include="MonoDevelop.Projects.Utility\ByteOrderMark.cs" />
    <Compile Include="MonoDevelop.Core.Instrumentation\IInstrumentationConsumer.cs" />
    <Compile Include="MonoDevelop.Projects\PortableDotNetProject.cs" />
    <Compile Include="MonoDevelop.Core.AddIns\FilePathExtensionNode.cs" />
    <Compile Include="MonoDevelop.Projects.Formats.MSBuild\TargetsAvailableCondition.cs" />
    <Compile Include="MonoDevelop.Projects\PortableDotNetProjectBinding.cs" />
    <Compile Include="MonoDevelop.Core.AddIns\AssemblyInstalledCondition.cs" />
    <Compile Include="MonoDevelop.Core\WebCertificateService.cs" />
    <Compile Include="MonoDevelop.Core\IWebCertificateProvider.cs" />
<<<<<<< HEAD
    <Compile Include="MonoDevelop.Core.Execution\ExecutionTarget.cs" />
=======
    <Compile Include="MonoDevelop.Core.Assemblies\SupportedFramework.cs" />
>>>>>>> 40b6aa87
  </ItemGroup>
  <ItemGroup>
    <None Include="Makefile.am" />
    <None Include="MonoDevelop.Projects.Formats.MSBuild.Conditions\InvalidProjectFileException.cs" />
  </ItemGroup>
  <ItemGroup>
    <EmbeddedResource Include="MonoDevelop.Core.addin.xml">
      <LogicalName>MonoDevelop.Core.addin.xml</LogicalName>
      <SubType>Designer</SubType>
    </EmbeddedResource>
    <EmbeddedResource Include="frameworks\framework_NET_1_1.xml">
      <LogicalName>framework_NET_1_1.xml</LogicalName>
    </EmbeddedResource>
    <EmbeddedResource Include="frameworks\framework_NET_2_0.xml">
      <LogicalName>framework_NET_2_0.xml</LogicalName>
    </EmbeddedResource>
    <EmbeddedResource Include="frameworks\framework_NET_3_0.xml">
      <LogicalName>framework_NET_3_0.xml</LogicalName>
    </EmbeddedResource>
    <EmbeddedResource Include="frameworks\framework_NET_3_5.xml">
      <LogicalName>framework_NET_3_5.xml</LogicalName>
    </EmbeddedResource>
    <EmbeddedResource Include="frameworks\framework_NET_4_0.xml">
      <LogicalName>framework_NET_4_0.xml</LogicalName>
    </EmbeddedResource>
    <EmbeddedResource Include="md1format.xml">
      <LogicalName>md1format.xml</LogicalName>
    </EmbeddedResource>
  </ItemGroup>
  <Import Project="$(MSBuildBinPath)\Microsoft.CSharp.targets" />
  <Target Name="BeforeBuild">
    <MakeDir Directories="$(OutputPath)" />
    <Exec Command='"$(Git)" rev-parse HEAD > $(BuildInfo)' WorkingDirectory="$(MSBuildProjectDirectory)" IgnoreExitCode="True" />
    <Exec Command='"$(Git)" rev-parse HEAD > $(VcRevision)' WorkingDirectory="$(MSBuildProjectDirectory)" IgnoreExitCode="True" />
  </Target>
  <ItemGroup>
    <ProjectReference Include="..\MonoDevelop.Projects.Formats.MSBuild\MonoDevelop.Projects.Formats.MSBuild.csproj">
      <Project>{A437F1A3-78DF-4F00-8053-D32A8B1EB679}</Project>
      <Name>MonoDevelop.Projects.Formats.MSBuild</Name>
      <Private>False</Private>
    </ProjectReference>
    <ProjectReference Include="..\..\..\external\Mono.Cecil\Mono.Cecil.csproj">
      <Project>{D68133BD-1E63-496E-9EDE-4FBDBF77B486}</Project>
      <Name>Mono.Cecil</Name>
    </ProjectReference>
    <ProjectReference Include="..\..\..\external\Mono.Cecil\symbols\mdb\Mono.Cecil.Mdb.csproj">
      <Project>{8559DD7F-A16F-46D0-A05A-9139FAEBA8FD}</Project>
      <Name>Mono.Cecil.Mdb</Name>
    </ProjectReference>
    <ProjectReference Include="..\..\..\external\Newtonsoft.Json\Src\Newtonsoft.Json\Newtonsoft.Json.csproj">
      <Project>{A9AE40FF-1A21-414A-9FE7-3BE13644CC6D}</Project>
      <Name>Newtonsoft.Json</Name>
    </ProjectReference>
    <ProjectReference Include="..\..\..\external\nrefactory\ICSharpCode.NRefactory\ICSharpCode.NRefactory.csproj">
      <Project>{3B2A5653-EC97-4001-BB9B-D90F1AF2C371}</Project>
      <Name>ICSharpCode.NRefactory</Name>
    </ProjectReference>
    <ProjectReference Include="..\..\..\external\nrefactory\ICSharpCode.NRefactory.CSharp\ICSharpCode.NRefactory.CSharp.csproj">
      <Project>{53DCA265-3C3C-42F9-B647-F72BA678122B}</Project>
      <Name>ICSharpCode.NRefactory.CSharp</Name>
    </ProjectReference>
    <ProjectReference Include="..\..\..\external\mono-addins\Mono.Addins\Mono.Addins.csproj">
      <Project>{91DD5A2D-9FE3-4C3C-9253-876141874DAD}</Project>
      <Name>Mono.Addins</Name>
    </ProjectReference>
    <ProjectReference Include="..\..\..\external\mono-addins\Mono.Addins.Setup\Mono.Addins.Setup.csproj">
      <Project>{A85C9721-C054-4BD8-A1F3-0227615F0A36}</Project>
      <Name>Mono.Addins.Setup</Name>
    </ProjectReference>
    <ProjectReference Include="..\..\..\external\mono-addins\Mono.Addins.Gui\Mono.Addins.Gui.csproj">
      <Project>{FEC19BDA-4904-4005-8C09-68E82E8BEF6A}</Project>
      <Name>Mono.Addins.Gui</Name>
    </ProjectReference>
    <ProjectReference Include="..\..\..\external\ikvmfork\reflect\IKVM.Reflection.csproj">
      <Project>{4CB170EF-DFE6-4A56-9E1B-A85449E827A7}</Project>
      <Name>IKVM.Reflection</Name>
    </ProjectReference>
  </ItemGroup>
  <ItemGroup>
    <Content Include="MonoDevelop.Core.dll.config">
      <CopyToOutputDirectory>Always</CopyToOutputDirectory>
    </Content>
  </ItemGroup>
</Project><|MERGE_RESOLUTION|>--- conflicted
+++ resolved
@@ -430,11 +430,8 @@
     <Compile Include="MonoDevelop.Core.AddIns\AssemblyInstalledCondition.cs" />
     <Compile Include="MonoDevelop.Core\WebCertificateService.cs" />
     <Compile Include="MonoDevelop.Core\IWebCertificateProvider.cs" />
-<<<<<<< HEAD
     <Compile Include="MonoDevelop.Core.Execution\ExecutionTarget.cs" />
-=======
     <Compile Include="MonoDevelop.Core.Assemblies\SupportedFramework.cs" />
->>>>>>> 40b6aa87
   </ItemGroup>
   <ItemGroup>
     <None Include="Makefile.am" />
