2009-03-05  Lluis Sanchez Gual  <lluis@novell.com>

<<<<<<< HEAD
	* AssemblyInfo.cs:
	* MonoDevelop.Core.Gui.addin.xml: Bump MD version.
=======
	* Makefile.am:
	* icons/translation-fuzzy.png:
	* icons/translation-valid.png:
	* MonoDevelop.Core.Gui.csproj:
	* icons/translation-missing.png:
	* icons/translation-fuzzy-16.png:
	* icons/translation-valid-16.png:
	* icons/translation-missing-16.png: Fix icon file names.
>>>>>>> 6466203e

2009-03-04  Mike Krüger  <mkrueger@novell.com>

	* MonoDevelop.Core.Gui.addin.xml: Added makefile mime.

2009-03-04  Mike Krüger  <mkrueger@novell.com>

	* Makefile.am: corrected makefile.

2009-03-04  Mike Krüger  <mkrueger@novell.com>

	* Makefile.am:
	* MonoDevelop.Core.Gui.csproj:
	* MonoDevelop.Core.Gui.addin.xml: Added new icons to the icon
	  pool.

2009-03-04  Mike Krüger  <mkrueger@novell.com>

	* MonoDevelop.Core.Gui.csproj: 

	* icons/translation-fuzzy.png:
	* icons/translation-valid.png:
	* icons/translation-missing.png: Added some iconst for gettext
	  addin.

2009-03-03  Mike Krüger  <mkrueger@novell.com>

	* Makefile.am:
	* icons/template-16.png:
	* MonoDevelop.Core.Gui.csproj:
	* MonoDevelop.Core.Gui.addin.xml: Added icon for code
	  templates.

2009-03-03  Mike Krüger  <mkrueger@novell.com>

	* Makefile.am:
	* icons/keyword-16.png:
	* MonoDevelop.Core.Gui.csproj:
	* MonoDevelop.Core.Gui.addin.xml: Added icon for keywords

2009-03-03  Mike Krüger  <mkrueger@novell.com>

	* MonoDevelop.Core.Gui.addin.xml: added text/x-patch mime.

2009-02-28  Michael Hutchinson  <mhutchinson@novell.com>

	* MonoDevelop.Core.Gui/MessageService.cs: Better message for
	  saving before building. Thanks to Bálint Kriván.

2009-02-25  Michael Hutchinson  <mhutchinson@novell.com>

	* MonoDevelop.Core.Gui.addin.xml: Fix translatable strings.

2009-02-23  Michael Hutchinson  <mhutchinson@novell.com>

	* MonoDevelop.Core.Gui.Codons/OptionsPanelNode.cs: Localize
	  panel labels. Fixes "Bug 478440 - Missing i18n strings".

2009-02-18  Michael Hutchinson  <mhutchinson@novell.com>

	* MonoDevelop.Core.Gui/PlatformService.cs: Add a hook for
	  handling global menu installation.

2009-02-13  Lluis Sanchez Gual  <lluis@novell.com>

	* Makefile.am:
	* icons/warning-overlay.png:
	* MonoDevelop.Core.Gui.csproj:
	* MonoDevelop.Core.Gui.addin.xml: New icon for invalid
	  references.

2009-02-11  Michael Hutchinson  <mhutchinson@novell.com>

	* MonoDevelop.Core.Gui.Components/FileBrowser.cs: Add methods
	  for setting custom font and auto-resizing columns.

2009-02-11  Michael Hutchinson  <mhutchinson@novell.com>

	* MonoDevelop.Core.Gui.Dialogs/OptionsDialog.cs: Set a default
	  response type. Fixes "Bug 324499 - Predefined Default
	  button".

2009-02-10  Michael Hutchinson  <mhutchinson@novell.com>

	* MonoDevelop.Core.Gui.addin.xml: Add sln and mds to the
	  mimetype database.

2009-02-06  Lluis Sanchez Gual  <lluis@novell.com>

	* MonoDevelop.Core.Gui.mdp:
	* MonoDevelop.Core.Gui.csproj: Migrated to MSBuild file
	  format.

2009-02-03  Lluis Sanchez Gual  <lluis@novell.com>

	* AssemblyInfo.cs:
	* MonoDevelop.Core.Gui.addin.xml: Bump MD version.

2009-02-02  Lluis Sanchez Gual  <lluis@novell.com>

	* MonoDevelop.Core.Gui.Dialogs/OptionsPanel.cs: DataObject is
	  now public.

2009-01-26  Michael Hutchinson  <mhutchinson@novell.com>

	* MonoDevelop.Core.Gui.mdp: Flush project format changes.

2009-01-26  Michael Hutchinson  <mhutchinson@novell.com>

	* MonoDevelop.Core.Gui.Dialogs/OptionsDialog.cs: Add a hack to work 
	around broken themes that attach themes to *Panel* widget names.

2009-01-20  Lluis Sanchez Gual  <lluis@novell.com>

	* gtk-gui/gui.stetic:
	* gtk-gui/generated.cs:
	* gtk-gui/MonoDevelop.Core.Gui.Dialogs.OptionsDialog.cs:
	* gtk-gui/MonoDevelop.Core.Gui.Dialogs.MultiMessageDialog.cs:
	* gtk-gui/MonoDevelop.Core.Gui.Dialogs.MultiTaskProgressDialog.cs:
	Updated.

2009-01-15  Mike Krüger  <mkrueger@novell.com>

	* MonoDevelop.Core.Gui/RecentFileStorage.cs: fixed 'Bug 466238 -
	RecentFileStorage is extremely wasteful of threads'.

2009-01-14  Lluis Sanchez Gual  <lluis@novell.com>

	* Makefile.am:
	* MonoDevelop.Core.Gui.mdp:
	* MonoDevelop.Core.Gui.Dialogs/OptionsDialog.cs: Added a new collection
	which stores the objects modified by the options dialog, so they can
	be properly saved by the invoker.

2009-01-12  Mike Krüger  <mkrueger@novell.com>

	* MonoDevelop.Core.Gui.addin.xml: Registered exe/dll mime type (for
	assembly browser).

2008-12-12  Lluis Sanchez Gual  <lluis@novell.com>

	* MonoDevelop.Core.Gui.mdp: Set correct target framework.

2008-12-11  Lluis Sanchez Gual  <lluis@novell.com>

	* Makefile.am:
	* gtk-gui/gui.stetic:
	* MonoDevelop.Core.Gui.mdp:
	* MonoDevelop.Core.Gui.Dialogs/MultiMessageDialog.cs:
	* gtk-gui/MonoDevelop.Core.Gui.Dialogs.MultiMessageDialog.cs: Added
	dialog which allows showing multiple messages at once.

2008-12-09  Lluis Sanchez Gual  <lluis@novell.com>

	* MonoDevelop.Core.Gui.mdp: Don't require a specific version of
	Mono.Addins.

2008-12-04  Mike Kestner  <mkestner@novell.com>

	* MonoDevelop.Core.Gui/DesktopApplication.cs : add a ctor. used by
	the new gio-based GnomePlatform code.

2008-12-04  Lluis Sanchez Gual  <lluis@novell.com>

	* MonoDevelop.Core.Gui.ProgressMonitoring/BaseProgressMonitor.cs:
	Implement new SuccessWithWarnings property.

2008-12-03  Lluis Sanchez Gual  <lluis@novell.com>

	* Makefile.am: Make it work for parallel builds.

2008-12-02  Michael Hutchinson  <mhutchinson@novell.com>

	* MonoDevelop.Core.Gui/ResourceService.cs: Add licence header.

	* Makefile.am:
	* MonoDevelop.Core.Gui.mdp:
	* MonoDevelop.Core.Gui/ITextBufferStrategy.cs: Remove unused GPL file.

2008-12-02  Michael Hutchinson  <mhutchinson@novell.com>

	* Makefile.am:
	* MonoDevelop.Core.Gui.mdp: Fix Makefile integration for AssemblyInfo.cs
	files.

2008-12-02  Michael Hutchinson  <mhutchinson@novell.com>

	* Makefile.am:
	* AssemblyInfo.cs:
	* AssemblyInfo.cs.in: Add AssemblyInfo.cs files that are autogenerated
	from the addin manifests.

2008-11-14  Mike Kestner  <mkestner@novell.com>

	* gtk-gui/*.cs: regen
	* gtk-gui/gui.stetic: go back to an hbox, reset some packing and
	sizing vars to let gtk layout do the right thing.

2008-11-13  Mike Kestner  <mkestner@novell.com>

	* gtk-gui/*.cs: regen
	* gtk-gui/gui.stetic: replace the main hbox with an hpaned to
	allow resizing.

2008-11-11  Levi Bard  <taktaktaktaktaktaktaktaktaktak@gmail.com>

	* MonoDevelop.Core.Gui/AlertDialog.cs: Escape error text.

2008-11-05  Lluis Sanchez Gual  <lluis@novell.com>

	* MonoDevelop.Core.Gui.addin.xml: Bump MD version.

2008-10-22  Lluis Sanchez Gual  <lluis@novell.com>

	* MonoDevelop.Core.Gui/MessageService.cs: Use Ok button for warning
	dialogs.

2008-10-13  Mike Krüger  <mkrueger@novell.com>

	* MonoDevelop.Core.Gui/MessageService.cs: Added proceed button to fix
	the build.

2008-10-02  Michael Hutchinson <mhutchinson@novell.com> 

	* MonoDevelop.Core.Gui.mdp,
	  MonoDevelop.Core.Gui/GuiSyncAbstractService.cs,
	  MonoDevelop.Core.Gui/GuiService.cs,
	  MonoDevelop.Core.Gui/PlatformService.cs, Makefile.am: Track removal
	  of service APIs.

2008-09-30  Mike Krüger <mkrueger@novell.com> 

	* MonoDevelop.Core.Gui/PlatformService.cs: added
	  DefaultControlLeftRightBehavior to the platform service.

2008-09-12  Lluis Sanchez Gual <lluis@novell.com> 

	* MonoDevelop.Core.Gui.mdp: Updated.

2008-08-18  Lluis Sanchez Gual <lluis@novell.com> 

	* MonoDevelop.Core.Gui.mdp,
	  MonoDevelop.Core.Gui.Dialogs/OptionsDialog.cs, Makefile.am,
	  icons/empty-category-16.png, icons/empty-category-22.png,
	  MonoDevelop.Core.Gui.addin.xml: Added new simple icon for option
	  dialog panels which don't have one.

2008-08-07  Lluis Sanchez Gual <lluis@novell.com> 

	* MonoDevelop.Core.Gui.mdp, Makefile.am, icons/breakpoint-new-16.png,
	  icons/breakpoint-new-22.png, MonoDevelop.Core.Gui.addin.xml: Added
	  icons for New Breakpoint.
	* MonoDevelop.Core.Gui/GLibLogging.cs,
	  MonoDevelop.Core.Gui/PlatformService.cs: Fix warnings.

2008-08-06  Lluis Sanchez Gual <lluis@novell.com> 

	* MonoDevelop.Core.Gui.mdp, Makefile.am,
	  icons/breakpoint-on-off-22.png, icons/breakpoint-invalid-16.png,
	  icons/breakpoint-16.png, icons/breakpoint-disable-all-16.png,
	  icons/breakpoint-invalid-22.png, icons/breakpoint-22.png,
	  icons/breakpoint-remove-all-16.png,
	  icons/breakpoint-disable-all-22.png,
	  icons/breakpoint-disabled-16.png, icons/BreakPoint.png,
	  icons/breakpoint-remove-all-22.png,
	  icons/breakpoint-disabled-22.png, icons/breakpoint-on-off-16.png,
	  MonoDevelop.Core.Gui.addin.xml: Add new breakpoint icons.
	* MonoDevelop.Core.Gui/ResourceService.cs: Made public the api for
	  registering new icons.

2008-07-24  Michael Hutchinson <mhutchinson@novell.com> 

	* MonoDevelop.Core.Gui/ResourceService.cs: For icon names that begin
	  with '#', return a block of colour.

2008-07-15  Mike Krüger <mkrueger@novell.com> 

	* MonoDevelop.Core.Gui/PlatformService.cs: Fixed possible null
	  reference exception.

2008-07-07  Lluis Sanchez Gual <lluis@novell.com> 

	* MonoDevelop.Core.Gui/SyncContext.cs: Avoid name colisions when
	  creating sync delegates.

2008-06-04  Lluis Sanchez Gual <lluis@novell.com> 

	* MonoDevelop.Core.Gui.addin.xml: Bump MD version.

2008-06-03  Lluis Sanchez Gual <lluis@novell.com> 

	* MonoDevelop.Core.Gui.Dialogs/OptionsDialog.cs: Use the OnDestroyed
	  event instead of Dispose, since with the latest changes in gtk#,
	  Dispose is not called anymore when a widget is destroyed.

2008-05-27  Lluis Sanchez Gual <lluis@novell.com> 

	* MonoDevelop.Core.Gui/AlertDialog.cs,
	  MonoDevelop.Core.Gui/MessageService.cs: Make font smaller for
	  alterts with only primary text.
	* MonoDevelop.Core.Gui.ProgressMonitoring/MessageDialogProgressMonitor.cs:
	  Added missing null check.

2008-05-26  Lluis Sanchez Gual <lluis@novell.com> 

	* MonoDevelop.Core.Gui.ProgressMonitoring/BaseProgressMonitor.cs: Make
	  sure all async method calls are finished before disposing the
	  progress monitor.

2008-05-23  Lluis Sanchez Gual <lluis@novell.com> 

	* MonoDevelop.Core.Gui.Dialogs/OptionsDialog.cs: Add some more spacing
	  between panels.

2008-05-22  Lluis Sanchez Gual <lluis@novell.com> 

	* MonoDevelop.Core.Gui.Dialogs/OptionsDialog.cs: Merged the extension
	  points for project and solution option panels into a single
	  extension point. A single extension point will now be used for all
	  kinds of items. Extension conditions can be used to make panels
	  visible only for some specific item types.

2008-05-21  Lluis Sanchez Gual <lluis@novell.com> 

	* MonoDevelop.Core.Gui.mdp,
	  MonoDevelop.Core.Gui.Dialogs/OptionsDialog.cs,
	  MonoDevelop.Core.Gui.Components/MenuButtonEntry.cs,
	  MonoDevelop.Core.Gui.Codons/OptionsPanelNode.cs,
	  MonoDevelop.Core.Gui/StockIcons.cs,
	  MonoDevelop.Core.Gui/DispatchService.cs, Makefile.am,
	  icons/solution-folder-open-16.png,
	  icons/solution-folder-closed-16.png,
	  MonoDevelop.Core.Gui.addin.xml: New project model changes.

2008-05-08  Michael Hutchinson <mhutchinson@novell.com> 

	* MonoDevelop.Core.Gui/PlatformService.cs: Add a method for determining
	  whether a given mimetype is text.
	* MonoDevelop.Core.Gui.Codons/MimeTypeNode.cs: Add an attribute for
	  determining whether a given mimetype is text.
	* MonoDevelop.Core.Gui.addin.xml: Set "isText" attribute on the
	  mimetype definitions.

2008-04-30  Michael Hutchinson <mhutchinson@novell.com> 

	* MonoDevelop.Core.Gui.mdp: Fix GTK# version to 2.8.

2008-04-24  Michael Hutchinson <mhutchinson@novell.com> 

	* MonoDevelop.Core.Gui/GLibLogging.cs: Fix a logic error introduced in
	  the last commit.

2008-04-24  Michael Hutchinson <mhutchinson@novell.com> 

	* MonoDevelop.Core.Gui/GLibLogging.cs: Install some more GLib log
	  handlers.

2008-04-23  Zach Lute <zach.lute@gmail.com> 

	* MonoDevelop.Core.Gui.Dialogs/TreeViewOptions.cs: Project Options (and
	  other TreeView options) will now correctly select the first element
	  for display. (Bug #379227)

2008-04-15  Lluis Sanchez Gual <lluis@novell.com> 

	* MonoDevelop.Core.Gui.mdp, Makefile.am, icons/Icons.16x16.XMLFileIcon,
	  icons/file-xml-16.png, icons/file-addin-16.png,
	  MonoDevelop.Core.Gui.addin.xml: Added new icon for xml files. Added
	  icon and mime type for add-in manifests.
	* MonoDevelop.Core.Gui.Codons/MimeTypeNode.cs: Fix file pattern
	  matching.

2008-04-11  Michael Hutchinson <mhutchinson@novell.com> 

	* Base.glade: Remove some default generated names from labels. They
	  were showing up for some users.

2008-04-11  Lluis Sanchez Gual <lluis@novell.com> 

	* MonoDevelop.Core.Gui.mdp,
	  MonoDevelop.Core.Gui.Codons/MimeTypeNode.cs,
	  MonoDevelop.Core.Gui.Components/FileBrowser.cs,
	  MonoDevelop.Core.Gui/PlatformService.cs,
	  MonoDevelop.Core.Gui/DefaultPlatformService.cs, Makefile.am,
	  MonoDevelop.Core.Gui.addin.xml: Added extension point for
	  registering new mime types.
	* MonoDevelop.Core.Gui/ResourceService.cs: Make GetIcon work for stock
	  gnome icons.

2008-04-08  Michael Hutchinson <mhutchinson@novell.com> 

	* MonoDevelop.Core.Gui/GLibLogging.cs: Log GDK messages too, and
	  correct a typo.

2008-03-25  Michael Hutchinson <mhutchinson@novell.com> 

	* MonoDevelop.Core.Gui/GLibLogging.cs: Improve stack trace.

2008-03-21  Michael Hutchinson <mhutchinson@novell.com> 

	* MonoDevelop.Core.Gui.mdp, Makefile.am: Updated.
	* MonoDevelop.Core.Gui/GLibLogging.cs: Convenience class for logging
	  GLib messages via the LoggingService.

2008-03-21  Geoff Norton <gnorton@novell.com> 

	* MonoDevelop.Core.Gui/PlatformService.cs: Add VB to mimetypes list.

2008-03-11  Michael Hutchinson <mhutchinson@novell.com> 

	* MonoDevelop.Core.Gui/MessageService.cs: Make all calls to the GUI
	  message service invoked synchronously on the GUI thread, hopefully
	  unbreaking code that depended on this behaviour.

2008-03-10  Lluis Sanchez Gual <lluis@novell.com> 

	* MonoDevelop.Core.Gui/MessageService.cs: Added confirm method.

2008-03-07  Michael Hutchinson <mhutchinson@novell.com> 

	* MonoDevelop.Core.Gui/MessageService.cs: Make message service
	  GUI-thread safe again for methods with no return value, and add GUI
	  thread asserts to the unsafe methods.

2008-03-07  Lluis Sanchez Gual <lluis@novell.com> 

	* MonoDevelop.Core.Gui.mdp,
	  MonoDevelop.Core.Gui.Dialogs/OptionsDialog.cs,
	  MonoDevelop.Core.Gui.Dialogs/OptionsPanel.cs,
	  MonoDevelop.Core.Gui.Dialogs/IOptionsPanel.cs,
	  MonoDevelop.Core.Gui.Codons/OptionsDialogSection.cs,
	  MonoDevelop.Core.Gui.Codons/OptionsPanelNode.cs,
	  gtk-gui/MonoDevelop.Core.Gui.Dialogs.OptionsDialog.cs,
	  gtk-gui/generated.cs, gtk-gui/gui.stetic, Makefile.am,
	  icons/pad-task-list-24.png, MonoDevelop.Core.Gui.addin.xml:
	  Implemented new options dialog.

2008-03-05  Michael Hutchinson <mhutchinson@novell.com> 

	* MonoDevelop.Core.Gui/PlatformService.cs: Add XAML to mimetypes list.

2008-03-05  Mike Krüger <mkrueger@novell.com> 

	* MonoDevelop.Core.Gui/MessageService.cs: Added gui sync object to the
	  showdialog.

2008-03-04  Mike Krüger <mkrueger@novell.com> 

	* MonoDevelop.Core.Gui/MessageService.cs: Fixed some dialogs for hig
	  compliance.

2008-03-04  Mike Krüger <mkrueger@novell.com> 

	* MonoDevelop.Core.Gui.mdp,
	  MonoDevelop.Core.Gui.Dialogs/AbstractOptionPanel.cs,
	  MonoDevelop.Core.Gui.Components/FileBrowser.cs,
	  MonoDevelop.Core.Gui/IMessageService.cs,
	  MonoDevelop.Core.Gui/AlertDialog.cs,
	  MonoDevelop.Core.Gui/MessageService.cs,
	  MonoDevelop.Core.Gui/GuiService.cs,
	  gtk-gui/MonoDevelop.Core.Gui.Dialogs.MultiTaskProgressDialog.cs,
	  Makefile.am,
	  MonoDevelop.Core.Gui.ProgressMonitoring/MessageDialogProgressMonitor.cs,
	  MonoDevelop.Core.Gui.ProgressMonitoring/MultiTaskDialogProgressMonitor.cs:
	  Worked on gnome hig compliant alerts.

2008-02-28  Mike Krüger <mkrueger@novell.com> 

	* MonoDevelop.Core.Gui.Components/FileBrowser.cs: Added missing shortcut
	  strings

2008-02-25  Geoff Norton  <gnorton@novell.com>

	* MonoDevelop.Core.Gui/MonoDevelop.Core.Gui/PlatformService.cs: Add mime
	overloads for boo and xml.

2008-02-18  Lluis Sanchez Gual <lluis@novell.com> 

	* MonoDevelop.Core.Gui.mdp, Makefile.am: Fixed project references.

2008-02-14  Geoff Norton  <gnorton@novell.com>

	* MonoDevelop.Core.Gui/DefaultPlatformService.cs:
	* MonoDevelop.Core.Gui/MonoDevelop.Core.Gui/PlatformService.cs: Add a
	property for the PlatformService to identify itself to other bindings.

2008-02-12  Geoff Norton  <gnorton@novell.com>

	* MonoDevelop.Core.Gui/SyncContext.cs: Create from the interface is marked
	as virtual.  Implement the proper override.

2008-02-12  Michael Hutchinson <mhutchinson@novell.com> 

	* MonoDevelop.Core.Gui.Dialogs/TreeViewOptions.cs: Make TreeViewOptions
	  implement IDisposable.

2008-02-01  Michael Hutchinson  <mhutchinson@novell.com> 

	* Makefile.am:
	* icons/element-literal-16.png:
	* MonoDevelop.Core.Gui.mdp:
	* MonoDevelop.Core.Gui.addin.xml: Updated icon.
	
	* icons/Icons.16x16.Literal:
	* icons/Icons.16x16.Struct: Removed old icons.

2008-01-29  Lluis Sanchez Gual <lluis@novell.com> 

	* MonoDevelop.Core.Gui.mdp, Makefile.am, icons/build-solution-16.png,
	  icons/build-solution-22.png, icons/build-project-16.png,
	  icons/build-project-22.png, icons/visibility-internal-16.png,
	  MonoDevelop.Core.Gui.addin.xml: Updated icons.

2008-01-29  Lluis Sanchez Gual <lluis@novell.com> 

	* MonoDevelop.Core.Gui.mdp, Makefile.am, icons/build-solution-16.png,
	  icons/Icons.16x16.GotoNextbookmark,
	  icons/Icons.22x22.ClearAllBookmarks.png,
	  icons/Icons.16x16.InternalDelegate, icons/visibility-private-16.png,
	  icons/Icons.16x16.Delegate, icons/Icons.16x16.ProtectedEnum,
	  icons/Icons.16x16.ProtectedClass, icons/element-method-16.png,
	  icons/Icons.16x16.Field, icons/element-property-16.png,
	  icons/Icons.16x16.PrivateInterface, icons/element-interface-16.png,
	  icons/build-project-16.png, icons/Icons.16x16.Method,
	  icons/Icons.16x16.InternalField, icons/file-interface-32.png,
	  icons/Icons.16x16.ProtectedDelegate, icons/pad-task-list-16.png,
	  icons/visibility-protected-16.png, icons/Icons.16x16.ProtectedEvent,
	  icons/element-namespace-16.png, icons/Icons.16x16.ProtectedStruct,
	  icons/Icons.16x16.PrivateEnum, icons/Icons.16x16.TaskListIcon,
	  icons/Icons.16x16.ProtectedInterface, icons/Icons.16x16.PrivateMethod,
	  icons/Icons.16x16.PrivateProperty, icons/Icons.16x16.InternalStruct,
	  icons/element-enumeration-16.png, icons/file-enum-32.png,
	  icons/Icons.16x16.NameSpace, icons/Icons.16x16.PrivateClass,
	  icons/Icons.16x16.InternalEnum, icons/Icons.22x22.GotoPrevbookmark.png,
	  icons/Icons.16x16.InternalProperty, icons/element-event-16.png,
	  icons/element-field-16.png, icons/Icons.16x16.Property,
	  icons/Icons.16x16.ClearAllBookmarks, icons/Icons.16x16.ProtectedField,
	  icons/Icons.16x16.InternalInterface, icons/Icons.16x16.ToggleBookmark,
	  icons/Icons.16x16.PrivateEvent, icons/Icons.16x16.GotoPrevbookmark,
	  icons/Icons.16x16.ProtectedProperty, icons/Icons.16x16.Class,
	  icons/Icons.16x16.PropertiesIcon, icons/Icons.16x16.PrivateStruct,
	  icons/element-structure-16.png, icons/Icons.16x16.InternalClass,
	  icons/element-class-16.png, icons/file-struct-32.png,
	  icons/Icons.22x22.GotoNextbookmark.png,
	  icons/visibility-internal-16.png, icons/Icons.16x16.PrivateField,
	  icons/Icons.16x16.Event, icons/Icons.22x22.ToggleBookmark.png,
	  icons/file-class-32.png, icons/Icons.16x16.ProtectedMethod,
	  icons/Icons.16x16.Interface, icons/Icons.16x16.Enum,
	  icons/Icons.16x16.PrivateDelegate, icons/element-delegate-16.png,
	  icons/Icons.16x16.InternalMethod, icons/Icons.16x16.InternalEvent,
	  MonoDevelop.Core.Gui.addin.xml, icons/Icons.16x16.BuildCombine,
	  icons/Icons.16x16.BuildCurrentSelectedProject: Added new tango icons by
	  Vinicius Depizzol.

2008-01-25  Lluis Sanchez Gual <lluis@novell.com> 

	* MonoDevelop.Core.Gui.addin.xml: Update MD version.

2008-01-25  Lluis Sanchez Gual <lluis@novell.com> 

	* MonoDevelop.Core.Gui.Dialogs/ErrorDialog.cs: Workaround to GetFields mono
	  bug fix.
	* MonoDevelop.Core.Gui.Components/FileBrowser.cs: Don't show labels in the
	  toolbar.

2008-01-23  Lluis Sanchez Gual <lluis@novell.com> 

	* MonoDevelop.Core.Gui.Dialogs/ProgressDialog.cs: Ensure we don't create
	  subclasses of classes with private fields bound by glade#. It would not
	  work due to bug 355228.
	* MonoDevelop.Core.Gui.Dialogs/TreeViewOptions.cs: Changed some fields to
	  internal. Workaround to glade# bug 355228.

2008-01-22  Michael Hutchinson <mhutchinson@novell.com> 

	* MonoDevelop.Core.Gui.mdp, Makefile.am, icons/view-fullscreen_22.png,
	  icons/view-fullscreen.png: Remove unused icon.
	* MonoDevelop.Core.Gui/StockIcons.cs: Use GTK fullscreen icon (was added in
	  2.8)
	* MonoDevelop.Core.Gui/ResourceService.cs: Fix Path.Combine call.

2008-01-10  Lluis Sanchez Gual <lluis@novell.com> 

	* MonoDevelop.Core.Gui/DispatchService.cs: Fix bug #345477 - DispatchService
	  locks up GUI (on Windows). Patch by Rolandas Rudomanskis.

2008-01-08  Michael Hutchinson  <mhutchinson@novell.com> 

	* Base.glade: Make ErrorDialog modal, like all the other MessageService 
	  dialogs, so that it doesn't come up behind modal dialogs. Fixes 
	  "Bug 350627 - Error message dialogs come up behind modal dialogs".

2007-12-17  Aaron Bockover <abockover@novell.com>

	* icons/Icons.SharpDevelopIcon, icons/Icons.SharpDevelopIcon-22.png:
	Updated resources to the new tango icons

2007-12-17  Lluis Sanchez Gual <lluis@novell.com> 

	* MonoDevelop.Core.Gui.mdp, Makefile.am: RecentFiles location has changed.

2007-12-17  Lluis Sanchez Gual <lluis@novell.com> 

	* Freedesktop.RecentFiles/RecentFileStorage.cs,
	  Freedesktop.RecentFiles/RecentItem.cs,
	  MonoDevelop.Core.Gui/RecentFileStorage.cs,
	  MonoDevelop.Core.Gui/RecentItem.cs, MonoDevelop.Core.Gui/RecentOpen.cs:
	  Moved Freedesktop.RecentFiles classes to MonoDevelop.Core.Gui namespace.

2007-12-14  Lluis Sanchez Gual <lluis@novell.com> 

	* MonoDevelop.Core.Gui.mdp: Updated project files. The order of extended
	  properties won't change anymore.

2007-12-13  Lluis Sanchez Gual <lluis@novell.com> 

	* MonoDevelop.Core.Gui.mdp, MonoDevelop.Core.Gui.Components/FileBrowser.cs,
	  MonoDevelop.Core.Gui.Utils/FileIconLoader.cs,
	  MonoDevelop.Core.Gui/DesktopApplication.cs,
	  MonoDevelop.Core.Gui/RecentOpen.cs, MonoDevelop.Core.Gui/GuiService.cs,
	  MonoDevelop.Core.Gui/PlatformService.cs,
	  MonoDevelop.Core.Gui/DefaultPlatformService.cs, Makefile.am,
	  MonoDevelop.Core.Gui.addin.xml: Moved PlatformService to MD.Core.Gui.
	  Removed old FileIconService class, which is now implemented in
	  PlatformService.

2007-12-13  Lluis Sanchez Gual <lluis@novell.com> 

	* MonoDevelop.Core.Gui.mdp,
	  MonoDevelop.Core.Gui.Dialogs/MultiTaskProgressDialog.cs,
	  MonoDevelop.Core.Gui.Dialogs/DefaultDialogPanelDescriptor.cs,
	  MonoDevelop.Core.Gui.Codons/DialogPanelCodon.cs,
	  gtk-gui/MonoDevelop.Core.Gui.Dialogs.MultiTaskProgressDialog.cs,
	  gtk-gui/gui.stetic, Freedesktop.RecentFiles/RecentFileStorage.cs: API
	  cleanup.

2007-12-12  Lluis Sanchez Gual <lluis@novell.com> 

	* MonoDevelop.Core.Gui.addin.xml: Bump add-in versions.

2007-12-08  Zach Lute <zach.lute@gmail.com>

	* MonoDevelop.Core.Gui.Components/FileBrowser.cs: Location bar will now
	  expand to fill the rest of the toolbar.

2007-12-06  Geoff Norton  <gnorton@novell.com>

	* Base.glade: We no longer require libgnome, remove it.
	* MonoDevelop.Core.Gui/StockIcons.cs: Gnome.Stock.About isn't needed
	  anymore and removing it no longer hard-requires Gnome.
	* MonoDevelop.Core.Gui/DesktopApplication.cs: Move to MonoDevelop.Core
	  and refactor it to utilize the new PlatformService.
	* MonoDevelop.Core.Gui/RecentOpen.cs: 
	* MonoDevelop.Core.Gui/FileIconLoader.cs: Get Icon/Vfs information from
	  the PlatformService
	* Makefile.am: Remove DesktopApplication.cs from the build.

2007-12-04  Lluis Sanchez Gual <lluis@novell.com> 

	* MonoDevelop.Core.Gui.mdp, Makefile.am: Directory reorganization.

2007-12-03  Michael Hutchinson <mhutchinson@novell.com> 

	* MonoDevelop.Core.Gui.WebBrowser/IWebBrowser.cs: Add LinkClicked event,
	  identical to LocationChanging except that it's not triggered by calls to
	  Load(Url|Html).

2007-11-30  Michael Hutchinson <mhutchinson@novell.com> 

	* MonoDevelop.Core.Gui.mdp, MonoDevelop.Core.Gui.WebBrowser,
	  MonoDevelop.Core.Gui.WebBrowser/LoadingProgressChangedEventArgs.cs,
	  MonoDevelop.Core.Gui.WebBrowser/LocationChangedEventArgs.cs,
	  MonoDevelop.Core.Gui.WebBrowser/StatusMessageChangedEventArgs.cs,
	  MonoDevelop.Core.Gui.WebBrowser/IWebBrowserLoader.cs,
	  MonoDevelop.Core.Gui.WebBrowser/PageLoadedHandler.cs,
	  MonoDevelop.Core.Gui.WebBrowser/LocationChangingEventArgs.cs,
	  MonoDevelop.Core.Gui.WebBrowser/IWebBrowser.cs,
	  MonoDevelop.Core.Gui.WebBrowser/TitleChangedEventArgs.cs,
	  MonoDevelop.Core.Gui/WebBrowserService.cs, Makefile.am,
	  MonoDevelop.Core.Gui.addin.xml: Add new Web Browser extension point and
	  service.

2007-11-21  Lluis Sanchez Gual <lluis@novell.com> 

	* MonoDevelop.Core.Gui.mdp, MonoDevelop.Core.Gui.Dialogs/WizardDialog.cs,
	  MonoDevelop.Core.Gui.Dialogs/CurrentPanelPanel.cs,
	  MonoDevelop.Core.Gui.Dialogs/StatusPanel.cs,
	  MonoDevelop.Core.Gui.Dialogs/AbstractWizardPanel.cs,
	  MonoDevelop.Core.Gui.Dialogs/IWizardPanel.cs,
	  MonoDevelop.Core.Gui.Components/LocalizedObject.cs,
	  MonoDevelop.Core.Gui.Components/LocalizedPropertyAttribute.cs,
	  MonoDevelop.Core.Gui.Components/LocalizedPropertyDescriptor.cs,
	  MonoDevelop.Core.Gui/ResourceNotFoundException.cs, Makefile.am,
	  MonoDevelop.Core.Gui.ErrorHandlers,
	  MonoDevelop.Core.Gui.ErrorHandlers/CombineLoadError.cs,
	  MonoDevelop.Core.Gui.ErrorHandlers/GenericError.cs: Removed unused
	  files.
	* MonoDevelop.Core.Gui.Utils/FileIconLoader.cs,
	  MonoDevelop.Core.Gui/StockIcons.cs,
	  MonoDevelop.Core.Gui/DispatchService.cs,
	  MonoDevelop.Core.Gui/AsyncDispatchAttribute.cs,
	  MonoDevelop.Core.Gui/SyncContext.cs,
	  MonoDevelop.Core.Gui/FreeDispatchAttribute.cs,
	  MonoDevelop.Core.Gui/GuiSyncAbstractService.cs,
	  MonoDevelop.Core.Gui/GuiSyncContext.cs,
	  MonoDevelop.Core.Gui/SyncObject.cs,
	  MonoDevelop.Core.Gui/SyncContextAttribute.cs,
	  MonoDevelop.Core.Gui/GuiService.cs,
	  MonoDevelop.Core.Gui/GuiSyncObject.cs: Added missing license headers.

2007-11-20  Michael Hutchinson <mhutchinson@novell.com> 

	* MonoDevelop.Core.Gui.Components/FileBrowser.cs: Log errors as well as
	  reporting them to the user.
	* Freedesktop.RecentFiles/RecentItem.cs: Use UTC for Unix timestamps.

2007-11-17  Lluis Sanchez Gual <lluis@novell.com> 

	* MonoDevelop.Core.Gui.mdp, MonoDevelop.Core.Gui/StockIcons.cs, Makefile.am,
	  icons/workspace-32.png, icons/workspace-16.png,
	  MonoDevelop.Core.Gui.addin.xml: Added workspace icons.
	* MonoDevelop.Core.Gui.Codons/DialogPanelCodon.cs: Made some extension node
	  attributes serializable.

2007-11-10  Lluis Sanchez Gual <lluis@novell.com> 

	* MonoDevelop.Core.Gui.Components/FileBrowser.cs: Make file scout icons
	  smaller.

2007-11-09  Michael Hutchinson <mhutchinson@novell.com> 

	* MonoDevelop.Core.Gui.Dialogs/WizardDialog.cs,
	  MonoDevelop.Core.Gui.Dialogs/AbstractWizardPanel.cs,
	  MonoDevelop.Core.Gui.Components/FileBrowser.cs,
	  MonoDevelop.Core.Gui/DispatchService.cs,
	  MonoDevelop.Core.Gui/ResourceService.cs,
	  MonoDevelop.Core.Gui.ProgressMonitoring/MessageDialogProgressMonitor.cs,
	  MonoDevelop.Core.Gui.ProgressMonitoring/BaseProgressMonitor.cs,
	  MonoDevelop.Core.Gui.ProgressMonitoring/MultiTaskDialogProgressMonitor.cs,
	  Freedesktop.RecentFiles/RecentFileStorage.cs: Track LoggingService API
	  changes.

2007-11-10  Lluis Sanchez Gual <lluis@novell.com> 

	* MonoDevelop.Core.Gui.Components/FileBrowser.cs: Remove some frames.

2007-10-30  Lluis Sanchez Gual <lluis@novell.com> 

	* MonoDevelop.Core.Gui.mdp, Makefile.am, icons/Icons.16x16.MiscFiles,
	  icons/Icons.16x16.TextFileIcon, icons/web-overlay-16.png,
	  MonoDevelop.Core.Gui.addin.xml: Registered menu size html file icon.
	  Updated text file icon.

2007-10-29  Lluis Sanchez Gual <lluis@novell.com> 

	* MonoDevelop.Core.Gui.addin.xml: Bump MD version.

2007-10-25  Lluis Sanchez Gual <lluis@novell.com> 

	* MonoDevelop.Core.Gui.mdp, MonoDevelop.Core.Gui/StockIcons.cs, Makefile.am,
	  icons/Icons.32x32.CombineIcon, icons/Icons.16x16.NewCombineIcon.png,
	  icons/file-xml-32.png, icons/Icons.32x32.TextFileIcon,
	  icons/web-overlay-32.png, icons/Icons.32x32.EmptyProjectIcon,
	  icons/Icons.16x16.NewSolutionIcon.png, icons/file-interface-32.png,
	  icons/Icons.16x16.SolutionIcon, icons/Icons.32x32.EmptyFileIcon,
	  icons/file-struct-32.png, icons/Icons.16x16.CloseCombineIcon,
	  icons/FileIcons.XmlIcon, icons/file-enum-32.png,
	  icons/file-class-32.png, MonoDevelop.Core.Gui.addin.xml: Added
	  class/interface/enum/struct file icons. Tangoified other file icons.
	  Removed obsolete icons.

2007-10-24  Lluis Sanchez Gual <lluis@novell.com> 

	* MonoDevelop.Core.Gui.mdp, Makefile.am, icons/solution-32.png,
	  icons/web-overlay-32.png, icons/project-16.png, icons/solution-16.png,
	  icons/project-gui-32.png, icons/project-32.png,
	  icons/project-console-32.png, icons/project-library-32.png,
	  MonoDevelop.Core.Gui.addin.xml: Added new tangoified icons for project
	  and solution.
	* MonoDevelop.Core.Gui.Codons/StockIconCodon.cs,
	  MonoDevelop.Core.Gui/ResourceService.cs: Allow defining a stock icon as
	  a combination of a set of icons (e.g. a base icon and an overlay icon).
	* MonoDevelop.Core.Gui/StockIcons.cs: Set the correct names for solution and
	  project icons.

2007-10-22  Lluis Sanchez Gual <lluis@novell.com> 

	* MonoDevelop.Core.Gui.mdp: Updated.
	* MonoDevelop.Core.Gui.Components/FileBrowser.cs: Don't allow reordering of
	  rows.
	* MonoDevelop.Core.Gui/DispatchService.cs: Thread.ManagedThreadId is broken
	  (see bug #335579). Don't use it to check for the gui thread.

2007-10-15  Lluis Sanchez Gual <lluis@novell.com> 

	* MonoDevelop.Core.Gui.mdp: Fix warning level.
	* Base.glade: Made the preferences dialog slightly larger, to make the
	  highlight style page fit with common themes like Clearlooks. Patch by
	  Michael Monreal.

2007-10-12  Mike Krüger <mkrueger@novell.com> 

	* MonoDevelop.Core.Gui/SyncContext.cs, MonoDevelop.Core.Gui/RecentOpen.cs:
	  Applied changes that were neccassary for to the new FileService.

2007-10-11  Mike Krüger <mkrueger@novell.com> 

	* MonoDevelop.Core.Gui.Components/LocalizedPropertyDescriptor.cs,
	  MonoDevelop.Core.Gui/MessageService.cs: Changed calls for the new
	  StringParser.

2007-10-04  Mike Krüger <mkrueger@novell.com> 

	* Freedesktop.RecentFiles/RecentFileStorage.cs: Made recent file storage
	  more robust - should fix Bug 330419 - Exception reading the recent file
	  list.

2007-09-27  Michael Hutchinson <mhutchinson@novell.com> 

	* MonoDevelop.Core.Gui.mdp: Remove duplicate gtk-sharp reference.
	* MonoDevelop.Core.Gui.Dialogs/MultiTaskProgressDialog.cs,
	  gtk-gui/MonoDevelop.Core.Gui.Dialogs.MultiTaskProgressDialog.cs,
	  gtk-gui/gui.stetic: Juggle some close/cancel event handling.
	* MonoDevelop.Core.Gui/MessageService.cs: Add a method for showing custom
	  GTK dialogs types in the GUI thread.

2007-09-27  Michael Hutchinson <mhutchinson@novell.com> 

	* MonoDevelop.Core.Gui.mdp, Makefile.am: Updated.
	* MonoDevelop.Core.Gui.Dialogs/MultiTaskProgressDialog.cs, gtk-gui,
	  gtk-gui/generated.cs,
	  gtk-gui/MonoDevelop.Core.Gui.Dialogs.MultiTaskProgressDialog.cs,
	  gtk-gui/gui.stetic,
	  MonoDevelop.Core.Gui.ProgressMonitoring/MultiTaskDialogProgressMonitor.cs:
	  New IProgressMonitor that shows a GUI for multiple tasks.

2007-09-26  Lluis Sanchez Gual <lluis@novell.com> 

	* icons/Icons.SharpDevelopIcon, icons/Icons.SharpDevelopIcon-22.png: New
	  logo.

2007-09-21  Lluis Sanchez Gual <lluis@novell.com> 

	* MonoDevelop.Core.Gui.addin.xml: Bump MD version.

2007-09-05  Michael Hutchinson <mhutchinson@novell.com> 

	* MonoDevelop.Core.Gui/IMementoCapable.cs: Fix build.

2007-09-04  Michael Hutchinson <MHutchinson@novell.com>

	* MonoDevelop.Core.Gui.Dialogs/WizardDialog.cs,
	  MonoDevelop.Core.Gui.Dialogs/CurrentPanelPanel.cs,
	  MonoDevelop.Core.Gui.Dialogs/StatusPanel.cs,
	  MonoDevelop.Core.Gui.Dialogs/TreeViewOptions.cs,
	  MonoDevelop.Core.Gui.Components/FileBrowser.cs,
	  MonoDevelop.Core.Gui/RecentOpen.cs,
	  MonoDevelop.Core.Gui/MessageService.cs,
	  MonoDevelop.Core.Gui/ResourceService.cs: Remove some warnings.

2007-08-31  Mike Krüger <mkrueger@novell.com> 

	* MonoDevelop.Core.Gui.Dialogs/WizardDialog.cs,
	  MonoDevelop.Core.Gui.Dialogs/CurrentPanelPanel.cs,
	  MonoDevelop.Core.Gui.Dialogs/DefaultDialogPanelDescriptor.cs,
	  MonoDevelop.Core.Gui.Dialogs/StatusPanel.cs,
	  MonoDevelop.Core.Gui.Dialogs/TreeViewOptions.cs,
	  MonoDevelop.Core.Gui.Dialogs/IDialogPanel.cs,
	  MonoDevelop.Core.Gui.Dialogs/IWizardPanel.cs,
	  MonoDevelop.Core.Gui.Components/FileBrowser.cs,
	  MonoDevelop.Core.Gui/IMessageService.cs,
	  MonoDevelop.Core.Gui/IMementoCapable.cs,
	  MonoDevelop.Core.Gui/RecentOpen.cs,
	  MonoDevelop.Core.Gui/MessageService.cs,
	  MonoDevelop.Core.Gui/ResourceService.cs: Changes due to new property
	  system.

2007-08-21  Mike Krüger <mkrueger@novell.com> 

	* MonoDevelop.Core.Gui/RecentOpen.cs, Freedesktop.RecentFiles/RecentItem.cs,
	  Freedesktop.RecentFiles/RecentFileStorage.cs: Fixed 82458: unable to
	  open files that have a colon in the path.

2007-08-09  Lluis Sanchez Gual <lluis@novell.com> 

	* MonoDevelop.Core.Gui.mdp,
	  MonoDevelop.Core.Gui.Codons/LocalCommandItemCodon.cs,
	  MonoDevelop.Core.Gui.Codons/ItemSetCodon.cs,
	  MonoDevelop.Core.Gui.Codons/LinkItemCodon.cs,
	  MonoDevelop.Core.Gui.Codons/CommandCategoryCodon.cs,
	  MonoDevelop.Core.Gui.Codons/CommandItemCodon.cs,
	  MonoDevelop.Core.Gui.Codons/CommandCodon.cs,
	  MonoDevelop.Core.Gui.Codons/SeparatorItemCodon.cs,
	  MonoDevelop.Core.Gui/CommandService.cs, Makefile.am,
	  MonoDevelop.Core.Gui.addin.xml: Removed the CommandService class.
	  Everything is done directly with CommandManager. Moved all extension
	  node types to MD.Components.

2007-08-09  Lluis Sanchez Gual <lluis@novell.com> 

	* MonoDevelop.Core.Gui.mdp, MonoDevelop.Core.Gui/ResourceService.cs,
	  Makefile.am, MonoDevelop.Core.Gui.addin.xml: Reorganized the extension
	  point hierarchy. Embedded all add-in manifests as resources.

2007-08-03  Lluis Sanchez Gual <lluis@novell.com> 

	* MonoDevelop.Core.Gui.Components/FileBrowser.cs,
	  MonoDevelop.Core.Gui/GuiService.cs: Avoid using the ServiceManager for
	  classes that are not registered as services.

2007-08-03  Lluis Sanchez Gual <lluis@novell.com> 

	* MonoDevelop.Core.Gui/MessageService.cs,
	  MonoDevelop.Core.Gui/GuiService.cs,
	  MonoDevelop.Core.Gui/ResourceService.cs, MonoDevelop.Core.Gui.addin.xml:
	  API cleanup. Converted core services into regular classes.

2007-08-02  Lluis Sanchez Gual <lluis@novell.com> 

	* MonoDevelop.Core.Gui.mdp, MonoDevelop.Core.Gui.Dialogs/ResourceService.cs,
	  MonoDevelop.Core.Gui/ResourceService.cs, Makefile.am: Moved
	  ResourceService to the correct location.
	* MonoDevelop.Core.Gui/DispatchService.cs: DispatchService is not a service
	  anymore.

2007-08-02  Lluis Sanchez Gual <lluis@novell.com> 

	* MonoDevelop.Core.Gui.addin.xml: DispatchServices is now a static class.

2007-08-02  Lluis Sanchez Gual <lluis@novell.com> 

	* MonoDevelop.Core.Gui/DispatchService.cs,
	  MonoDevelop.Core.Gui/GuiSyncContext.cs,
	  MonoDevelop.Core.Gui.ProgressMonitoring/MessageDialogProgressMonitor.cs,
	  MonoDevelop.Core.Gui.ProgressMonitoring/BaseProgressMonitor.cs:
	  Converted DispatchService to a static class.

2007-07-24  Lluis Sanchez Gual <lluis@novell.com> 

	* icons/Icons.16x16.ReplaceInFiles, icons/Icons.16x16.NewFolderIcon,
	  icons/Icons.16x16.ClosedResourceFolder,
	  icons/Icons.16x16.ClosedFolderBitmap,
	  icons/Icons.16x16.OpenResourceFolder,
	  icons/Icons.16x16.ClosedReferenceFolder,
	  icons/Icons.16x16.OpenFolderBitmap, icons/Icons.16x16.FindInFiles,
	  icons/Icons.16x16.OpenReferenceFolder: Tangoified icons.

2007-07-19  Lluis Sanchez Gual <lluis@novell.com> 

	* MonoDevelop.Core.Gui.Codons/CommandCategoryCodon.cs: Translate
	  category names.
	* icons/Icons.16x16.PropertiesIcon, icons/Icons.16x16.TaskListIcon: Use
	  gnome icons.

2007-07-18  Lluis Sanchez Gual <lluis@novell.com> 

	* MonoDevelop.Core.Gui.mdp,
	  MonoDevelop.Core.Gui.Codons/CommandCategoryCodon.cs,
	  MonoDevelop.Core.Gui.Codons/CommandCodon.cs,
	  MonoDevelop.Core.Gui/CommandService.cs, Makefile.am: Add support
	  for command categories.
	* MonoDevelop.Core.Gui.Components/FileBrowser.cs: Use the logging
	  service instead of the console.

2007-07-17  Jeffrey Stedfast  <fejj@novell.com>

	* MonoDevelop.Core.Gui.Codons/CommandCodon.cs: Use the new
	KeyBindingManager to canonicalize the shortcut string into the new
	format (in case it was in the old format).

2007-06-22  Mike Krüger <mkrueger@novell.com> 

	* MonoDevelop.Core.Gui.Dialogs/TreeViewOptions.cs,
	  MonoDevelop.Core.Gui.Dialogs/IDialogPanel.cs: Tree View Options now
	  works on the IDialogPanel interface instead of the abstract class
	  AbstractOptionPanel.

2007-06-20  Mike Krüger <mkrueger@novell.com> 

	Fixed a bug (treeviewoptions asserted that all option dialog
	widgets are frames).

2007-06-19  Mike Krüger <mkrueger@novell.com> 

	* icons/Icons.16x16.ClosedFolderBitmap: overworked some of the windows
	  icons.

2007-06-19  Lluis Sanchez Gual <lluis@novell.com> 

	* MonoDevelop.Core.Gui/DispatchService.cs: Fix some warnings.

2007-06-19  Mike Krüger <mkrueger@novell.com> 

	removed standalone tag from .recently-used.

2007-06-19  Mike Krüger <mkrueger@novell.com> 

	removed the BOM in .recently-used file.

2007-06-19  Mike Krüger <mkrueger@novell.com> 

	RecentItems now use the .NET classes for Uri and DateTime and hides some details of the freedesktop recent file management.

2007-06-19  Mike Krüger <mkrueger@novell.com> 

	Added file system watcher and file locking to recent file handling.

2007-06-18  Mike Krüger <mkrueger@novell.com> 

	Improved recent file management. The files are now stored only on disc. Still TODO: File System Locks (how to use the posix log from .NET) and file system watcher.

2007-05-31  Lluis Sanchez Gual <lluis@novell.com> 

	* MonoDevelop.Core.Gui.Dialogs/TreeViewOptions.cs: Expand root nodes by
	  default.

2007-05-25  Lluis Sanchez Gual <lluis@novell.com> 

	* MonoDevelop.Core.Gui/CommandService.cs: Unregister commands from
	  unloaded add-ins. Don't reuse extension objects when creating a
	  menu, since they may have changed.

2007-05-21  Ankit Jain  <jankit@novell.com>

	* MonoDevelop.Core.Gui/MessageService.cs: Ensure Dialogs are Destroy()'ed.

2007-05-11  Lluis Sanchez Gual <lluis@novell.com> 

	* MonoDevelop.Core.Gui.mdp: Reference copy fix.

2007-05-09  Lluis Sanchez Gual <lluis@novell.com> 

	* MonoDevelop.Core.Gui.mdp, Makefile.am: Reference shared assemblies
	  from the correct location.

2007-05-07  Lluis Sanchez Gual <lluis@novell.com> 

	* MonoDevelop.Core.Gui.mdp, MonoDevelop.Core.Gui.Dialogs/SetupApp.cs,
	  Makefile.am, MonoDevelop.Core.Gui.addin.xml: Implemented the gsetup
	  utility using Mono.Addins.
	* MonoDevelop.Core.Gui.Codons/LocalCommandItemCodon.cs,
	  MonoDevelop.Core.Gui.Codons/ItemSetCodon.cs,
	  MonoDevelop.Core.Gui.Codons/LinkItemCodon.cs,
	  MonoDevelop.Core.Gui.Codons/StockIconCodon.cs,
	  MonoDevelop.Core.Gui.Codons/CommandItemCodon.cs,
	  MonoDevelop.Core.Gui.Codons/CommandCodon.cs,
	  MonoDevelop.Core.Gui.Codons/DialogPanelCodon.cs,
	  MonoDevelop.Core.Gui.Codons/SeparatorItemCodon.cs: Use the
	  Mono.Addins attributes to provide extension documentation.

2007-05-04  Lluis Sanchez Gual <lluis@novell.com> 

	* MonoDevelop.Core.Gui.mdp,
	  MonoDevelop.Core.Gui.Dialogs/WizardDialog.cs,
	  MonoDevelop.Core.Gui.Dialogs/CurrentPanelPanel.cs,
	  MonoDevelop.Core.Gui.Dialogs/DefaultDialogPanelDescriptor.cs,
	  MonoDevelop.Core.Gui.Dialogs/IDialogPanel.cs,
	  MonoDevelop.Core.Gui.Dialogs/IWizardPanel.cs,
	  MonoDevelop.Core.Gui.Dialogs/StatusPanel.cs,
	  MonoDevelop.Core.Gui.Dialogs/TreeViewOptions.cs,
	  MonoDevelop.Core.Gui.Dialogs/ResourceService.cs,
	  MonoDevelop.Core.Gui.Codons/LocalCommandItemCodon.cs,
	  MonoDevelop.Core.Gui.Codons/ItemSetCodon.cs,
	  MonoDevelop.Core.Gui.Codons/LinkItemCodon.cs,
	  MonoDevelop.Core.Gui.Codons/StockIconCodon.cs,
	  MonoDevelop.Core.Gui.Codons/CommandItemCodon.cs,
	  MonoDevelop.Core.Gui.Codons/CommandCodon.cs,
	  MonoDevelop.Core.Gui.Codons/DialogPanelCodon.cs,
	  MonoDevelop.Core.Gui.Codons/SeparatorItemCodon.cs,
	  MonoDevelop.Core.Gui/IMessageService.cs,
	  MonoDevelop.Core.Gui/StockIcons.cs,
	  MonoDevelop.Core.Gui/CommandService.cs,
	  MonoDevelop.Core.Gui/MessageService.cs,
	  MonoDevelop.Core.Gui/GuiService.cs, Makefile.am,
	  icons/plugin-32.png, icons/plugin-16.png, icons/plugin-22.png,
	  MonoDevelop.Core.Gui.addin.xml: Migration to Mono.Addins.

2007-04-19  Lluis Sanchez Gual <lluis@novell.com> 

	* MonoDevelop.Core.Gui.mdp: Don't copy referenced assemblies.
	* MonoDevelop.Core.Gui/RecentOpen.cs: Purge deleted files from the
	  recent list.
	* Freedesktop.RecentFiles/RecentFiles.cs: Added method for removing old
	  entries from the recent list.

2007-02-24  Lluis Sanchez Gual <lluis@novell.com> 

	* MonoDevelop.Core.Gui.addin.xml: Fix compatible version number.

2007-02-16  Lluis Sanchez Gual <lluis@novell.com> 

	* MonoDevelop.Core.Gui.addin.xml: Change add-in versions to 0.13.

2007-02-15  Lluis Sanchez Gual <lluis@novell.com> 

	* MonoDevelop.Core.Gui.Utils/DesktopApplication.cs: Ooops, fix build.

2007-02-15  Lluis Sanchez Gual <lluis@novell.com> 

	* MonoDevelop.Core.Gui.mdp: Added missing file.
	* MonoDevelop.Core.Gui.Utils/DesktopApplication.cs: Fix warning.

2007-02-13  Lluis Sanchez Gual <lluis@novell.com> 

	* Makefile.am: Updated.

2007-02-08  Lluis Sanchez Gual <lluis@novell.com> 

	* MonoDevelop.Core.Gui.mdp: Updated.

2007-02-08  Lluis Sanchez Gual <lluis@novell.com> 

	* MonoDevelop.Core.Gui.mdp, Makefile.am: Synchronized the MD project
	  and the Makefile
	* MonoDevelop.Core.Gui.Dialogs/TreeViewOptions.cs: Allow overriding the
	  store method at dialog level.
	* MonoDevelop.Core.Gui/StockIcons.cs, icons/Icons.16x16.Information,
	  icons/Icons.16x16.SelectionArrow, icons/Icons.AboutImage,
	  icons/Icons.16x16.FindIcon, icons/Icons.16x16.OpenFileIcon,
	  icons/Icons.16x16.SubTypes, icons/Icons.16x16.NextWindowIcon,
	  icons/Icons.16x16.AboutIcon, icons/Icons.16x16.Library,
	  icons/Icons.16x16.SuperTypes, icons/Icons.32x32.ASPFileIcon,
	  icons/Icons.TipOfTheDayIcon, MonoDevelop.Core.Gui.addin.xml:
	  Removed some unused and ugly icons.

2006-02-02 David Makovský (Yakeen) <yakeen@sannyas-on.net>

	* MonoDevelop.Core.Gui/StockIcons.cs: removed unused (SD) stock icons
	* MonoDevelop.Core.Gui.addin.xml,
	* Makefile.am: removed and added icons
	* icons/Icons.16x16.NETWORK,
	* icons/Icons.16x16.FullScreen,
	* icons/Icons.16x16.MyComputer,
	* icons/Icons.16x16.PersonalFiles,
	* icons/Icons.16x16.DRIVE,
	* icons/Icons.16x16.CopyLeftIcon,
	* icons/Icons.16x16.Desktop : removed
	* icons/view-fullscreen_22.png,
	* icons/view-fullscreen.png,
	* icons/edit-select-all.png,
	* icons/edit-select-all_22.png: added tango icons

2007-01-29  Lluis Sanchez Gual <lluis@novell.com> 

	* MonoDevelop.Core.Gui.Utils/DesktopApplication.cs: Added missing id
	  field.

2007-01-22  Lluis Sanchez Gual <lluis@novell.com> 

	* MonoDevelop.Core.Gui.Utils/DesktopApplication.cs: Fix warning.
	* MonoDevelop.Core.Gui/DispatchService.cs: Added fixme.
	* MonoDevelop.Core.Gui/MessageService.cs: Implemented ShowCustomDialog
	  (patch by Michael Hutchinson).

2007-01-19  Marek Sieradzki  <marek.sieradzki@gmail.com>

	* MonoDevelop.Core.Gui.Components/FileBrowser.cs,
	  MonoDevelop.Core.Gui/ResourceNotFoundException.cs,
	  MonoDevelop.Core.Gui.ErrorHandlers/CombineLoadError.cs: Removed
	  redundant String.Format ().

2006-12-17  Lluis Sanchez Gual <lluis@novell.com> 

	* MonoDevelop.Core.Gui.mdp, MonoDevelop.Core.Gui/FileEventArgs.cs,
	  MonoDevelop.Core.Gui/DefaultFileService.cs,
	  MonoDevelop.Core.Gui/IFileService.cs, Makefile.am,
	  MonoDevelop.Core.Gui.addin.xml: FileService has been moved to
	  MonoDevelop.Core.

2006-12-06 Jacob Ilsø Christensen  <jacobilsoe@gmail.com>

	* MonoDevelop.Core.Gui.Dialogs/AddinInstallDialog.cs:
	* MonoDevelop.Core.Gui.Dialogs/ResourceService.cs:
	* Freedesktop.RecentFiles/RecentFiles.cs:
	Fixed a few compiler warnings.

2006-11-26 David Makovský (Yakeen) <yakeen@sannyas-on.net>

	* icons/Icons.16x16.FullScreen: replaced by Tango icon
	
2006-11-16  Lluis Sanchez Gual <lluis@novell.com> 

	* MonoDevelop.Core.Gui/MessageService.cs: Added new overload to support
	  modal warning dialogs.

2006-09-19 Jacob Ilsø Christensen  <jacobilsoe@gmail.com>

	* .: Added svn:ignore for MonoDevelop.Core.Gui.pidb

2006-09-13 Lluis Sanchez Gual  <lluis@novell.com>

	* icons/Icons.16x16.SaveAllIcon:
	* icons/Icons.24x24.SaveAllIcon:
	* MonoDevelop.Core.Gui.addin.xml:
	* Makefile.am: Updated the save all icon and added a new
	  icon size. Icons provided by Michael Monreal.

2006-09-11 Jacob Ilsø Christensen  <jacobilsoe@gmail.com>

	* MonoDevelop.Core.Gui.Dialogs/TreeViewOptions.cs: Changed
	title to "MonoDevelop Preferences" to adhere to the HIG.

2006-08-21  Andrés G. Aragoneses  <knocte@gmail.com>

	* MonoDevelop.Core.Gui.Dialogs/AddinInstallDialog.cs: Fixed typo.

2006-08-10  Scott Ellington  <scott.ellington@gmail.com>

	* Freedesktop.RecentFiles/RecentFiles.cs: check for null Groups when
	clearing. (fixes bug 79038)

2006-08-08 Lluis Sanchez Gual  <lluis@novell.com>

	* MonoDevelop.Core.Gui/CommandService.cs: Allow specifying an
	  initial command target when showing a context menu.
	* icons/Icons.16x16.SaveAllIcon: Updated the save all icon.

2006-07-12 Lluis Sanchez Gual  <lluis@novell.com>

	* MonoDevelop.Core.Gui.Dialogs/AddinInstallDialog.cs: Remove debug code.
	* MonoDevelop.Core.Gui.Dialogs/TreeViewOptions.cs: Added method for
	  selecting a panel in the options dialog.
	* MonoDevelop.Core.Gui.addin.xml: Removed incorrect icon size for
	  the md-software-update icon.

2006-07-03 Lluis Sanchez Gual  <lluis@novell.com> 

	* MonoDevelop.Core.Gui.Dialogs/ProgressDialog.cs: Set the progress
	  bar to complete, when the last task ends.
	* MonoDevelop.Core.Gui.Dialogs/AddinTreeWidget.cs: Made public.
	* MonoDevelop.Core.Gui.Dialogs/ResourceService.cs: Stock icons for which
	  size is not specified are valid for all sizes.
	* MonoDevelop.Core.Gui/Makefile.am: New MD icon.
	* MonoDevelop.Core.Gui.ProgressMonitoring/MessageDialogProgressMonitor.cs:
	  Minor fix.
	* MonoDevelop.Core.Gui.addin.xml: Added new icons with different sizes
	  for the MD logo. Updated add-in and references version.

2006-06-29  Michael Hutchinson <m.j.hutchinson@gmail.com>

	* MonoDevelop.Core.Gui/MessageService.cs: Add new GetPassword method 
	using existing GetTextResponse code.	

2006-06-15 Lluis Sanchez Gual  <lluis@novell.com>

	* MonoDevelop.Core.Gui/CommandService.cs:
	* MonoDevelop.Core.Gui.Dialogs/ResourceService.cs: Use the new extension
	  listeners to read extensions.

2006-05-31 Lluis Sanchez Gual  <lluis@novell.com>

	* Base.glade: Show enable/disable buttons.
	* MonoDevelop.Core.Gui.Dialogs/AddinTreeWidget.cs: Save/restore
	  the cursor position when refreshing the tree.

2006-05-30 Lluis Sanchez Gual  <lluis@novell.com>

	* MonoDevelop.Core.Gui.mdp:
	* Makefile.am: Added DesktopApplication.cs.
	* MonoDevelop.Core.Gui.Utils/DesktopApplication.cs: Wrapper for
	  MimeApplication. Implementes some missing properties.

2006-05-25  Mark Howard <mh@tildemh.com> 

	* Base.glade: Make error message text selectable (and hence copy-able)
	
2006-05-05 Lluis Sanchez Gual  <lluis@novell.com>

	* MonoDevelop.Core.Gui.Codons/ItemSetCodon.cs: Use the new ChildCodons
	  attribute instead of Category.
	* MonoDevelop.Core.Gui.Utils/FileIconLoader.cs: Added workaround for
	  crash in LookupSync.
	* MonoDevelop.Core.Gui.addin.xml: Added description.

2006-05-04 Lluis Sanchez Gual  <lluis@novell.com>

	* MonoDevelop.Core.Gui.addin.xml: Updated versions.
	* MonoDevelop.Core.Gui.mdp: Updated.

2006-04-07 Lluis Sanchez Gual  <lluis@novell.com>

	* MonoDevelop.Core.Gui.Codons/LocalCommandItemCodon.cs:
	* MonoDevelop.Core.Gui.Codons/LinkItemCodon.cs:
	* MonoDevelop.Core.Gui.Codons/StockIconCodon.cs:
	* MonoDevelop.Core.Gui.Codons/CommandItemCodon.cs:
	* MonoDevelop.Core.Gui.Codons/CommandCodon.cs:
	* MonoDevelop.Core.Gui.Codons/DialogPanelCodon.cs:
	* MonoDevelop.Core.Gui.Codons/SeparatorItemCodon.cs:
	* MonoDevelop.Core.Gui.addin.xml:
	* MonoDevelop.Core.Gui.Codons/ItemSetCodon.cs: Add documentation.

2006-04-03 Lluis Sanchez Gual  <lluis@novell.com>

	* MonoDevelop.Core.Gui.Dialogs/ResourceService.cs: Check that
	  icon resources exist before trying to add them.

2006-03-31 Lluis Sanchez Gual  <lluis@novell.com>   

	* MonoDevelop.Core.Gui.addin.xml: Break compatibility
	  with old versions.

2006-03-30 Lluis Sanchez Gual  <lluis@novell.com>

	* Base.glade:
	* MonoDevelop.Core.Gui.Dialogs/AddinInstallDialog.cs: Added a combo
	  to select the filter to apply to the list. Now it can show all
	  packages, only packages not installed or with newer versions,
	  or only updates.

2006-03-24 Lluis Sanchez Gual  <lluis@novell.com>   

	* MonoDevelop.Core.Gui.mdp: Updated.
	* Makefile.am: Use an unified format. Patch by Matze Braun.
	* MonoDevelop.Core.Gui.addin.xml: Updated add-in versions.

2006-03-12  David Makovský (Yakeen) <yakeen@sannyas-on.net>

	* Base.glade: Marking some strings not to be translated. Not include balast in pot file.

2006-03-02  Jacob Ilsø Christensen  <jacobilsoe@gmail.com>

	* MonoDevelop.Core.Gui/MessageService.cs: Make sure that
	{ and } are escaped correctly. Fixes bug 77675.

2006-02-24  Lluis Sanchez Gual  <lluis@novell.com>   

	* MonoDevelop.Core.Gui.Dialogs/AbstractOptionPanel.cs:
	  Catch exceptions thrown while saving options.

2006-02-19  Andrés G. Aragoneses  <knocte@gmail.com>

	* Base.glade: Improved some strings.
	* MonoDevelop.Core.Gui.Codons/CommandCodon.cs: fixed bug 
	#77516.

2006-02-16  Lluis Sanchez Gual  <lluis@novell.com>   

	* MonoDevelop.Core.Gui/IFileService.cs:
	* MonoDevelop.Core.Gui/DefaultFileService.cs: Added some
	method for notifying file changes.

2006-02-12  Marek Sieradzki  <marek.sieradzki@gmail.com>

	* MonoDevelop.Core.Gui.Components/FileBrowser.cs: Localization fix.

2006-01-25  Jacob Ilsø Christensen  <jacobilsoe@gmail.com>

	* Base.glade: Corrected spellings of add-in.

2006-01-24  Lluis Sanchez Gual  <lluis@novell.com>   

	* MonoDevelop.Core.Gui.addin.xml:
	* Makefile.am: Added new icons.

2006-01-14  John Luke  <john.luke@gmail.com>   

	* MonoDevelop.Core.Gui.Utils/FileIconLoader.cs:
	rewrite the way we lookup the "icon_name" from Gnome
	to avoid relying on exceptions, and just always use
	"gnome-fs-directory" for directories

2006-01-10 Lluis Sanchez Gual  <lluis@novell.com>   

	* MonoDevelop.Core.Gui/CommandService.cs: Added InsertOptions
	method.
	* MonoDevelop.Core.Gui/MessageService.cs: Improve the error
	dialog. Don't show the stack trace for exceptions of type UserException.

2006-01-04  Alexandre Miguel Pedro Gomes <alexmipego@gmail.com>

	* Makefile.am, icons/uncomment.png, icons/comment.png,
	icons/visual-studio.png, MonoDevelop.Core.Gui.addin.xml: Added icons to
	Import VS Solution, comment and uncomment code.

2005-12-15  Jacob Ilsø Christensen <jacobilsoe@gmail.com> 

	* MonoDevelop.Core.Gui/MessageService.cs: Escape now closes
	message and warning dialogs. Refactored some duplicate methods.
	Cleaned up Gtk namespace usage.
	
2005-12-11  Jacob Ilsø Christensen  <jacobilsoe@gmail.com>

	* MonoDevelop.Core.Gui.Dialogs/ManageSitesDialog.cs:
	Only enable the delete button when something is selected.

2005-11-25  Lluis Sanchez Gual  <lluis@novell.com>

	* MonoDevelop.Core.Gui/StockIcons.cs:
	* MonoDevelop.Core.Gui.addin.xml: Removed unused icon that doesn't
	exist. This may fix bug #76556.

2005-11-21  Lluis Sanchez Gual  <lluis@novell.com>

	* Base.glade: Hide the enable/disable buttons in the add-in manager,
	since this feature is not yet implemented.
	* MonoDevelop.Core.Gui.Dialogs/AddinManagerDialog.cs: ShowAll is bad.

2005-11-21  Lluis Sanchez Gual  <lluis@novell.com> 

	* MonoDevelop.Core.Gui.Utils/FileIconLoader.cs: Really fix.

2005-11-21  Lluis Sanchez Gual  <lluis@novell.com>

	* MonoDevelop.Core.Gui.Utils/FileIconLoader.cs: Escape some reserved
	characters that cause a crash in gnome_icon_lookup_sync. Based on a
	patch by Dean Brettle. Fixes bug #76776. 

2005-11-14  Lluis Sanchez Gual  <lluis@novell.com>

	* MonoDevelop.Core.Gui/MessageService.cs:
	* MonoDevelop.Core.Gui.Dialogs/ErrorDialog.cs: Don't show the details
	text view if there are no details to show.
	* MonoDevelop.Core.Gui.Components/FileBrowser.cs: Catch some access
	errors.

2005-11-10  Lluis Sanchez Gual  <lluis@novell.com>

	* Base.glade:
	* MonoDevelop.Core.Gui.Dialogs/ProgressDialog.cs: Added close
	button which is used when HideWhenDone is set to false.
	* MonoDevelop.Core.Gui.ProgressMonitoring/MessageDialogProgressMonitor.cs:
	Added option for keeping open the progress dialog when done.
	* MonoDevelop.Core.Gui/GuiSyncContext.cs: always dispatch synchronously
	if already running in the gui thread.
	
2005-11-09  Lluis Sanchez Gual  <lluis@novell.com>

	* MonoDevelop.Core.Gui.Dialogs/AddinInstallDialog.cs:
	* MonoDevelop.Core.Gui.Dialogs/AddinManagerDialog.cs:
	* MonoDevelop.Core.Gui.Dialogs/AddinTreeWidget.cs:
	Added support for installing addins in the home directory.
	
	* Makefile.am: 
	* MonoDevelop.Core.Gui.addin.xml: Added new icon.
	
2005-11-04  Lluis Sanchez Gual  <lluis@novell.com>

	* MonoDevelop.Core.Gui/CommandService.cs:
	* MonoDevelop.Core.Gui.Dialogs/AddinInstallDialog.cs: Fix warning.

2005-10-28  Lluis Sanchez Gual  <lluis@novell.com>

	* MonoDevelop.Core.Gui.ProgressMonitoring/MessageDialogProgressMonitor.cs:
	Show the error dialog even when the progress dialog is not visible.
	* MonoDevelop.Core.Gui.ProgressMonitoring/BaseProgressMonitor.cs:
	Avoid dispatching through the GUI thread some property getters and setters. 

2005-10-25  Lluis Sanchez Gual  <lluis@novell.com>

	* MonoDevelop.Core.Gui.Utils/FileIconLoader.cs: Avoid potential
	crash of Gnome.Icon.LookupSync when the file does not exist.

2005-10-19  Lluis Sanchez Gual  <lluis@novell.com>

	* Makefile.am:
	* MonoDevelop.Core.Gui.mdp: Added new files:
	
	* MonoDevelop.Core.Gui.Dialogs/NewSiteDialog.cs:
	* MonoDevelop.Core.Gui.Dialogs/AddinManagerDialog.cs:
	* MonoDevelop.Core.Gui.Dialogs/ManageSitesDialog.cs:
	* MonoDevelop.Core.Gui.Dialogs/AddinInfoDialog.cs: Made internal.
	
	* MonoDevelop.Core.Gui.Dialogs/AddinInstallDialog.cs: Show a
	progress dialog when updating from repository.
	
	* MonoDevelop.Core.Gui.Dialogs/ProgressDialog.cs:
	* Base.glade: Added progress dialog.
	
	* MonoDevelop.Core.Gui/GuiService.cs: Added method for
	starting the addin manager.
	* MonoDevelop.Core.Gui.ProgressMonitoring/MessageDialogProgressMonitor.cs:
	This progress monitor now displays the progress in a dialog.

2005-10-11  Lluis Sanchez Gual  <lluis@novell.com> 

	* MonoDevelop.Core.Gui/MessageService.cs: Added parameter to showError
	to display the dialog as a modal dialog.
	
	* MonoDevelop.Core.Gui.Dialogs/AddinInfoDialog.cs: 
	* MonoDevelop.Core.Gui.Dialogs/ManageSitesDialog.cs:
	* MonoDevelop.Core.Gui.Dialogs/AddinInstallDialog.cs:
	* MonoDevelop.Core.Gui.Dialogs/AddinManagerDialog.cs:
	* MonoDevelop.Core.Gui.Dialogs/NewSiteDialog.cs:
	* MonoDevelop.Core.Gui.Dialogs/AddinTreeWidget.cs:
	* Base.glade: Initial implementation of an add-in manager.
	
	* Makefile.am: Added new files.
	
	* MonoDevelop.Core.Gui.ProgressMonitoring/BaseProgressMonitor.cs:
	Made some methods public. Implemented BeginStepTask.
	
	* MonoDevelop.Core.Gui.addin.xml:  Fixed addin header information.
	Use "id" attribuet instead of "name" to identify addins.
	Registered some stock icons, applications and services.

2005-10-04  Lluis Sanchez Gual  <lluis@novell.com> 

	* MonoDevelop.Core.Gui.Dialogs/WizardDialog.cs:
	* MonoDevelop.Core.Gui/CommandService.cs: Use the new addin API.
	
	* MonoDevelop.Core.Gui.Dialogs/ResourceService.cs: Converted some static
	methods to instance methods, since they need a properly initialized
	service instance.
	
	* MonoDevelop.Core.Gui.addin.xml: Added addin dependencies.
	Registered ResourceService as a service.

2005-10-04  Lluis Sanchez Gual  <lluis@novell.com>

	* Makefile.am: Install the assembly in the AddIns directory.

2005-09-28  Lluis Sanchez Gual  <lluis@novell.com>

	Created new assembly. Old ChangeLog entries can be found in the
	MonoDevelop.Ide ChangeLog.<|MERGE_RESOLUTION|>--- conflicted
+++ resolved
@@ -1,9 +1,10 @@
 2009-03-05  Lluis Sanchez Gual  <lluis@novell.com>
 
-<<<<<<< HEAD
 	* AssemblyInfo.cs:
 	* MonoDevelop.Core.Gui.addin.xml: Bump MD version.
-=======
+
+2009-03-05  Lluis Sanchez Gual  <lluis@novell.com>
+
 	* Makefile.am:
 	* icons/translation-fuzzy.png:
 	* icons/translation-valid.png:
@@ -12,7 +13,6 @@
 	* icons/translation-fuzzy-16.png:
 	* icons/translation-valid-16.png:
 	* icons/translation-missing-16.png: Fix icon file names.
->>>>>>> 6466203e
 
 2009-03-04  Mike Krüger  <mkrueger@novell.com>
 
