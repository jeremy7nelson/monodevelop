--- conflicted
+++ resolved
@@ -1423,27 +1423,6 @@
 			}
 		}
 
-<<<<<<< HEAD
-		void DecorateMatchingBracket (Cairo.Context ctx, LayoutWrapper layout, int offset, int length, double xPos, double y, int selectionStart, int selectionEnd)
-		{
-			uint curIndex = 0, byteIndex = 0;
-			if (offset <= highlightBracketOffset && highlightBracketOffset <= offset + length) {
-				int index = highlightBracketOffset - offset;
-				Pango.Rectangle rect = layout.Layout.IndexToPos ((int)TranslateToUTF8Index (layout.LineChars, (uint)index, ref curIndex, ref byteIndex));
-				
-				var bracketMatch = new Cairo.Rectangle (xPos + rect.X / Pango.Scale.PangoScale - 0.5, y + 0.5, (rect.Width / Pango.Scale.PangoScale) + 1, (rect.Height / Pango.Scale.PangoScale));
-				if (BackgroundRenderer == null) {
-					ctx.SetSourceColor (ColorStyle.BraceMatchingRectangle.Color);
-					ctx.Rectangle (bracketMatch);
-					ctx.FillPreserve ();
-					ctx.SetSourceColor (ColorStyle.BraceMatchingRectangle.SecondColor);
-					ctx.Stroke ();
-				}
-			}
-		}
-
-=======
->>>>>>> 7efe2abe
 		public LayoutWrapper GetLayout (DocumentLine line)
 		{
 			ISyntaxMode mode = Document.SyntaxMode != null && textEditor.Options.EnableSyntaxHighlighting ? Document.SyntaxMode : new SyntaxMode (Document);
