--- conflicted
+++ resolved
@@ -197,7 +197,6 @@
 			glibObjectSetProp.Invoke (obj, new object[] { name, value });
 		}
 		
-<<<<<<< HEAD
 		public static bool TriggersContextMenu (this Gdk.EventButton evt)
 		{
 			if (evt.Type == Gdk.EventType.ButtonPress) {
@@ -413,7 +412,8 @@
 			
 			//failed, but avoid looking it up again
 			return groupZeroMappings[mappedKey] = mappedKey;
-=======
+		}
+
 		[System.Runtime.InteropServices.DllImport ("libgdk-win32-2.0-0.dll", CallingConvention = CallingConvention.Cdecl)]
 		static extern IntPtr gdk_win32_drawable_get_handle (IntPtr drawable);
 		
@@ -477,7 +477,6 @@
 				}
 			}
 			ctx.CursorLocation = cursor;
->>>>>>> ec035e02
 		}
 	}
 }