--- conflicted
+++ resolved
@@ -1,5 +1,8 @@
-<<<<<<< HEAD
-=======
+2010-01-22  Michael Hutchinson  <mhutchinson@novell.com>
+
+	* MonoDevelop.Projects/HelpService.cs: Oops, include tree
+	  files too.
+
 2010-01-22  Michael Hutchinson  <mhutchinson@novell.com>
 
 	* Makefile.am:
@@ -15,21 +18,6 @@
 	* MonoDevelop.Projects.Dom.Parser/ProjectDomService.cs: Moved
 	  help tree to HelpService.
 
-2010-01-22  Mike Krüger  <mkrueger@novell.com>
-
-	* MonoDevelop.Projects.Dom/INode.cs:
-	* MonoDevelop.Projects.Dom/DomType.cs:
-	* MonoDevelop.Projects.Dom/DomUsing.cs:
-	* MonoDevelop.Projects.Dom/DomAttribute.cs:
-	* MonoDevelop.Projects.Dom/DomParameter.cs:
-	* MonoDevelop.Projects.Dom/LocalVariable.cs:
-	* MonoDevelop.Projects.Dom/DomReturnType.cs:
-	* MonoDevelop.Projects.Dom/AbstractMember.cs:
-	* MonoDevelop.Projects.Dom/CompilationUnit.cs:
-	* MonoDevelop.Projects.Dom/DomMemberDecorator.cs: Worked on
-	  dom tree model.
-
->>>>>>> 9afda138
 2010-01-20  Mike Krüger  <mkrueger@novell.com>
 
 	* MonoDevelop.Projects.CodeGeneration/BaseRefactorer.cs: fixed
