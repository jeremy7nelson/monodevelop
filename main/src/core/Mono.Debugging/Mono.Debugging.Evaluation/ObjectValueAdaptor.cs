--- conflicted
+++ resolved
@@ -396,81 +396,7 @@
 				return oval;
 			}
 		}
-
-<<<<<<< HEAD
-=======
-		public bool ObjectValueHasChildren (EvaluationContext ctx, IObjectSource objectSource, object obj)
-		{
-			return ObjectValueHasChildren (ctx, objectSource, GetValueType (ctx, obj), obj, true);
-		}
-
-		public virtual bool ObjectValueHasChildren (EvaluationContext ctx, IObjectSource objectSource, object type, object obj, bool dereferenceProxy)
-		{
-			if (obj is EvaluationResult)
-				return false;
-
-			if (IsArray (ctx, obj))
-				return true;
-
-			if (IsPrimitive (ctx, obj))
-				return false;
-			
-			// If there is a proxy, it has to show the members of the proxy
-			object proxy = obj;
-			if (dereferenceProxy) {
-				proxy = GetProxyObject (ctx, obj);
-				if (proxy != obj)
-					return true;
-			}
-
-			bool groupPrivateMembers = ctx.Options.GroupPrivateMembers && (ctx.Options.GroupUserPrivateMembers || IsExternalType (ctx, type));
-			BindingFlags flattenFlag = ctx.Options.FlattenHierarchy ? (BindingFlags)0 : BindingFlags.DeclaredOnly;
-			BindingFlags staticFlag = ctx.Options.GroupStaticMembers ? (BindingFlags)0 : BindingFlags.Static;
-
-			if (ctx.Options.GroupStaticMembers && HasMembers (ctx, type, proxy, BindingFlags.Static | BindingFlags.Public | BindingFlags.NonPublic | flattenFlag))
-				return true;
-			
-			if (groupPrivateMembers && HasMembers (ctx, type, proxy, BindingFlags.Instance | BindingFlags.NonPublic | flattenFlag | staticFlag))
-				return true;
-			
-			if (!ctx.Options.FlattenHierarchy) {
-				object baseType = GetBaseType (ctx, type, false);
-				if (baseType != null)
-					return true;
-			}
-
-			BindingFlags nonNonPublicFlag = groupPrivateMembers ? (BindingFlags)0 : BindingFlags.NonPublic;
-			BindingFlags access = BindingFlags.Public | BindingFlags.Instance | flattenFlag | nonNonPublicFlag | staticFlag;
-			TypeDisplayData tdata = GetTypeDisplayData (ctx, type);
-
-			// Load all members to a list before creating the object values,
-			// to avoid problems with objects being invalidated due to evaluations in the target,
-			List<ValueReference> list = new List<ValueReference> ();
-			list.AddRange (GetMembersSorted (ctx, objectSource, type, proxy, access));
-			object tdataType = type;
-			
-			foreach (ValueReference val in list) {
-				try {
-					object decType = val.DeclaringType;
-					if (decType != null && decType != tdataType) {
-						tdataType = decType;
-						tdata = GetTypeDisplayData (ctx, decType);
-					}
-
-					DebuggerBrowsableState state = tdata.GetMemberBrowsableState (val.Name);
-					if (state == DebuggerBrowsableState.Never)
-						continue;
-
-					return true;
-				} catch (Exception ex) {
-					ctx.WriteDebuggerError (ex);
-				}
-			}
-
-			return false;
-		}
-
->>>>>>> 36169286
+		
 		public ObjectValue[] GetObjectValueChildren (EvaluationContext ctx, IObjectSource objectSource, object obj, int firstItemIndex, int count)
 		{
 			return GetObjectValueChildren (ctx, objectSource, GetValueType (ctx, obj), obj, firstItemIndex, count, true);
