--- conflicted
+++ resolved
@@ -501,35 +501,7 @@
 				} catch (Exception ex) {
 					LoggingService.LogError (ex.ToString ());
 				}
-<<<<<<< HEAD
 				MoveToPosition (pos);
-=======
-				
-				TreeNode n = new TreeNode ();
-				n.DataItem = dataObject;
-				n.BuilderChain = chain;
-				n.Filled = false;
-
-				UpdateNode (n, chain, ats, dataObject);
-
-				n.Filled = !TreeBuilder.HasChildNodes (this, chain, dataObject);
-				
-				tstore.RegisterNode (n);
-				return n;
-			}
-
-			void UpdateNode (TreeNode n, NodeBuilder[] chain, NodeAttributes ats, object dataObject)
-			{
-				var ni = new NodeInfo ();
-				n.NodeInfo = TreeBuilder.GetNodeInfo (ni, tree, this, chain, dataObject);
-
-				if (chain != null && chain.Length > 0)
-					n.Name = ((TypeNodeBuilder)chain[0]).GetNodeName (this, n.DataItem);
-				else
-					n.Name = n.NodeInfo.Label;
-				
-				n.Modified = true;
->>>>>>> 9f07f3cc
 			}
 		}
 		
@@ -662,81 +634,7 @@
 
 			UpdateNode (n, chain, ats, dataObject);
 
-<<<<<<< HEAD
 			n.Filled = !frontend.HasChildNodes (this, chain, dataObject);
-=======
-			void CommitNode (TreeNode node)
-			{
-				if (node.Deleted) {
-					if (node.DeleteDone)
-						// It means that a parent node has been deleted, so we can skip this one
-						return;
-					
-					MarkDeleted (node);
-					Gtk.TreeIter it = node.NodeIter;
-					if (tree.Store.IterIsValid (it))
-						tree.Store.Remove (ref it);
-					return;
-				}
-				else if (node.Modified) {
-					if (!this.tree.store.IterIsValid (node.NodeIter)) {
-						LoggingService.LogError ("Found invalid iter for node. " + node.DataItem);
-						return;
-					}
-					tree.Store.SetValue (node.NodeIter, ExtensibleTreeView.NodeInfoColumn, node.NodeInfo);
-				}
-				if (node.Children != null) {
-					foreach (TreeNode cn in node.Children) {
-						Gtk.TreeIter it = tree.Store.AppendValues (node.NodeIter, cn.NodeInfo, cn.DataItem, cn.BuilderChain, cn.Filled, false);
-						if (!cn.Filled)
-							tree.Store.AppendNode (it);	// Dummy node
-						// The OnNodeAdded event was already fired when the node was added. There is no need to fire it again.
-						tree.RegisterNode (it, cn.DataItem, cn.BuilderChain, false);
-						cn.NodeIter = it;
-						cn.Modified = false;
-						node.Reset = false;
-						CommitNode (cn);
-						tree.NotifyInserted (it, cn.DataItem);
-					}
-				}
-				if (node.Reset && !node.Filled) {
-					// Remove old children
-					Gtk.TreeIter ci;
-					while (tree.Store.IterChildren (out ci, node.NodeIter))
-						tree.Store.Remove (ref ci);
-					tree.Store.AppendNode (node.NodeIter);	// Dummy node
-					tree.Store.SetValue (node.NodeIter, ExtensibleTreeView.FilledColumn, false);
-				}
-				if (node.Expanded)
-					tree.Tree.ExpandToPath (tree.Store.GetPath (node.NodeIter));
-			}
-			
-			void MarkDeleted (TreeNode node)
-			{
-				// Marks the node as deleted and unregisters it from the store
-				// It also marks is children as deleted
-				if (node.DeleteDone)
-					return;
-				node.DeleteDone = true;
-				tree.UnregisterNode (node.DataItem, node.NodeIter, node.BuilderChain, true);
-				MarkChildrenDeleted (node);
-			}
-			
-			void MarkChildrenDeleted (TreeNode node)
-			{
-				// Marks all the children of the node as deleted, and unregisters them from the store
-				if (node.ChildrenDeleted)
-					return;
-				node.ChildrenDeleted = true;
-				if (node.Children != null) {
-					foreach (TreeNode cn in node.Children)
-						MarkDeleted (cn);
-				}
-				// It may have children not instantiated as TreeNode
-				if (!node.NodeIter.Equals (Gtk.TreeIter.Zero))
-					MarkChildrenDeleted (node.NodeIter);
-			}
->>>>>>> 9f07f3cc
 			
 			tstore.RegisterNode (n);
 			return n;
@@ -744,7 +642,8 @@
 
 		void UpdateNode (TreeNode n, NodeBuilder[] chain, NodeAttributes ats, object dataObject)
 		{
-			n.NodeInfo = frontend.GetNodeInfo (this, chain, dataObject);
+			var ni = new NodeInfo ();
+			n.NodeInfo = TreeBuilder.GetNodeInfo (ni, tree, this, chain, dataObject);
 
 			if (chain != null && chain.Length > 0)
 				n.Name = ((TypeNodeBuilder)chain[0]).GetNodeName (this, n.DataItem);
