--- conflicted
+++ resolved
@@ -258,7 +258,7 @@
 				return false;
 		}
 
-        public static void RunMethod (IExecutionHandler executionHandler)
+        public static async void RunMethod (IExecutionHandler executionHandler)
         {
             if (!IdeApp.ProjectOperations.CurrentRunOperation.IsCompleted) {
 				if (!MessageService.Confirm (GettextCatalog.GetString ("An application is already running. Do you want to stop it?"), AlertButton.Stop))
@@ -267,39 +267,11 @@
                 IdeApp.ProjectOperations.CurrentRunOperation.WaitForCompleted ();
             }
 
-<<<<<<< HEAD
-            if (IdeApp.Workspace.IsOpen) {
+			if (IdeApp.Workspace.IsOpen) {
 				var target = GetRunTarget ();
-                if (!IdeApp.Preferences.BuildBeforeExecuting)
-					IdeApp.ProjectOperations.Execute (target, executionHandler);
-                else {
-					AsyncOperation<BuildResult> asyncOperation = IdeApp.ProjectOperations.Build (target);
-					asyncOperation.Task.ContinueWith (ta => {
-						if (!ta.Result.HasErrors && (!ta.Result.HasWarnings || IdeApp.Preferences.RunWithWarnings))
-							IdeApp.ProjectOperations.Execute (target, executionHandler);
-					});
-                }
-=======
-            if (!IdeApp.Workspace.IsOpen) {
-                if (!IdeApp.Preferences.BuildBeforeExecuting)
-                    IdeApp.Workbench.ActiveDocument.Run (executionHandler);
-                else {
-                    IAsyncOperation asyncOperation = IdeApp.Workbench.ActiveDocument.Build ();
-                    asyncOperation.Completed += delegate {
-                        if ((asyncOperation.Success) || (IdeApp.Preferences.RunWithWarnings && asyncOperation.SuccessWithWarnings))
-                            IdeApp.Workbench.ActiveDocument.Run (executionHandler);
-                    };
-                }
-				return;
-            }
->>>>>>> 5c4aa354
-
-			var target = GetRunTarget ();
-			var op = IdeApp.ProjectOperations.CheckAndBuildForExecute (target);
-			op.Completed += delegate {
-				if (op.Success)
-					IdeApp.ProjectOperations.Execute (IdeApp.ProjectOperations.CurrentSelectedBuildTarget);
-			};
+				if (await IdeApp.ProjectOperations.CheckAndBuildForExecute (target))
+					IdeApp.ProjectOperations.Execute (IdeApp.ProjectOperations.CurrentSelectedBuildTarget, executionHandler);
+			}
         }
 
 		protected override void Run ()
@@ -338,26 +310,11 @@
 			info.Enabled = ((buildTarget != null) && (!(buildTarget is Workspace)) && IdeApp.ProjectOperations.CanExecute (buildTarget) && IdeApp.ProjectOperations.CurrentRunOperation.IsCompleted);
 		}
 
-		protected override void Run ()
-		{
-<<<<<<< HEAD
-			if (!IdeApp.Preferences.BuildBeforeExecuting)
+		protected override async void Run ()
+		{
+			var target = IdeApp.ProjectOperations.CurrentSelectedBuildTarget;
+			if (await IdeApp.ProjectOperations.CheckAndBuildForExecute (target))
 				IdeApp.ProjectOperations.Execute (IdeApp.ProjectOperations.CurrentSelectedBuildTarget);
-			else {
-				var asyncOperation = IdeApp.ProjectOperations.Build (IdeApp.ProjectOperations.CurrentSelectedBuildTarget);
-				asyncOperation.Task.ContinueWith (t => {
-					if (!t.Result.HasErrors && (!t.Result.HasWarnings || IdeApp.Preferences.RunWithWarnings))
-						IdeApp.ProjectOperations.Execute (IdeApp.ProjectOperations.CurrentSelectedBuildTarget);
-				});
-			}
-=======
-			var target = IdeApp.ProjectOperations.CurrentSelectedBuildTarget;
-			var op = IdeApp.ProjectOperations.CheckAndBuildForExecute (target);
-			op.Completed += delegate {
-				if (op.Success)
-					IdeApp.ProjectOperations.Execute (IdeApp.ProjectOperations.CurrentSelectedBuildTarget);
-			};
->>>>>>> 5c4aa354
 		}
 	}
 
@@ -376,31 +333,15 @@
 			}
 		}
 
-		protected override void Run (object dataItem)
+		protected override async void Run (object dataItem)
 		{
 			IExecutionHandler h = ExecutionModeCommandService.GetExecutionModeForCommand (dataItem);
 			IBuildTarget target = IdeApp.ProjectOperations.CurrentSelectedBuildTarget;
 			if (h == null || !IdeApp.ProjectOperations.CurrentRunOperation.IsCompleted)
 				return;
-<<<<<<< HEAD
-			
-			if (!IdeApp.Preferences.BuildBeforeExecuting)
-				IdeApp.ProjectOperations.Execute (target, h);
-			else {
-				var asyncOperation = IdeApp.ProjectOperations.Build (target);
-				asyncOperation.Task.ContinueWith (t => {
-					if (!t.Result.HasErrors && (!t.Result.HasWarnings || IdeApp.Preferences.RunWithWarnings))
-						IdeApp.ProjectOperations.Execute (target, h);
-				});
-			}
-=======
-
-			var op = IdeApp.ProjectOperations.CheckAndBuildForExecute (target);
-			op.Completed += delegate {
-				if (op.Success)
-					IdeApp.ProjectOperations.Execute (IdeApp.ProjectOperations.CurrentSelectedBuildTarget);
-			};
->>>>>>> 5c4aa354
+
+			if (await IdeApp.ProjectOperations.CheckAndBuildForExecute (target))
+				IdeApp.ProjectOperations.Execute (IdeApp.ProjectOperations.CurrentSelectedBuildTarget);
 		}
 	}
 
