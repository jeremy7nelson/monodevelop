--- conflicted
+++ resolved
@@ -1,4 +1,4 @@
-﻿//
+//
 // MonoDevelopWorkspace.MetadataReferenceHandler.cs
 //
 // Author:
@@ -132,37 +132,6 @@
 				}
 			}
 
-<<<<<<< HEAD
-			bool AddMetadataProjectReferences (AddMetadataReferencesData data)
-			{
-				try {
-					var referencedProjects = data.Project.GetReferencedItems (data.ConfigurationSelector);
-					foreach (var pr in referencedProjects) {
-						if (data.Token.IsCancellationRequested)
-							return false;
-
-						if (!(pr is MonoDevelop.Projects.DotNetProject referencedProject) || !IdeApp.TypeSystemService.IsOutputTrackedProject (referencedProject))
-							continue;
-
-						var fileName = referencedProject.GetOutputFileName (data.ConfigurationSelector);
-						if (!data.Visited.Add (fileName))
-							continue;
-
-						var metadataReference = manager.GetOrCreateMetadataReference (fileName, MetadataReferenceProperties.Assembly);
-						if (metadataReference != null)
-							data.Result.Add (metadataReference);
-					}
-				} catch (Exception e) {
-					LoggingService.LogError ("Error while getting referenced assemblies", e);
-					// TODO: Check whether this should return false, I retained compat for now.
-					return true;
-				}
-
-				return true;
-			}
-
-=======
->>>>>>> 40d52a9e
 			async Task<ImmutableArray<ProjectReference>> CreateProjectReferences (MonoDevelop.Projects.Project p, CancellationToken token)
 			{
 				if (!(p is MonoDevelop.Projects.DotNetProject netProj))
