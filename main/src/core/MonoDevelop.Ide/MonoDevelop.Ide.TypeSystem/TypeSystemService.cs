// 
// IdeApp.TypeSystemService.cs
//  
// Author:
//       Mike Krüger <mkrueger@novell.com>
// 
// Copyright (c) 2011 Mike Krüger <mkrueger@novell.com>
// 
// Permission is hereby granted, free of charge, to any person obtaining a copy
// of this software and associated documentation files (the "Software"), to deal
// in the Software without restriction, including without limitation the rights
// to use, copy, modify, merge, publish, distribute, sublicense, and/or sell
// copies of the Software, and to permit persons to whom the Software is
// furnished to do so, subject to the following conditions:
// 
// The above copyright notice and this permission notice shall be included in
// all copies or substantial portions of the Software.
// 
// THE SOFTWARE IS PROVIDED "AS IS", WITHOUT WARRANTY OF ANY KIND, EXPRESS OR
// IMPLIED, INCLUDING BUT NOT LIMITED TO THE WARRANTIES OF MERCHANTABILITY,
// FITNESS FOR A PARTICULAR PURPOSE AND NONINFRINGEMENT. IN NO EVENT SHALL THE
// AUTHORS OR COPYRIGHT HOLDERS BE LIABLE FOR ANY CLAIM, DAMAGES OR OTHER
// LIABILITY, WHETHER IN AN ACTION OF CONTRACT, TORT OR OTHERWISE, ARISING FROM,
// OUT OF OR IN CONNECTION WITH THE SOFTWARE OR THE USE OR OTHER DEALINGS IN
// THE SOFTWARE.
using System;
using System.Collections.Generic;
using System.Linq;
using System.IO;
using MonoDevelop.Projects;
using Mono.Addins;
using MonoDevelop.Core;
using System.Threading;
using System.Xml;
using ICSharpCode.NRefactory.Utils;
using System.Threading.Tasks;
using MonoDevelop.Ide.Extensions;
using MonoDevelop.Core.Assemblies;
using MonoDevelop.Ide.Editor;
using MonoDevelop.Core.Text;
using MonoDevelop.Ide.RoslynServices.Options;
using MonoDevelop.Ide.Gui.Documents;
using MonoDevelop.Ide.Composition;
using Microsoft.CodeAnalysis.Text;

namespace MonoDevelop.Ide.TypeSystem
{
	[DefaultServiceImplementation]
	public partial class TypeSystemService: Service
	{
		const string CurrentVersion = "1.1.9";

		DocumentManager documentManager;
		DesktopService desktopService;
		RootWorkspace rootWorkspace;
		CompositionManager compositionManager;

		[Obsolete]
		IEnumerable<TypeSystemParserNode> parsers;

		public Microsoft.CodeAnalysis.SyntaxAnnotation InsertionModeAnnotation { get; } = new Microsoft.CodeAnalysis.SyntaxAnnotation();

		// Preferences
		internal static RoslynPreferences Preferences { get; } = new RoslynPreferences ();
		internal static ConfigurationProperty<bool> EnableSourceAnalysis = ConfigurationProperty.Create ("MonoDevelop.AnalysisCore.AnalysisEnabled_V2", true);

		internal MonoDevelopRuleSetManager RuleSetManager { get; } = new MonoDevelopRuleSetManager ();

		static MiscellaneousFilesWorkspace miscellaneousFilesWorkspace;

		[Obsolete ("Use the Visual Studio Editor APIs")]
		internal IEnumerable<TypeSystemParserNode> Parsers {
			get {
				return parsers;
			}
			set {
				parsers = value;
			}
		}

		protected override async Task OnInitialize (ServiceProvider serviceProvider)
		{
			IntitializeTrackedProjectHandling ();

			serviceProvider.WhenServiceInitialized<CompositionManager> (s => {
				miscellaneousFilesWorkspace = CompositionManager.Instance.GetExportedValue<MiscellaneousFilesWorkspace> ();
				serviceProvider.WhenServiceInitialized<DocumentManager> (dm => {
					documentManager = dm;
				});
			});
			serviceProvider.WhenServiceInitialized<RootWorkspace> (s => {
				rootWorkspace = s;
				rootWorkspace.ActiveConfigurationChanged += HandleActiveConfigurationChanged;
			});

			RoslynServices.RoslynService.Initialize ();
			CleanupCache ();

			#pragma warning disable CS0618, 612 // Type or member is obsolete
			parsers = AddinManager.GetExtensionNodes<TypeSystemParserNode> ("/MonoDevelop/TypeSystem/Parser");
			bool initialLoad = true;
			AddinManager.AddExtensionNodeHandler ("/MonoDevelop/TypeSystem/Parser", delegate (object sender, ExtensionNodeEventArgs args) {
				//refresh entire list to respect insertbefore/insertafter ordering
				if (!initialLoad)
					parsers = AddinManager.GetExtensionNodes<TypeSystemParserNode> ("/MonoDevelop/TypeSystem/Parser");
			});
			#pragma warning restore CS0618, 612 // Type or member is obsolete
			initialLoad = false;

			try {
				compositionManager = await serviceProvider.GetService<CompositionManager> ().ConfigureAwait (false);
				emptyWorkspace = new MonoDevelopWorkspace (compositionManager.HostServices, null, this);
				await emptyWorkspace.Initialize ().ConfigureAwait (false);
			} catch (Exception e) {
				LoggingService.LogFatalError ("Can't create roslyn workspace", e); 
			}

			FileService.FileChanged += FileService_FileChanged;

			desktopService = await serviceProvider.GetService<DesktopService> ();

			await serviceProvider.GetService<HelpService> ();
		}

		protected override Task OnDispose ()
		{
			FileService.FileChanged -= FileService_FileChanged;
			if (rootWorkspace != null)
				rootWorkspace.ActiveConfigurationChanged -= HandleActiveConfigurationChanged;
			FinalizeTrackedProjectHandling ();
			return Task.CompletedTask;
		}

		void FileService_FileChanged (object sender, FileEventArgs e)
		{
			var filesToUpdate = new List<string> ();
			foreach (var file in e) {
				// Open documents are handled by the Document class itself.
				if (documentManager?.GetDocument (file.FileName) != null)
					continue;

				foreach (var w in workspaces) {
					foreach (var p in w.CurrentSolution.ProjectIds) {
						if (w.GetDocumentId (p, file.FileName) != null) {
							filesToUpdate.Add (file.FileName);
							goto found;
						}
					}
				}
			found:;

			}
			if (filesToUpdate.Count == 0)
				return;

			Task.Run (async delegate {
				try {
					foreach (var file in filesToUpdate) {
						var text = MonoDevelop.Core.Text.StringTextSource.ReadFrom (file).Text;
						foreach (var w in workspaces)
							await w.UpdateFileContent (file, text);
					}

					Gtk.Application.Invoke ((o, args) => {
						if (documentManager != null) {
							foreach (var w in documentManager.Documents)
								w.DocumentContext?.ReparseDocument ();
						}
					});
				} catch (Exception) { }
			});
		}

		internal async Task<MonoDevelopWorkspace> CreateEmptyWorkspace ()
		{
			var ws = new MonoDevelopWorkspace (compositionManager.HostServices, null, this);
			await ws.Initialize ();
			return ws;
		}

		[Obsolete ("Use the Visual Studio Editor APIs")]
		public TypeSystemParser GetParser (string mimeType, string buildAction = BuildAction.Compile)
		{
			var n = GetTypeSystemParserNode (mimeType, buildAction);
			return n != null ? n.Parser : null;
		}

		[Obsolete ("Use the Visual Studio Editor APIs")]
		internal TypeSystemParserNode GetTypeSystemParserNode (string mimeType, string buildAction)
		{
			foreach (var mt in desktopService.GetMimeTypeInheritanceChain (mimeType)) {
				var provider = Parsers.FirstOrDefault (p => p.CanParse (mt, buildAction));
				if (provider != null)
					return provider;
			}
			return null;
		}

		[Obsolete ("Use the Visual Studio Editor APIs")]
		public Task<ParsedDocument> ParseFile (Project project, string fileName, CancellationToken cancellationToken = default(CancellationToken))
		{
			StringTextSource text;

			try {
				if (!File.Exists (fileName))
					return TaskUtil.Default<ParsedDocument>();
				text = StringTextSource.ReadFrom (fileName);
			} catch (Exception) {
				return TaskUtil.Default<ParsedDocument>();
			}

			return ParseFile (project, fileName, desktopService.GetMimeTypeForUri (fileName), text, cancellationToken);
		}

		[Obsolete ("Use the Visual Studio Editor APIs")]
		public Task<ParsedDocument> ParseFile (ParseOptions options, string mimeType, CancellationToken cancellationToken = default(CancellationToken))
		{
			if (options == null)
				throw new ArgumentNullException (nameof(options));
			if (options.FileName == null)
				throw new ArgumentNullException ("options.FileName");

			var parser = GetParser (mimeType);
			if (parser == null)
				return TaskUtil.Default<ParsedDocument>();

			var t = Counters.ParserService.FileParsed.BeginTiming (options.FileName);
			try {
				var result = parser.Parse (options, cancellationToken);
				return result ?? TaskUtil.Default<ParsedDocument>();
			} catch (OperationCanceledException) {
				return TaskUtil.Default<ParsedDocument>();
			} catch (Exception e) {
				LoggingService.LogError ("Exception while parsing: " + e);
				return TaskUtil.Default<ParsedDocument>();
			} finally {
				t.Dispose ();
			}
		}

		[Obsolete ("Use the Visual Studio Editor APIs")]
		internal bool CanParseProjections (Project project, string mimeType, string fileName)
		{
			var projectFile = project.GetProjectFile (fileName);
			if (projectFile == null)
				return false;
			var parser = GetParser (mimeType, projectFile.BuildAction);
			if (parser == null)
				return false;
			return parser.CanGenerateProjection (mimeType, projectFile.BuildAction, project.SupportedLanguages);
		}

		[Obsolete ("Use the Visual Studio Editor APIs")]
		public Task<ParsedDocument> ParseFile (Project project, string fileName, string mimeType, ITextSource content, CancellationToken cancellationToken = default(CancellationToken))
		{
			return ParseFile (new ParseOptions { FileName = fileName, Project = project, Content = content }, mimeType, cancellationToken);
		}

		[Obsolete ("Use the Visual Studio Editor APIs")]
		public Task<ParsedDocument> ParseFile (Project project, string fileName, string mimeType, TextReader content, CancellationToken cancellationToken = default(CancellationToken))
		{
			return ParseFile (project, fileName, mimeType, new StringTextSource (content.ReadToEnd ()), cancellationToken);
		}

		[Obsolete ("Use the Visual Studio Editor APIs")]
		public Task<ParsedDocument> ParseFile (Project project, IReadonlyTextDocument data, CancellationToken cancellationToken = default(CancellationToken))
		{
			return ParseFile (project, data.FileName, data.MimeType, data, cancellationToken);
		}

		[Obsolete ("Use the Visual Studio Editor APIs")]
		internal async Task<ParsedDocumentProjection> ParseProjection (ParseOptions options, string mimeType, CancellationToken cancellationToken = default(CancellationToken))
		{
			if (options == null)
				throw new ArgumentNullException (nameof(options));
			if (options.FileName == null)
				throw new ArgumentNullException ("fileName");

			var parser = GetParser (mimeType, options.BuildAction);
			if (parser == null || !parser.CanGenerateProjection (mimeType, options.BuildAction, options.Project?.SupportedLanguages))
				return null;

			var t = Counters.ParserService.FileParsed.BeginTiming (options.FileName);
			try {
				var result = await parser.GenerateParsedDocumentProjection (options, cancellationToken);
				if (cancellationToken.IsCancellationRequested)
					return null;

				if (options.Project != null) {
					var ws = workspaces.First () ;
					var projectId = ws.GetProjectId (options.Project);

					if (projectId != null) {
						var projectFile = options.Project.GetProjectFile (options.FileName);
						if (projectFile != null) {
							ws.UpdateProjectionEntry (projectFile, result.Projections);
							await ws.LoadLock.WaitAsync ();
							try {
								foreach (var projection in result.Projections) {
									var docId = ws.GetDocumentId (projectId, projection.Document.FileName);
									if (docId != null) {
										ws.InformDocumentTextChange (docId, new MonoDevelopSourceText (projection.Document));
									}
								}
							} finally {
								ws.LoadLock.Release ();
							}
						}
					}
				}
				return result;
			} catch (AggregateException ae) {
				ae.Flatten ().Handle (x => x is OperationCanceledException);
				return null;
			} catch (OperationCanceledException) {
				return null;
			} catch (Exception e) {
				LoggingService.LogError ("Exception while parsing: " + e);
				return null;
			} finally {
				t.Dispose ();
			}
		}

		[Obsolete ("Use the Visual Studio Editor APIs")]
		internal Task<ParsedDocumentProjection> ParseProjection (Project project, string fileName, string mimeType, ITextSource content, CancellationToken cancellationToken = default(CancellationToken))
		{
			return ParseProjection (new ParseOptions { FileName = fileName, Project = project, Content = content }, mimeType, cancellationToken);
		}

		[Obsolete ("Use the Visual Studio Editor APIs")]
		internal Task<ParsedDocumentProjection> ParseProjection (Project project, string fileName, string mimeType, TextReader content, CancellationToken cancellationToken = default(CancellationToken))
		{
			return ParseProjection (project, fileName, mimeType, new StringTextSource (content.ReadToEnd ()), cancellationToken);
		}

		[Obsolete ("Use the Visual Studio Editor APIs")]
		internal Task<ParsedDocumentProjection> ParseProjection (Project project, IReadonlyTextDocument data, CancellationToken cancellationToken = default(CancellationToken))
		{
			return ParseProjection (project, data.FileName, data.MimeType, data, cancellationToken);
		}

	
		#region Folding parsers
		List<MimeTypeExtensionNode> foldingParsers;

		IEnumerable<MimeTypeExtensionNode> FoldingParsers {
			get {
				if (foldingParsers == null) {
					foldingParsers = new List<MimeTypeExtensionNode> ();
					AddinManager.AddExtensionNodeHandler ("/MonoDevelop/TypeSystem/FoldingParser", delegate (object sender, ExtensionNodeEventArgs args) {
						switch (args.Change) {
						case ExtensionChange.Add:
							foldingParsers.Add ((MimeTypeExtensionNode)args.ExtensionNode);
							break;
						case ExtensionChange.Remove:
							foldingParsers.Remove ((MimeTypeExtensionNode)args.ExtensionNode);
							break;
						}
					});
				}
				return foldingParsers;
			}
		}

		public IFoldingParser GetFoldingParser (string mimeType)
		{
			foreach (var mt in desktopService.GetMimeTypeInheritanceChain (mimeType)) {
				var node = FoldingParsers.FirstOrDefault (n => n.MimeType == mt);
				if (node != null)
					return node.CreateInstance () as IFoldingParser;
			}
			return null;
		}
		#endregion

		#region Parser Database Handling

		string GetCacheDirectory (TargetFramework framework)
		{
			var derivedDataPath = UserProfile.Current.CacheDir.Combine ("DerivedData");

			var name = StringBuilderCache.Allocate ();
			foreach (var ch in framework.Name) {
				if (char.IsLetterOrDigit (ch)) {
					name.Append (ch);
				} else {
					name.Append ('_');
				}
			}

			string result = derivedDataPath.Combine (StringBuilderCache.ReturnAndFree (name));
			try {
				if (!Directory.Exists (result))
					Directory.CreateDirectory (result);
			} catch (Exception e) {
				LoggingService.LogError ("Error while creating derived data directories.", e);
			}
			return result;
		}

		string InternalGetCacheDirectory (FilePath filename)
		{
			CanonicalizePath (ref filename);
			var assemblyCacheRoot = GetAssemblyCacheRoot (filename);
			try {
				if (!Directory.Exists (assemblyCacheRoot))
					return null;
				foreach (var dir in Directory.EnumerateDirectories (assemblyCacheRoot)) {
					string result;
					if (CheckCacheDirectoryIsCorrect (filename, dir, out result))
						return result;
				}
			} catch (Exception e) {
				LoggingService.LogError ("Error while getting derived data directories.", e);
			}
			return null;
		}

		/// <summary>
		/// Gets the cache directory for a projects derived data cache directory.
		/// If forceCreation is set to false the method may return null, if the cache doesn't exist.
		/// </summary>
		/// <returns>The cache directory.</returns>
		/// <param name="project">The project to get the cache for.</param>
		/// <param name="forceCreation">If set to <c>true</c> the creation is forced and the method doesn't return null.</param>
		public string GetCacheDirectory (Project project, bool forceCreation = false)
		{
			if (project == null)
				throw new ArgumentNullException (nameof(project));
			return GetCacheDirectory (project.FileName, forceCreation);
		}

		readonly Dictionary<string, object> cacheLocker = new Dictionary<string, object> ();

		/// <summary>
		/// Gets the cache directory for arbitrary file names.
		/// If forceCreation is set to false the method may return null, if the cache doesn't exist.
		/// </summary>
		/// <returns>The cache directory.</returns>
		/// <param name="fileName">The file name to get the cache for.</param>
		/// <param name="forceCreation">If set to <c>true</c> the creation is forced and the method doesn't return null.</param>
		public string GetCacheDirectory (string fileName, bool forceCreation = false)
		{
			if (fileName == null)
				throw new ArgumentNullException (nameof(fileName));
			object locker;
			bool newLock;
			lock (cacheLocker) {
				if (!cacheLocker.TryGetValue (fileName, out locker)) {
					cacheLocker [fileName] = locker = new object ();
					newLock = true;
				} else {
					newLock = false;
				}
			}
			lock (locker) {
				var result = InternalGetCacheDirectory (fileName);
				if (newLock && result != null)
					TouchCache (result);
				if (forceCreation && result == null)
					result = CreateCacheDirectory (fileName);
				return result;
			}
		}

		struct CacheDirectoryInfo
		{
			public static readonly CacheDirectoryInfo Empty = new CacheDirectoryInfo ();

			public string FileName { get; set; }

			public string Version { get; set; }
		}

		readonly Dictionary<FilePath, CacheDirectoryInfo> cacheDirectoryCache = new Dictionary<FilePath, CacheDirectoryInfo> ();

		void CanonicalizePath (ref FilePath fileName)
		{
			try {
				// There are some situations where that may cause an exception.
				fileName = fileName.CanonicalPath;
			} catch (Exception) {
				// Fallback
				string fp = fileName;
				if (fp.Length > 0 && fp [fp.Length - 1] == Path.DirectorySeparatorChar)
					fileName = fp.TrimEnd (Path.DirectorySeparatorChar);
				if (fp.Length > 0 && fp [fp.Length - 1] == Path.AltDirectorySeparatorChar)
					fileName = fp.TrimEnd (Path.AltDirectorySeparatorChar);
			}
		}

		bool CheckCacheDirectoryIsCorrect (FilePath filename, FilePath candidate, out string result)
		{
			CanonicalizePath (ref filename);
			CanonicalizePath (ref candidate);
			lock (cacheDirectoryCache) {
				CacheDirectoryInfo info;
				if (!cacheDirectoryCache.TryGetValue (candidate, out info)) {
					var dataPath = candidate.Combine ("data.xml");

					try {
						if (!File.Exists (dataPath)) {
							result = null;
							return false;
						}
						using (var reader = XmlReader.Create (dataPath)) {
							while (reader.Read ()) {
								if (reader.NodeType == XmlNodeType.Element && reader.LocalName == "File") {
									info.Version = reader.GetAttribute ("version");
									info.FileName = reader.GetAttribute ("name");
								}
							}
						}
						cacheDirectoryCache [candidate] = info;
					} catch (Exception e) {
						LoggingService.LogError ("Error while reading derived data file " + dataPath, e);
					}
				}
	
				if (info.Version == CurrentVersion && info.FileName == filename) {
					result = candidate;
					return true;
				}
	
				result = null;
				return false;
			}
		}

		string GetAssemblyCacheRoot (string filename)
		{
			string derivedDataPath = UserProfile.Current.CacheDir.Combine ("DerivedData");
			string name = Path.GetFileName (filename);
			return Path.Combine (derivedDataPath, name + "-" + GetStableHashCode(name).ToString ("x")); 	
		}

		/// <summary>
		/// Retrieves a hash code for the specified string that is stable across
		/// .NET upgrades.
		/// 
		/// Use this method instead of the normal <c>string.GetHashCode</c> if the hash code
		/// is persisted to disk.
		/// </summary>
		int GetStableHashCode(string text)
		{
			unchecked {
				int h = 0;
				foreach (char c in text) {
					h = (h << 5) - h + c;
				}
				return h;
			}
		}

		IEnumerable<string> GetPossibleCacheDirNames (string baseName)
		{
			int i = 0;
			while (i < 999999) {
				yield return Path.Combine (baseName, i.ToString ());
				i++;
			}
			throw new Exception ("Too many cache directories");
		}

		string EscapeToXml (string txt)
		{
			return new System.Xml.Linq.XText (txt).ToString ();
		}

		string CreateCacheDirectory (FilePath fileName)
		{
			CanonicalizePath (ref fileName);
			try {
				string cacheRoot = GetAssemblyCacheRoot (fileName);
				string cacheDir = GetPossibleCacheDirNames (cacheRoot).First (d => !Directory.Exists (d));

				Directory.CreateDirectory (cacheDir);

				File.WriteAllText (
					Path.Combine (cacheDir, "data.xml"),
					string.Format ("<DerivedData><File name=\"{0}\" version =\"{1}\"/></DerivedData>", EscapeToXml (fileName), CurrentVersion)
				);

				return cacheDir;
			} catch (Exception e) {
				LoggingService.LogError ("Error creating cache for " + fileName, e);
				return null;
			}
		}

		readonly FastSerializer sharedSerializer = new FastSerializer ();

		T DeserializeObject<T> (string path) where T : class
		{
			var t = Counters.ParserService.ObjectDeserialized.BeginTiming (path);
			try {
				using (var fs = new FileStream (path, System.IO.FileMode.Open, FileAccess.Read, FileShare.Read, 4096, FileOptions.SequentialScan)) {
					using (var reader = new BinaryReaderWith7BitEncodedInts (fs)) {
						lock (sharedSerializer) {
							return (T)sharedSerializer.Deserialize (reader);
						}
					}
				}
			} catch (Exception e) {
				LoggingService.LogError ("Error while trying to deserialize " + typeof(T).FullName + ". stack trace:" + Environment.StackTrace, e);
				return default(T);
			} finally {
				t.Dispose ();
			}
		}

		void SerializeObject (string path, object obj)
		{
			if (obj == null)
				throw new ArgumentNullException (nameof(obj));

			var t = Counters.ParserService.ObjectSerialized.BeginTiming (path);
			try {
				using (var fs = new FileStream (path, System.IO.FileMode.Create, FileAccess.Write)) {
					using (var writer = new BinaryWriterWith7BitEncodedInts (fs)) {
						lock (sharedSerializer) {
							sharedSerializer.Serialize (writer, obj);
						}
					}
				}
			} catch (Exception e) {
				Console.WriteLine ("-----------------Serialize stack trace:");
				Console.WriteLine (Environment.StackTrace);
				LoggingService.LogError ("Error while writing type system cache. (object:" + obj.GetType () + ")", e);
			} finally {
				t.Dispose ();
			}
		}

		/// <summary>
		/// Removes all cache directories which are older than 30 days.
		/// </summary>
		void CleanupCache ()
		{
			string derivedDataPath = UserProfile.Current.CacheDir.Combine ("DerivedData");
			IEnumerable<string> cacheDirectories;
			
			try {
				if (!Directory.Exists (derivedDataPath))
					return;
				cacheDirectories = Directory.EnumerateDirectories (derivedDataPath);
			} catch (Exception e) {
				LoggingService.LogError ("Error while getting derived data directories.", e);
				return;
			}
			var now = DateTime.Now;
			foreach (var cacheDirectory in cacheDirectories) {
				try {
					foreach (var subDir in Directory.EnumerateDirectories (cacheDirectory)) {
						try {
							var days = Math.Abs ((now - Directory.GetLastWriteTime (subDir)).TotalDays);
							if (days > 30)
								Directory.Delete (subDir, true);
						} catch (Exception e) {
							LoggingService.LogError ("Error while removing outdated cache " + subDir, e);
						}
					}
				} catch (Exception e) {
					LoggingService.LogError ("Error while getting cache directories " + cacheDirectory, e);
				}
			}
		}

		void RemoveCache (string cacheDir)
		{
			try {
				Directory.Delete (cacheDir, true);
			} catch (Exception e) {
				LoggingService.LogError ("Error while removing cache " + cacheDir, e);
			}
		}

		void TouchCache (string cacheDir)
		{
			try {
				Directory.SetLastWriteTime (cacheDir, DateTime.Now);
			} catch (Exception e) {
				LoggingService.LogError ("Error while touching cache directory " + cacheDir, e);
			}
		}

		void StoreExtensionObject (string cacheDir, object extensionObject)
		{
			if (cacheDir == null)
				throw new ArgumentNullException (nameof(cacheDir));
			if (extensionObject == null)
				throw new ArgumentNullException (nameof(extensionObject));
			var fileName = Path.GetTempFileName ();
			SerializeObject (fileName, extensionObject);
			var cacheFile = Path.Combine (cacheDir, extensionObject.GetType ().FullName + ".cache");

			try {
				if (File.Exists (cacheFile))
					File.Delete (cacheFile);
				File.Move (fileName, cacheFile);
			} catch (Exception e) {
				LoggingService.LogError ("Error whil saving cache " + cacheFile + " for extension object:" + extensionObject, e);
			}
		}

		#endregion

		internal void InformDocumentClose (Microsoft.CodeAnalysis.DocumentId analysisDocument, FilePath fileName)
		{
			foreach (var w in workspaces) {
				if (w.GetOpenDocumentIds (analysisDocument.ProjectId).Contains (analysisDocument) )
					w.InformDocumentClose (analysisDocument, fileName); 

			}
		}

		public Microsoft.CodeAnalysis.ProjectId GetProjectId (MonoDevelop.Projects.Project project)
		{
			if (project == null)
				throw new ArgumentNullException (nameof(project));
			foreach (var w in workspaces) {
				var projectId = w.GetProjectId (project);
				if (projectId != null) {
					return projectId;
				}
			}
			return null;
		}

		public Microsoft.CodeAnalysis.Document GetCodeAnalysisDocument (Microsoft.CodeAnalysis.DocumentId docId, CancellationToken cancellationToken = default (CancellationToken))
		{
			if (docId == null)
				throw new ArgumentNullException (nameof(docId));
			foreach (var w in workspaces) {
				var documentId = w.GetDocument (docId, cancellationToken);
				if (documentId != null) {
					return documentId;
				}
			}
			return null;
		}

		public MonoDevelop.Projects.Project GetMonoProject (Microsoft.CodeAnalysis.Project project)
		{
			if (project == null)
				throw new ArgumentNullException (nameof(project));
			foreach (var w in workspaces) {
				var documentId = w.GetMonoProject (project);
				if (documentId != null) {
					return documentId;
				}
			}
			return null;
		}


		public MonoDevelop.Projects.Project GetMonoProject (Microsoft.CodeAnalysis.DocumentId documentId)
		{
			foreach (var w in workspaces) {
				var doc = w.GetDocument (documentId);
				if (doc == null)
					continue;

				var p = doc.Project;
				if (p != null)
					return GetMonoProject (p);
			}
			return null;
		}

<<<<<<< HEAD
		object workspaceLoadLock = new object ();
		TaskCompletionSource<bool> workspaceLoadTaskSource;
		StatusBarIcon statusIcon = null;
		int workspacesLoading = 0;
=======
		public static Func<Task> FreezeLoad = () => Task.CompletedTask;

		static StatusBarIcon statusIcon = null;
		static int workspacesLoading = 0;
>>>>>>> 2281d584

		public Task ProcessPendingLoadOperations ()
		{
			lock (workspaceLoadLock) {
				return workspaceLoadTaskSource?.Task ?? Task.CompletedTask;
			}
		}

		internal void BeginWorkspaceLoad ()
		{
			lock (workspaceLoadLock) {
				if (++workspacesLoading == 1) {
					workspaceLoadTaskSource = new TaskCompletionSource<bool> ();
					UpdateTypeInformationGatheringIcon ();
				}
			}
		}

		internal void EndWorkspaceLoad (Action callback = null)
		{
			TaskCompletionSource<bool> completedTask = null;

			lock (workspaceLoadLock) {
				if (--workspacesLoading == 0) {
					completedTask = workspaceLoadTaskSource;
					workspaceLoadTaskSource = null;
					UpdateTypeInformationGatheringIcon ();
				}
			}
			if (completedTask != null) {
				completedTask.SetResult (true);
				Runtime.RunInMainThread (() => {
					callback?.Invoke ();
				});
			}
		}

		void UpdateTypeInformationGatheringIcon ()
		{
			if (!IdeApp.IsInitialized)
				return;
			Runtime.RunInMainThread (() => {
				lock (workspaceLoadLock) {
					if (workspacesLoading > 0) {
						if (statusIcon == null) {
							statusIcon = IdeApp.Workbench?.StatusBar.ShowStatusIcon (ImageService.GetIcon (Gui.Stock.Parser));
							if (statusIcon != null)
								statusIcon.ToolTip = GettextCatalog.GetString ("Gathering class information");
						}
					} else {
						if (statusIcon != null) {
							statusIcon.Dispose ();
							statusIcon = null;
						}
					}
				}
			}).Ignore ();
		}
	}
}<|MERGE_RESOLUTION|>--- conflicted
+++ resolved
@@ -94,17 +94,17 @@
 			});
 
 			RoslynServices.RoslynService.Initialize ();
-			CleanupCache ();
-
-			#pragma warning disable CS0618, 612 // Type or member is obsolete
-			parsers = AddinManager.GetExtensionNodes<TypeSystemParserNode> ("/MonoDevelop/TypeSystem/Parser");
+			CleanupCache ();
+
+			#pragma warning disable CS0618, 612 // Type or member is obsolete
+			parsers = AddinManager.GetExtensionNodes<TypeSystemParserNode> ("/MonoDevelop/TypeSystem/Parser");
 			bool initialLoad = true;
 			AddinManager.AddExtensionNodeHandler ("/MonoDevelop/TypeSystem/Parser", delegate (object sender, ExtensionNodeEventArgs args) {
 				//refresh entire list to respect insertbefore/insertafter ordering
 				if (!initialLoad)
 					parsers = AddinManager.GetExtensionNodes<TypeSystemParserNode> ("/MonoDevelop/TypeSystem/Parser");
 			});
-			#pragma warning restore CS0618, 612 // Type or member is obsolete
+			#pragma warning restore CS0618, 612 // Type or member is obsolete
 			initialLoad = false;
 
 			try {
@@ -769,17 +769,12 @@
 			return null;
 		}
 
-<<<<<<< HEAD
 		object workspaceLoadLock = new object ();
 		TaskCompletionSource<bool> workspaceLoadTaskSource;
 		StatusBarIcon statusIcon = null;
 		int workspacesLoading = 0;
-=======
+
 		public static Func<Task> FreezeLoad = () => Task.CompletedTask;
-
-		static StatusBarIcon statusIcon = null;
-		static int workspacesLoading = 0;
->>>>>>> 2281d584
 
 		public Task ProcessPendingLoadOperations ()
 		{
