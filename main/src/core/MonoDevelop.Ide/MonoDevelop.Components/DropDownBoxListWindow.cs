--- conflicted
+++ resolved
@@ -428,16 +428,10 @@
 						GdkWindow.DrawLayout (Style.TextGC (StateType.Normal), 
 						                      xpos + iconWidth + 2, typos, layout);
 					
-<<<<<<< HEAD
 					if (icon != null) {
 						using (var ctx = Gdk.CairoHelper.Create (this.GdkWindow))
 							ctx.DrawImage (this, icon, xpos, iypos);
 					}
-=======
-					if (icon != null)
-						GdkWindow.DrawPixbuf (Style.ForegroundGC (StateType.Normal), icon, 0, 0, 
-						                      xpos, iypos, iconWidth, iconHeight, Gdk.RgbDither.None, 0, 0);
->>>>>>> 5e8d0272
 					
 					ypos += rowHeight;
 					n++;
@@ -579,13 +573,7 @@
 			void Reset ();
 
 			string GetMarkup (int n);
-<<<<<<< HEAD
-			Xwt.Drawing.Image GetIcon (int n);
-=======
-
-			Gdk.Pixbuf GetIcon (int n);
-
->>>>>>> 5e8d0272
+
 			object GetTag (int n);
 
 			void ActivateItem (int n);
