//
// TextEditorViewContent.cs
//
// Author:
//       Mike Krüger <mkrueger@xamarin.com>
//
// Copyright (c) 2014 Xamarin Inc. (http://xamarin.com)
//
// Permission is hereby granted, free of charge, to any person obtaining a copy
// of this software and associated documentation files (the "Software"), to deal
// in the Software without restriction, including without limitation the rights
// to use, copy, modify, merge, publish, distribute, sublicense, and/or sell
// copies of the Software, and to permit persons to whom the Software is
// furnished to do so, subject to the following conditions:
//
// The above copyright notice and this permission notice shall be included in
// all copies or substantial portions of the Software.
//
// THE SOFTWARE IS PROVIDED "AS IS", WITHOUT WARRANTY OF ANY KIND, EXPRESS OR
// IMPLIED, INCLUDING BUT NOT LIMITED TO THE WARRANTIES OF MERCHANTABILITY,
// FITNESS FOR A PARTICULAR PURPOSE AND NONINFRINGEMENT. IN NO EVENT SHALL THE
// AUTHORS OR COPYRIGHT HOLDERS BE LIABLE FOR ANY CLAIM, DAMAGES OR OTHER
// LIABILITY, WHETHER IN AN ACTION OF CONTRACT, TORT OR OTHERWISE, ARISING FROM,
// OUT OF OR IN CONNECTION WITH THE SOFTWARE OR THE USE OR OTHER DEALINGS IN
// THE SOFTWARE.
using System;
using System.Collections.Generic;
using System.IO;
using System.Threading;
using System.Threading.Tasks;
using MonoDevelop.Components;
using MonoDevelop.Components.Commands;
using MonoDevelop.Core;
using MonoDevelop.Core.Text;
using MonoDevelop.Ide.Editor.Extension;
using MonoDevelop.Ide.Gui;
using MonoDevelop.Ide.Gui.Content;
using MonoDevelop.Ide.TypeSystem;
using MonoDevelop.Ide.Gui.Documents;
using MonoDevelop.Projects;
using MonoDevelop.Projects.Policies;

namespace MonoDevelop.Ide.Editor
{
	/// <summary>
	/// The TextEditor object needs to be available through BaseViewContent.GetContent therefore we need to insert a 
	/// decorator in between.
	/// </summary>
	class TextEditorViewContent : FileDocumentController, ICommandRouter
	{
		TextEditor textEditor;
		ITextEditorImpl textEditorImpl;
		DocumentContext documentContext;
		FileDescriptor fileDescriptor;

		MonoDevelop.Projects.Policies.PolicyContainer policyContainer;

		protected override Type FileModelType => typeof (TextBufferFileModel);

		public TextEditorViewContent ()
		{
		}

		protected override async Task OnInitialize (ModelDescriptor modelDescriptor, Properties status)
		{
			fileDescriptor = modelDescriptor as FileDescriptor;
			await base.OnInitialize (modelDescriptor, status);
		}

		protected override async Task<Control> OnGetViewControlAsync (CancellationToken token, DocumentViewContent view)
		{
			if (textEditor == null) {
				await Model.Load (); 
				var editor = TextEditorFactory.CreateNewEditor ((TextBufferFileModel)Model);
				var impl = editor.Implementation;

				// Editor extensions can provide additional content
				OnContentChanged ();

				await Init (editor, impl);
				HasUnsavedChanges = impl.IsDirty;
			}
			return textEditor;
		}

		Task Init (TextEditor editor, ITextEditorImpl editorImpl)
		{
			this.textEditor = editor;
			textEditor.FileName = FilePath;
			this.textEditorImpl = editorImpl;
			editorImpl.DocumentController = this;
			this.textEditor.MimeTypeChanged += UpdateTextEditorOptions;
			DefaultSourceEditorOptions.Instance.Changed += UpdateTextEditorOptions;
			editorImpl.DirtyChanged += ViewContent_DirtyChanged;
			editor.Options = DefaultSourceEditorOptions.Instance.Create ();
			this.TabPageLabel = GettextCatalog.GetString ("Source");

			if (documentContext != null)
				textEditor.InitializeExtensionChain (documentContext);

			if (IsNewDocument)
				return LoadNew ();
			else
				return Load (false);
		}

		protected override void OnContentChanged ()
		{
			if (documentContext == null) {
				var context = GetContent<DocumentContext> ();
				if (context != null) {
					documentContext = context;
					if (textEditor != null)
						textEditor.InitializeExtensionChain (documentContext);
				}
			}
			// Calling base class after initializing the editor extension chain
			// so that it picks additional content from the extension
			base.OnContentChanged ();
		}

		protected override void OnFileNameChanged ()
		{
			base.OnFileNameChanged ();
			if (textEditor != null) {
				if (FilePath != textEditorImpl.ContentName && !string.IsNullOrEmpty (textEditorImpl.ContentName))
					AutoSave.RemoveAutoSaveFile (textEditorImpl.ContentName);
				textEditor.FileName = FilePath; // TOTEST: VSTS #770920
				if (documentContext != null)
					textEditor.InitializeExtensionChain (documentContext);
				UpdateTextEditorOptions (null, null);
			}
		}

		void ViewContent_DirtyChanged (object sender, EventArgs e)
		{
			HasUnsavedChanges = textEditorImpl.IsDirty;
		}

		void HandleDirtyChanged (object sender, EventArgs e)
		{
			HasUnsavedChanges = textEditorImpl.IsDirty;
			InformAutoSave ();
		}

		void HandleTextChanged (object sender, TextChangeEventArgs e)
		{
			InformAutoSave ();
		}

		CancellationTokenSource editorOptionsUpdateCancellationSource;
		void UpdateTextEditorOptions (object sender, EventArgs e)
		{
<<<<<<< HEAD
			UpdateStyleParent (Owner, textEditor.MimeType).Ignore ();
=======
			editorOptionsUpdateCancellationSource?.Cancel ();
			editorOptionsUpdateCancellationSource = new CancellationTokenSource ();
			UpdateStyleParent (Project, textEditor.MimeType, editorOptionsUpdateCancellationSource.Token).Ignore ();
>>>>>>> 6d6591fb
		}

		uint autoSaveTimer = 0;
		Task autoSaveTask;
		void InformAutoSave ()
		{
			if (isDisposed)
				return;
			RemoveAutoSaveTimer ();
			autoSaveTimer = GLib.Timeout.Add (500, delegate {
				autoSaveTimer = 0;
				if (autoSaveTask != null && !autoSaveTask.IsCompleted)
					return false;

				autoSaveTask = AutoSave.InformAutoSaveThread (textEditor.CreateSnapshot (), textEditor.FileName, HasUnsavedChanges);
				return false;
			});
		}


		void RemoveAutoSaveTimer ()
		{
			if (autoSaveTimer == 0)
				return;
			GLib.Source.Remove (autoSaveTimer);
			autoSaveTimer = 0;
		}

		void RemovePolicyChangeHandler ()
		{
			if (policyContainer != null)
				policyContainer.PolicyChanged -= HandlePolicyChanged;
		}

<<<<<<< HEAD
		async Task UpdateStyleParent (WorkspaceObject owner, string mimeType)
=======
		async Task UpdateStyleParent (MonoDevelop.Projects.Project styleParent, string mimeType, CancellationToken token)
>>>>>>> 6d6591fb
		{
			var styleParent = owner as IPolicyProvider;
			RemovePolicyChangeHandler ();

			if (string.IsNullOrEmpty (mimeType))
				mimeType = "text/plain";

			var mimeTypes = IdeServices.DesktopService.GetMimeTypeInheritanceChain (mimeType);

			if (styleParent != null)
				policyContainer = styleParent.Policies;
			else
				policyContainer = MonoDevelop.Projects.Policies.PolicyService.DefaultPolicies;
			var currentPolicy = policyContainer.Get<TextStylePolicy> (mimeTypes);
			policyContainer.PolicyChanged += HandlePolicyChanged;
			((DefaultSourceEditorOptions)textEditor.Options).UpdateStylePolicy (currentPolicy);

			var context = await EditorConfigService.GetEditorConfigContext (textEditor.FileName, token);
			if (context == null)
				return;
			((DefaultSourceEditorOptions)textEditor.Options).SetContext (context);
		}

		void HandlePolicyChanged (object sender, MonoDevelop.Projects.Policies.PolicyChangedEventArgs args)
		{
			var mimeTypes = IdeServices.DesktopService.GetMimeTypeInheritanceChain (textEditor.MimeType);
			var currentPolicy = policyContainer.Get<TextStylePolicy> (mimeTypes);
			((DefaultSourceEditorOptions)textEditor.Options).UpdateStylePolicy (currentPolicy);
		}

		void CancelDocumentParsedUpdate ()
		{
			src.Cancel ();
			src = new CancellationTokenSource ();
		}

		CancellationTokenSource src = new CancellationTokenSource ();

		async Task RunFirstTimeFoldUpdate (string text)
		{
			if (string.IsNullOrEmpty (text)) 
				return;

			try {
				ParsedDocument parsedDocument = null;

				var foldingParser = IdeApp.TypeSystemService.GetFoldingParser (textEditor.MimeType);
				if (foldingParser != null) {
					parsedDocument = foldingParser.Parse (textEditor.FileName, text);
				} else {
					var normalParser = IdeApp.TypeSystemService.GetParser (textEditor.MimeType);
					if (normalParser != null) {
						parsedDocument = await normalParser.Parse(
							new TypeSystem.ParseOptions {
								FileName = textEditor.FileName,
								Content = new StringTextSource(text),
								Project = Owner as Project
							});
					}
				}
				if (parsedDocument != null) {
					await FoldingTextEditorExtension.UpdateFoldings (textEditor, parsedDocument, textEditor.CaretLocation, true);
				}
			} catch (Exception e) {
				LoggingService.LogError ("Error running first time fold update", e);
			}
		}

		async Task Load (bool reloading)
		{
			textEditorImpl.DirtyChanged -= HandleDirtyChanged;
			textEditor.TextChanged -= HandleTextChanged;
			await textEditorImpl.Load (FilePath, Encoding, reloading);
			await RunFirstTimeFoldUpdate (textEditor.Text);
			textEditorImpl.InformLoadComplete ();
			textEditor.TextChanged += HandleTextChanged;
			textEditorImpl.DirtyChanged += HandleDirtyChanged;
		}

		async Task LoadNew ()
		{
			textEditor.MimeType = MimeType;
			string text = null;
			var res = await TextFileUtility.GetTextAsync (FileModel.GetContent ());
			text = textEditor.Text = res.Text;
			textEditor.Encoding = res.Encoding;
			await RunFirstTimeFoldUpdate (text);
			textEditorImpl.InformLoadComplete ();
		}

		protected override Task OnSave ()
		{
			if (!string.IsNullOrEmpty (textEditorImpl.ContentName))
				AutoSave.RemoveAutoSaveFile (textEditorImpl.ContentName);
			return textEditorImpl.Save (new FileSaveInformation (FilePath, Encoding));
		}

		protected override void OnDiscardChanges ()
		{
			if (autoSaveTask != null)
				autoSaveTask.Wait (TimeSpan.FromSeconds (5));
			RemoveAutoSaveTimer ();
			if (!string.IsNullOrEmpty (textEditorImpl.ContentName))
				AutoSave.RemoveAutoSaveFile (textEditorImpl.ContentName);
			textEditorImpl.DiscardChanges ();
		}

		protected override void OnOwnerChanged ()
		{
			base.OnOwnerChanged ();
			if (textEditorImpl != null) {
				textEditorImpl.Project = Owner as Project;
				UpdateTextEditorOptions (null, null);
			}
		}

		protected override ProjectReloadCapability OnGetProjectReloadCapability ()
		{
			return textEditorImpl.ProjectReloadCapability;
		}

		protected override IEnumerable<object> OnGetContents (Type type)
		{
			foreach (var r in base.OnGetContents (type))
				yield return r;

			if (textEditorImpl != null) {
				if (type.IsAssignableFrom (typeof (TextEditor))) {
					yield return textEditor;
					yield break;
				}

				var ext = textEditorImpl.EditorExtension;
				while (ext != null) {
					foreach (var r in ext.OnGetContents (type))
						yield return r;
					ext = ext.Next;
				}

				foreach (var r in textEditorImpl.GetContents (type))
					yield return r;
			}
		}

		public string TabAccessibilityDescription {
			get {
				return GettextCatalog.GetString ("The main source editor");
			}
		}

		#region IDisposable implementation
		bool isDisposed;

		protected override void OnDispose ()
		{
			if (isDisposed)
				return;

			isDisposed = true;

<<<<<<< HEAD
			if (textEditorImpl != null) {
				EditorConfigService.RemoveEditConfigContext (textEditor.FileName).Ignore ();
				CancelDocumentParsedUpdate ();
				textEditorImpl.DirtyChanged -= HandleDirtyChanged;
				textEditor.MimeTypeChanged -= UpdateTextEditorOptions;
				textEditor.TextChanged -= HandleTextChanged;
				textEditorImpl.DirtyChanged -= ViewContent_DirtyChanged; ;

				DefaultSourceEditorOptions.Instance.Changed -= UpdateTextEditorOptions;
				RemovePolicyChangeHandler ();
				RemoveAutoSaveTimer ();
				textEditor.Dispose ();
			}

			base.OnDispose ();
=======
			DefaultSourceEditorOptions.Instance.Changed -= UpdateTextEditorOptions;
			RemovePolicyChangeHandler ();
			editorOptionsUpdateCancellationSource?.Cancel ();
			RemoveAutoSaveTimer ();
			textEditor.Dispose ();
>>>>>>> 6d6591fb
		}

		#endregion

		#region ICommandRouter implementation

		object ICommandRouter.GetNextCommandTarget ()
		{
			return textEditor;
		}

		#endregion

		protected void OnGrabFocus ()
		{
			// TOTEST
			textEditor.GrabFocus ();
		}
	}
}<|MERGE_RESOLUTION|>--- conflicted
+++ resolved
@@ -151,13 +151,9 @@
 		CancellationTokenSource editorOptionsUpdateCancellationSource;
 		void UpdateTextEditorOptions (object sender, EventArgs e)
 		{
-<<<<<<< HEAD
-			UpdateStyleParent (Owner, textEditor.MimeType).Ignore ();
-=======
 			editorOptionsUpdateCancellationSource?.Cancel ();
 			editorOptionsUpdateCancellationSource = new CancellationTokenSource ();
-			UpdateStyleParent (Project, textEditor.MimeType, editorOptionsUpdateCancellationSource.Token).Ignore ();
->>>>>>> 6d6591fb
+			UpdateStyleParent (Owner, textEditor.MimeType, editorOptionsUpdateCancellationSource.Token).Ignore ();
 		}
 
 		uint autoSaveTimer = 0;
@@ -192,11 +188,7 @@
 				policyContainer.PolicyChanged -= HandlePolicyChanged;
 		}
 
-<<<<<<< HEAD
-		async Task UpdateStyleParent (WorkspaceObject owner, string mimeType)
-=======
-		async Task UpdateStyleParent (MonoDevelop.Projects.Project styleParent, string mimeType, CancellationToken token)
->>>>>>> 6d6591fb
+		async Task UpdateStyleParent (WorkspaceObject owner, string mimeType, CancellationToken token)
 		{
 			var styleParent = owner as IPolicyProvider;
 			RemovePolicyChangeHandler ();
@@ -321,8 +313,8 @@
 		protected override IEnumerable<object> OnGetContents (Type type)
 		{
 			foreach (var r in base.OnGetContents (type))
-				yield return r;
-
+				yield return r;
+ 			if (textEditorImpl != null) {
 				if (type.IsAssignableFrom (typeof (TextEditor))) {
 					yield return textEditor;
@@ -357,7 +349,6 @@
 
 			isDisposed = true;
 
-<<<<<<< HEAD
 			if (textEditorImpl != null) {
 				EditorConfigService.RemoveEditConfigContext (textEditor.FileName).Ignore ();
 				CancelDocumentParsedUpdate ();
@@ -372,14 +363,9 @@
 				textEditor.Dispose ();
 			}
 
+			editorOptionsUpdateCancellationSource?.Cancel ();
+
 			base.OnDispose ();
-=======
-			DefaultSourceEditorOptions.Instance.Changed -= UpdateTextEditorOptions;
-			RemovePolicyChangeHandler ();
-			editorOptionsUpdateCancellationSource?.Cancel ();
-			RemoveAutoSaveTimer ();
-			textEditor.Dispose ();
->>>>>>> 6d6591fb
 		}
 
 		#endregion
