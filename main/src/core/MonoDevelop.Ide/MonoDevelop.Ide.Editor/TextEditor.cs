--- conflicted
+++ resolved
@@ -970,7 +970,7 @@
 				provider.Dispose ();
 			textEditorImpl.Dispose ();
 
-			this.TextView.Close();
+			this.TextView.Close();
 
 			base.Dispose (disposing);
 		}
@@ -1040,12 +1040,9 @@
 
 			FileNameChanged += TextEditor_FileNameChanged;
 			MimeTypeChanged += TextEditor_MimeTypeChanged;
-<<<<<<< HEAD
 			TextEditor_MimeTypeChanged (null, null);
-=======
 
 			this.TextView = Microsoft.VisualStudio.Platform.PlatformCatalog.Instance.TextEditorFactoryService.CreateTextView(this) as Microsoft.VisualStudio.Text.Editor.ITextView;
->>>>>>> 87c1e7b8
 		}
 
 		void TextEditor_FileNameChanged (object sender, EventArgs e)
