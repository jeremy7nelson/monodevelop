//
// IdeStartup.cs
//
// Author:
//   Lluis Sanchez Gual
//
// Copyright (C) 2011 Xamarin Inc (http://xamarin.com)
// Copyright (C) 2005-2011 Novell, Inc (http://www.novell.com)
//
// Permission is hereby granted, free of charge, to any person obtaining
// a copy of this software and associated documentation files (the
// "Software"), to deal in the Software without restriction, including
// without limitation the rights to use, copy, modify, merge, publish,
// distribute, sublicense, and/or sell copies of the Software, and to
// permit persons to whom the Software is furnished to do so, subject to
// the following conditions:
// 
// The above copyright notice and this permission notice shall be
// included in all copies or substantial portions of the Software.
// 
// THE SOFTWARE IS PROVIDED "AS IS", WITHOUT WARRANTY OF ANY KIND,
// EXPRESS OR IMPLIED, INCLUDING BUT NOT LIMITED TO THE WARRANTIES OF
// MERCHANTABILITY, FITNESS FOR A PARTICULAR PURPOSE AND
// NONINFRINGEMENT. IN NO EVENT SHALL THE AUTHORS OR COPYRIGHT HOLDERS BE
// LIABLE FOR ANY CLAIM, DAMAGES OR OTHER LIABILITY, WHETHER IN AN ACTION
// OF CONTRACT, TORT OR OTHERWISE, ARISING FROM, OUT OF OR IN CONNECTION
// WITH THE SOFTWARE OR THE USE OR OTHER DEALINGS IN THE SOFTWARE.
//


using System;
using System.IO;
using System.Collections;
using System.Reflection;
using System.Threading;
using System.Net;
using System.Net.Sockets;
using System.Text;
using System.Text.RegularExpressions;
using System.Linq;

using Mono.Unix;

using Mono.Addins;
using MonoDevelop.Components.Commands;
using MonoDevelop.Core;
using MonoDevelop.Ide.Gui.Dialogs;
using MonoDevelop.Ide.Gui;
using MonoDevelop.Core.Instrumentation;
using System.Diagnostics;
using System.Collections.Generic;
using MonoDevelop.Ide.Extensions;
using MonoDevelop.Components.Extensions;
using MonoDevelop.Ide.Desktop;

namespace MonoDevelop.Ide
{
	public class IdeStartup: IApplication
	{
		Socket listen_socket   = null;
		ArrayList errorsList = new ArrayList ();
		bool initialized;
		internal static string DefaultTheme;
		static readonly int ipcBasePort = 40000;
		
		int IApplication.Run (string[] args)
		{
			var options = MonoDevelopOptions.Parse (args);
			if (options.Error != null || options.ShowHelp)
				return options.Error != null? -1 : 0;
			return Run (options);
		}
		
		int Run (MonoDevelopOptions options)
		{
			LoggingService.LogInfo ("Starting {0} {1}", BrandingService.ApplicationName, IdeVersionInfo.MonoDevelopVersion);
			LoggingService.LogInfo ("Running on {0}", IdeVersionInfo.GetRuntimeInfo ());

			//ensure native libs initialized before we hit anything that p/invokes
			Platform.Initialize ();

			IdeApp.Customizer = options.IdeCustomizer ?? new IdeCustomizer ();
			IdeApp.Customizer.Initialize ();

			Counters.Initialization.BeginTiming ();

			if (options.PerfLog) {
				string logFile = Path.Combine (Environment.CurrentDirectory, "monodevelop.perf-log");
				LoggingService.LogInfo ("Logging instrumentation service data to file: " + logFile);
				InstrumentationService.StartAutoSave (logFile, 1000);
			}

			Counters.Initialization.Trace ("Initializing GTK");
			if (Platform.IsWindows && !CheckWindowsGtk ())
				return 1;
			SetupExceptionManager ();
			
			try {
				GLibLogging.Enabled = true;
			} catch (Exception ex) {
				LoggingService.LogError ("Error initialising GLib logging.", ex);
			}

			SetupTheme ();

			var args = options.RemainingArgs.ToArray ();
			Gtk.Application.Init (BrandingService.ApplicationName, ref args);

			LoggingService.LogInfo ("Using GTK+ {0}", IdeVersionInfo.GetGtkVersion ());

			// XWT initialization
			FilePath p = typeof(IdeStartup).Assembly.Location;
			Assembly.LoadFrom (p.ParentDirectory.Combine ("Xwt.Gtk.dll"));
			Xwt.Application.InitializeAsGuest (Xwt.ToolkitType.Gtk);
			Xwt.Toolkit.CurrentEngine.RegisterBackend<IExtendedTitleBarWindowBackend,GtkExtendedTitleBarWindowBackend> ();
			Xwt.Toolkit.CurrentEngine.RegisterBackend<IExtendedTitleBarDialogBackend,GtkExtendedTitleBarDialogBackend> ();

			//default to Windows IME on Windows
			if (Platform.IsWindows && Mono.TextEditor.GtkWorkarounds.GtkMinorVersion >= 16) {
				var settings = Gtk.Settings.Default;
				var val = Mono.TextEditor.GtkWorkarounds.GetProperty (settings, "gtk-im-module");
				if (string.IsNullOrEmpty (val.Val as string))
					Mono.TextEditor.GtkWorkarounds.SetProperty (settings, "gtk-im-module", new GLib.Value ("ime"));
			}
			
			InternalLog.Initialize ();
			string socket_filename = null;
			EndPoint ep = null;
			
			DispatchService.Initialize ();

			// Set a synchronization context for the main gtk thread
			SynchronizationContext.SetSynchronizationContext (new GtkSynchronizationContext ());
			Runtime.MainSynchronizationContext = SynchronizationContext.Current;
			
			AddinManager.AddinLoadError += OnAddinError;
			
			var startupInfo = new StartupInfo (args);
			
			// If a combine was specified, force --newwindow.
			
			if (!options.NewWindow && startupInfo.HasFiles) {
				Counters.Initialization.Trace ("Pre-Initializing Runtime to load files in existing window");
				Runtime.Initialize (true);
				foreach (var file in startupInfo.RequestedFileList) {
					if (MonoDevelop.Projects.Services.ProjectService.IsWorkspaceItemFile (file.FileName)) {
						options.NewWindow = true;
						break;
					}
				}
			}
			
			Counters.Initialization.Trace ("Initializing Runtime");
			Runtime.Initialize (true);

			IdeApp.Customizer.OnCoreInitialized ();

			Counters.Initialization.Trace ("Initializing theme");

			DefaultTheme = Gtk.Settings.Default.ThemeName;
			string theme = IdeApp.Preferences.UserInterfaceTheme;
			if (string.IsNullOrEmpty (theme))
				theme = DefaultTheme;
			ValidateGtkTheme (ref theme);
			if (theme != DefaultTheme)
				Gtk.Settings.Default.ThemeName = theme;
			
			ProgressMonitor monitor = new MonoDevelop.Core.ProgressMonitoring.ConsoleProgressMonitor ();
			
			monitor.BeginTask (GettextCatalog.GetString ("Starting {0}", BrandingService.ApplicationName), 2);

			//make sure that the platform service is initialised so that the Mac platform can subscribe to open-document events
			Counters.Initialization.Trace ("Initializing Platform Service");
			DesktopService.Initialize ();
			
			monitor.Step (1);

			if (options.IpcTcp) {
				listen_socket = new Socket (AddressFamily.InterNetwork, SocketType.Stream, ProtocolType.IP);
				ep = new IPEndPoint (IPAddress.Loopback, ipcBasePort + HashSdbmBounded (Environment.UserName));
			} else {
				socket_filename = "/tmp/md-" + Environment.GetEnvironmentVariable ("USER") + "-socket";
				listen_socket = new Socket (AddressFamily.Unix, SocketType.Stream, ProtocolType.IP);
				ep = new UnixEndPoint (socket_filename);
			}
				
			// If not opening a combine, connect to existing monodevelop and pass filename(s) and exit
			if (!options.NewWindow && startupInfo.HasFiles) {
				try {
					StringBuilder builder = new StringBuilder ();
					foreach (var file in startupInfo.RequestedFileList) {
						builder.AppendFormat ("{0};{1};{2}\n", file.FileName, file.Line, file.Column);
					}
					listen_socket.Connect (ep);
					listen_socket.Send (Encoding.UTF8.GetBytes (builder.ToString ()));
					return 0;
				} catch {
					// Reset the socket
					if (null != socket_filename && File.Exists (socket_filename))
						File.Delete (socket_filename);
				}
			}
			
			Counters.Initialization.Trace ("Checking System");
			string version = Assembly.GetEntryAssembly ().GetName ().Version.Major + "." + Assembly.GetEntryAssembly ().GetName ().Version.Minor;
			
			if (Assembly.GetEntryAssembly ().GetName ().Version.Build != 0)
				version += "." + Assembly.GetEntryAssembly ().GetName ().Version.Build;
			if (Assembly.GetEntryAssembly ().GetName ().Version.Revision != 0)
				version += "." + Assembly.GetEntryAssembly ().GetName ().Version.Revision;

			CheckFileWatcher ();
			
			Exception error = null;
			int reportedFailures = 0;

			try {
				Counters.Initialization.Trace ("Loading Icons");
				//force initialisation before the workbench so that it can register stock icons for GTK before they get requested
				ImageService.Initialize ();
				
				if (errorsList.Count > 0) {
					AddinLoadErrorDialog dlg = new AddinLoadErrorDialog ((AddinError[]) errorsList.ToArray (typeof(AddinError)), false);
					if (!dlg.Run ())
						return 1;
					reportedFailures = errorsList.Count;
				}

				if (!CheckSCPlugin ())
					return 1;

				// no alternative for Application.ThreadException?
				// Application.ThreadException += new ThreadExceptionEventHandler(ShowErrorBox);

				Counters.Initialization.Trace ("Initializing IdeApp");
				IdeApp.Initialize (monitor);

				// Load requested files
				Counters.Initialization.Trace ("Opening Files");

				// load previous combine
<<<<<<< HEAD
				RecentFile openedProject = null;
				if (IdeApp.Preferences.LoadPrevSolutionOnStartup && !startupInfo.HasSolutionFile) {
					openedProject = DesktopService.RecentFiles.GetProjects ().FirstOrDefault ();
					if (openedProject != null)
						IdeApp.Workspace.OpenWorkspaceItem (openedProject.FileName).ContinueWith ((t) => IdeApp.OpenFiles (startupInfo.RequestedFileList));
=======
				if (IdeApp.Preferences.LoadPrevSolutionOnStartup && !startupInfo.HasSolutionFile && !IdeApp.Workspace.WorkspaceItemIsOpening && !IdeApp.Workspace.IsOpen) {
					var proj = DesktopService.RecentFiles.GetProjects ().FirstOrDefault ();
					if (proj != null)
						IdeApp.Workspace.OpenWorkspaceItem (proj.FileName).WaitForCompleted ();
>>>>>>> 55d5a5dd
				}
				if (openedProject == null)
					IdeApp.OpenFiles (startupInfo.RequestedFileList);
				
				monitor.Step (1);
			
			} catch (Exception e) {
				error = e;
			} finally {
				monitor.Dispose ();
			}
			
			if (error != null) {
				string message = BrandingService.BrandApplicationName (GettextCatalog.GetString ("MonoDevelop failed to start"));
				MessageService.ShowFatalError (message, null, error);
				return 1;
			}

			if (errorsList.Count > reportedFailures) {
				AddinLoadErrorDialog dlg = new AddinLoadErrorDialog ((AddinError[]) errorsList.ToArray (typeof(AddinError)), true);
				dlg.Run ();
			}
			
			errorsList = null;
			
			// FIXME: we should probably track the last 'selected' one
			// and do this more cleanly
			try {
				listen_socket.Bind (ep);
				listen_socket.Listen (5);
				listen_socket.BeginAccept (new AsyncCallback (ListenCallback), listen_socket);
			} catch {
				// Socket already in use
			}
			
			initialized = true;
			MessageService.RootWindow = IdeApp.Workbench.RootWindow;
			Thread.CurrentThread.Name = "GUI Thread";
			Counters.Initialization.Trace ("Running IdeApp");
			Counters.Initialization.EndTiming ();
				
			AddinManager.AddExtensionNodeHandler("/MonoDevelop/Ide/InitCompleteHandlers", OnExtensionChanged);
			StartLockupTracker ();
			IdeApp.Run ();

			IdeApp.Customizer.OnIdeShutdown ();
			
			// unloading services
			if (null != socket_filename)
				File.Delete (socket_filename);
			lockupCheckRunning = false;
			Runtime.Shutdown ();

			IdeApp.Customizer.OnCoreShutdown ();

			InstrumentationService.Stop ();
			AddinManager.AddinLoadError -= OnAddinError;
			
			return 0;
		}

		static DateTime lastIdle;
		static bool lockupCheckRunning = true;

		[Conditional("DEBUG")]
		static void StartLockupTracker ()
		{
			if (Platform.IsWindows)
				return;
			if (!string.Equals (Environment.GetEnvironmentVariable ("MD_LOCKUP_TRACKER"), "ON", StringComparison.OrdinalIgnoreCase))
				return;
			GLib.Timeout.Add (2000, () => {
				lastIdle = DateTime.Now;
				return true;
			});
			lastIdle = DateTime.Now;
			var lockupCheckThread = new Thread (delegate () {
				while (lockupCheckRunning) {
					const int waitTimeout = 5000;
					const int maxResponseTime = 10000;
					Thread.Sleep (waitTimeout); 
					if ((DateTime.Now - lastIdle).TotalMilliseconds > maxResponseTime) {
						var pid = Process.GetCurrentProcess ().Id;
						Mono.Unix.Native.Syscall.kill (pid, Mono.Unix.Native.Signum.SIGQUIT); 
						return;
					}
				}
			});
			lockupCheckThread.Name = "Lockup check";
			lockupCheckThread.IsBackground = true;
			lockupCheckThread.Start (); 
		}

		void SetupTheme ()
		{
			// Use the bundled gtkrc only if the Xamarin theme is installed
			if (File.Exists (Path.Combine (Gtk.Rc.ModuleDir, "libxamarin.so")) || File.Exists (Path.Combine (Gtk.Rc.ModuleDir, "libxamarin.dll"))) {
				var gtkrc = "gtkrc";
				if (Platform.IsWindows) {
					gtkrc += ".win32";
					var osv = Environment.OSVersion.Version;
					if (osv.Major == 6 && osv.Minor < 1)
						gtkrc += "-vista";
				} else if (Platform.IsMac) {
					gtkrc += ".mac";

					var osv = Platform.OSVersion;
					if (osv.Major == 10 && osv.Minor >= 10) {
						gtkrc += "-yosemite";
					}
				}
				Environment.SetEnvironmentVariable ("GTK2_RC_FILES", PropertyService.EntryAssemblyPath.Combine (gtkrc));
			}
		}

		[System.Runtime.InteropServices.DllImport("kernel32.dll", CharSet = System.Runtime.InteropServices.CharSet.Unicode, SetLastError = true)]
		[return: System.Runtime.InteropServices.MarshalAs(System.Runtime.InteropServices.UnmanagedType.Bool)]
		static extern bool SetDllDirectory (string lpPathName);

		static bool CheckWindowsGtk ()
		{
			string location = null;
			Version version = null;
			Version minVersion = new Version (2, 12, 22);

			using (var key = Microsoft.Win32.Registry.LocalMachine.OpenSubKey(@"SOFTWARE\Xamarin\GtkSharp\InstallFolder")) {
				if (key != null)
					location = key.GetValue (null) as string;
			}
			using (var key = Microsoft.Win32.Registry.LocalMachine.OpenSubKey (@"SOFTWARE\Xamarin\GtkSharp\Version")) {
				if (key != null)
					Version.TryParse (key.GetValue (null) as string, out version);
			}

			//TODO: check build version of GTK# dlls in GAC
			if (version == null || version < minVersion || location == null || !File.Exists (Path.Combine (location, "bin", "libgtk-win32-2.0-0.dll"))) {
				LoggingService.LogError ("Did not find required GTK# installation");
				string url = "http://monodevelop.com/Download";
				string caption = "Fatal Error";
				string message =
					"{0} did not find the required version of GTK#. Please click OK to open the download page, where " +
					"you can download and install the latest version.";
				if (DisplayWindowsOkCancelMessage (
					string.Format (message, BrandingService.ApplicationName, url), caption)
				) {
					Process.Start (url);
				}
				return false;
			}

			LoggingService.LogInfo ("Found GTK# version " + version);

			var path = Path.Combine (location, @"bin");
			try {
				if (SetDllDirectory (path)) {
					return true;
				}
			} catch (EntryPointNotFoundException) {
			}
			// this shouldn't happen unless something is weird in Windows
			LoggingService.LogError ("Unable to set GTK+ dll directory");
			return true;
		}

		static bool DisplayWindowsOkCancelMessage (string message, string caption)
		{
			var name = typeof(int).Assembly.FullName.Replace ("mscorlib", "System.Windows.Forms");
			var asm = Assembly.Load (name);
			var md = asm.GetType ("System.Windows.Forms.MessageBox");
			var mbb = asm.GetType ("System.Windows.Forms.MessageBoxButtons");
			var okCancel = Enum.ToObject (mbb, 1);
			var dr = asm.GetType ("System.Windows.Forms.DialogResult");
			var ok = Enum.ToObject (dr, 1);

			const BindingFlags flags = BindingFlags.InvokeMethod | BindingFlags.Public | BindingFlags.Static;
			return md.InvokeMember ("Show", flags, null, null, new object[] { message, caption, okCancel }).Equals (ok);
		}
		
		public bool Initialized {
			get { return initialized; }
		}
		
		static void OnExtensionChanged (object s, ExtensionNodeEventArgs args)
		{
			if (args.Change == ExtensionChange.Add) {
				try {
					if (typeof(CommandHandler).IsInstanceOfType (args.ExtensionObject))
						typeof(CommandHandler).GetMethod ("Run", System.Reflection.BindingFlags.NonPublic|System.Reflection.BindingFlags.Instance, null, Type.EmptyTypes, null).Invoke (args.ExtensionObject, null);
					else
						LoggingService.LogError ("Type " + args.ExtensionObject.GetType () + " must be a subclass of MonoDevelop.Components.Commands.CommandHandler");
				} catch (Exception ex) {
					LoggingService.LogError (ex.ToString ());
				}
			}
		}
		
		void OnAddinError (object s, AddinErrorEventArgs args)
		{
			if (errorsList != null)
				errorsList.Add (new AddinError (args.AddinId, args.Message, args.Exception, false));
		}
		
		void ListenCallback (IAsyncResult state)
		{
			Socket sock = (Socket)state.AsyncState;

			Socket client = sock.EndAccept (state);
			((Socket)state.AsyncState).BeginAccept (new AsyncCallback (ListenCallback), sock);
			byte[] buf = new byte[1024];
			client.Receive (buf);
			foreach (string filename in Encoding.UTF8.GetString (buf).Split ('\n')) {
				string trimmed = filename.Trim ();
				string file = "";
				foreach (char c in trimmed) {
					if (c == 0x0000)
						continue;
					file += c;
				}
				GLib.Idle.Add (() => OpenFile (file));
			}
		}

		static bool OpenFile (string file) 
		{
			if (string.IsNullOrEmpty (file))
				return false;
			
			Match fileMatch = StartupInfo.FileExpression.Match (file);
			if (null == fileMatch || !fileMatch.Success)
				return false;
				
			int line = 1,
			    column = 1;
			
			file = fileMatch.Groups["filename"].Value;
			if (fileMatch.Groups["line"].Success)
				int.TryParse (fileMatch.Groups["line"].Value, out line);
			if (fileMatch.Groups["column"].Success)
				int.TryParse (fileMatch.Groups["column"].Value, out column);
				
			try {
				if (MonoDevelop.Projects.Services.ProjectService.IsWorkspaceItemFile (file) || 
					MonoDevelop.Projects.Services.ProjectService.IsSolutionItemFile (file)) {
						IdeApp.Workspace.OpenWorkspaceItem (file);
				} else {
					IdeApp.Workbench.OpenDocument (file, null, line, column, OpenDocumentOptions.DefaultInternal);
				}
			} catch {
			}
			IdeApp.Workbench.Present ();
			return false;
		}

		internal static string[] gtkThemeFallbacks = new string[] {
			"Xamarin",// the best!
			"Gilouche", // SUSE
			"Mint-X", // MINT
			"Radiance", // Ubuntu 'light' theme (MD looks better with the light theme in 4.0 - if that changes switch this one)
			"Clearlooks" // GTK theme
		};

		static void ValidateGtkTheme (ref string theme)
		{
			if (!MonoDevelop.Ide.Gui.OptionPanels.IDEStyleOptionsPanelWidget.IsBadGtkTheme (theme))
				return;

			var themes = MonoDevelop.Ide.Gui.OptionPanels.IDEStyleOptionsPanelWidget.InstalledThemes;

			string fallback = gtkThemeFallbacks
				.Select (fb => themes.FirstOrDefault (t => string.Compare (fb, t, StringComparison.OrdinalIgnoreCase) == 0))
				.FirstOrDefault (t => t != null);

			string message = "Theme Not Supported";

			string detail;
			if (themes.Count > 0) {
				detail =
					"Your system is using the '{0}' GTK+ theme, which is known to be very unstable. MonoDevelop will " +
					"now switch to an alternate GTK+ theme.\n\n" +
					"This message will continue to be shown at startup until you set a alternate GTK+ theme as your " +
					"default in the GTK+ Theme Selector or MonoDevelop Preferences.";
			} else {
				detail =
					"Your system is using the '{0}' GTK+ theme, which is known to be very unstable, and no other GTK+ " +
					"themes appear to be installed. Please install another GTK+ theme.\n\n" +
					"This message will continue to be shown at startup until you install a different GTK+ theme and " +
					"set it as your default in the GTK+ Theme Selector or MonoDevelop Preferences.";
			}

			MessageService.GenericAlert (Gtk.Stock.DialogWarning, message, BrandingService.BrandApplicationName (detail), AlertButton.Ok);

			theme = fallback ?? themes.FirstOrDefault () ?? theme;
		}
		
		void CheckFileWatcher ()
		{
			string watchesFile = "/proc/sys/fs/inotify/max_user_watches";
			try {
				if (File.Exists (watchesFile)) {
					string val = File.ReadAllText (watchesFile);
					int n = int.Parse (val);
					if (n <= 9000) {
						string msg = "Inotify watch limit is too low (" + n + ").\n";
						msg += "MonoDevelop will switch to managed file watching.\n";
						msg += "See http://monodevelop.com/Inotify_Watches_Limit for more info.";
						LoggingService.LogWarning (BrandingService.BrandApplicationName (msg));
						Runtime.ProcessService.EnvironmentVariableOverrides["MONO_MANAGED_WATCHER"] = 
							Environment.GetEnvironmentVariable ("MONO_MANAGED_WATCHER");
						Environment.SetEnvironmentVariable ("MONO_MANAGED_WATCHER", "1");
					}
				}
			} catch (Exception e) {
				LoggingService.LogWarning ("There was a problem checking whether to use managed file watching", e);
			}
		}

		bool CheckSCPlugin ()
		{
			if (Platform.IsMac && Directory.Exists ("/Library/Contextual Menu Items/SCFinderPlugin.plugin")) {
				string message = "SCPlugin not supported";
				string detail = "MonoDevelop has detected that SCPlugin (scplugin.tigris.org) is installed. " +
				                "SCPlugin is a Subversion extension for Finder that is known to cause crashes in MonoDevelop and" +
				                "other applications running on Mac OSX 10.9 (Mavericks) or upper. Please uninstall SCPlugin " +
				                "before proceeding.";
				var close = new AlertButton (BrandingService.BrandApplicationName (GettextCatalog.GetString ("Close MonoDevelop")));
				var info = new AlertButton (GettextCatalog.GetString ("More Information"));
				var cont = new AlertButton (GettextCatalog.GetString ("Continue Anyway"));
				while (true) {
					var res = MessageService.GenericAlert (Gtk.Stock.DialogWarning, message, BrandingService.BrandApplicationName (detail), info, cont, close);
					if (res == close) {
						LoggingService.LogInternalError ("SCPlugin detected", new Exception ("SCPlugin detected. Closing."));
						return false;
					}
					if (res == info)
						DesktopService.ShowUrl ("https://bugzilla.xamarin.com/show_bug.cgi?id=21755");
					if (res == cont) {
						bool exists = Directory.Exists ("/Library/Contextual Menu Items/SCFinderPlugin.plugin");
						LoggingService.LogInternalError ("SCPlugin detected", new Exception ("SCPlugin detected. Continuing " + (exists ? "Installed." : "Uninstalled.")));
						return true;
					}
				}
			}
			return true;
		}

		static void SetupExceptionManager ()
		{
			System.Threading.Tasks.TaskScheduler.UnobservedTaskException += (sender, e) => {
				HandleException (e.Exception.Flatten (), false);
				e.SetObserved ();
			};
			GLib.ExceptionManager.UnhandledException += delegate (GLib.UnhandledExceptionArgs args) {
				HandleException ((Exception)args.ExceptionObject, args.IsTerminating);
			};
			AppDomain.CurrentDomain.UnhandledException += delegate (object sender, UnhandledExceptionEventArgs args) {
				HandleException ((Exception)args.ExceptionObject, args.IsTerminating);
			};
			Xwt.Application.UnhandledException += (sender, e) => {
				HandleException (e.ErrorException, false);
			};
		}
		
		static void HandleException (Exception ex, bool willShutdown)
		{
			var msg = String.Format ("An unhandled exception has occured. Terminating {0}? {1}", BrandingService.ApplicationName, willShutdown);

			if (willShutdown)
				LoggingService.LogFatalError (msg, ex);
			else
				LoggingService.LogInternalError (msg, ex);
		}
		
		/// <summary>SDBM-style hash, bounded to a range of 1000.</summary>
		static int HashSdbmBounded (string input)
		{
			ulong hash = 0;
			for (int i = 0; i < input.Length; i++) {
				unchecked {
					hash = ((ulong)input[i]) + (hash << 6) + (hash << 16) - hash;
				}
			}
				
			return (int)(hash % 1000);
		}
		
		public static int Main (string[] args, IdeCustomizer customizer = null)
		{
			var options = MonoDevelopOptions.Parse (args);
			if (options.ShowHelp || options.Error != null)
				return options.Error != null? -1 : 0;
			
			LoggingService.Initialize (options.RedirectOutput);

			if (customizer == null)
				customizer = LoadBrandingCustomizer ();
			options.IdeCustomizer = customizer;

			int ret = -1;
			try {
				var exename = Path.GetFileNameWithoutExtension (Assembly.GetEntryAssembly ().Location);
				if (!Platform.IsMac && !Platform.IsWindows)
					exename = exename.ToLower ();
				Runtime.SetProcessName (exename);
				var app = new IdeStartup ();
				ret = app.Run (options);
			} catch (Exception ex) {
				LoggingService.LogFatalError (
					string.Format (
						"{0} failed to start. Some of the assemblies required to run {0} (for example gtk-sharp)" +
						"may not be properly installed in the GAC.",
						BrandingService.ApplicationName
					), ex);
			} finally {
				Runtime.Shutdown ();
			}

			LoggingService.Shutdown ();

			return ret;
		}

		static IdeCustomizer LoadBrandingCustomizer ()
		{
			var pathsString = BrandingService.GetString ("CustomizerAssemblyPath");
			if (string.IsNullOrEmpty (pathsString))
				return null;

			var paths = pathsString.Split (new [] {';'}, StringSplitOptions.RemoveEmptyEntries);
			var type = BrandingService.GetString ("CustomizerType");
			if (!string.IsNullOrEmpty (type)) {
				foreach (var path in paths) {
					var file = BrandingService.GetFile (path.Replace ('/',Path.DirectorySeparatorChar));
					if (File.Exists (file)) {
						Assembly asm = Assembly.LoadFrom (file);
						var t = asm.GetType (type, true);
						var c = Activator.CreateInstance (t) as IdeCustomizer;
						if (c == null)
							throw new InvalidOperationException ("Customizer class specific in the branding file is not an IdeCustomizer subclass");
						return c;
					}
				}
			}
			return null;
		}
	}
	
	public class MonoDevelopOptions
	{
		MonoDevelopOptions ()
		{
			IpcTcp = (PlatformID.Unix != Environment.OSVersion.Platform);
			RedirectOutput = true;
		}
		
		Mono.Options.OptionSet GetOptionSet ()
		{
			return new Mono.Options.OptionSet {
				{ "no-splash", "Do not display splash screen (deprecated).", s => {} },
				{ "ipc-tcp", "Use the Tcp channel for inter-process communication.", s => IpcTcp = true },
				{ "new-window", "Do not open in an existing instance of " + BrandingService.ApplicationName, s => NewWindow = true },
				{ "h|?|help", "Show help", s => ShowHelp = true },
				{ "perf-log", "Enable performance counter logging", s => PerfLog = true },
				{ "no-redirect", "Disable redirection of stdout/stderr to a log file", s => RedirectOutput = false },
			};
		}
		
		public static MonoDevelopOptions Parse (string[] args)
		{
			var opt = new MonoDevelopOptions ();
			var optSet = opt.GetOptionSet ();
			
			try {
				opt.RemainingArgs = optSet.Parse (args);
			} catch (Mono.Options.OptionException ex) {
				opt.Error = ex.ToString ();
			}
			
			if (opt.Error != null) {
				Console.WriteLine ("ERROR: {0}", opt.Error);
				Console.WriteLine ("Pass --help for usage information.");
			}
			
			if (opt.ShowHelp) {
				Console.WriteLine (BrandingService.ApplicationName + " " + BuildInfo.VersionLabel);
				Console.WriteLine ("Options:");
				optSet.WriteOptionDescriptions (Console.Out);
			}
			
			return opt;
		}
		
		public bool IpcTcp { get; set; }
		public bool NewWindow { get; set; }
		public bool ShowHelp { get; set; }
		public bool PerfLog { get; set; }
		public bool RedirectOutput { get; set; }
		public string Error { get; set; }
		public IList<string> RemainingArgs { get; set; }
		public IdeCustomizer IdeCustomizer { get; set; }
	}
	
	public class AddinError
	{
		string addinFile;
		Exception exception;
		bool fatal;
		string message;
		
		public AddinError (string addin, string message, Exception exception, bool fatal)
		{
			this.addinFile = addin;
			this.message = message;
			this.exception = exception;
			this.fatal = fatal;
		}
		
		public string AddinFile {
			get { return addinFile; }
		}
		
		public string Message {
			get { return message; }
		}
		
		public Exception Exception {
			get { return exception; }
		}
		
		public bool Fatal {
			get { return fatal; }
		}
	}
}<|MERGE_RESOLUTION|>--- conflicted
+++ resolved
@@ -239,18 +239,11 @@
 				Counters.Initialization.Trace ("Opening Files");
 
 				// load previous combine
-<<<<<<< HEAD
 				RecentFile openedProject = null;
-				if (IdeApp.Preferences.LoadPrevSolutionOnStartup && !startupInfo.HasSolutionFile) {
+				if (IdeApp.Preferences.LoadPrevSolutionOnStartup && !startupInfo.HasSolutionFile && !IdeApp.Workspace.WorkspaceItemIsOpening && !IdeApp.Workspace.IsOpen) {
 					openedProject = DesktopService.RecentFiles.GetProjects ().FirstOrDefault ();
 					if (openedProject != null)
 						IdeApp.Workspace.OpenWorkspaceItem (openedProject.FileName).ContinueWith ((t) => IdeApp.OpenFiles (startupInfo.RequestedFileList));
-=======
-				if (IdeApp.Preferences.LoadPrevSolutionOnStartup && !startupInfo.HasSolutionFile && !IdeApp.Workspace.WorkspaceItemIsOpening && !IdeApp.Workspace.IsOpen) {
-					var proj = DesktopService.RecentFiles.GetProjects ().FirstOrDefault ();
-					if (proj != null)
-						IdeApp.Workspace.OpenWorkspaceItem (proj.FileName).WaitForCompleted ();
->>>>>>> 55d5a5dd
 				}
 				if (openedProject == null)
 					IdeApp.OpenFiles (startupInfo.RequestedFileList);
