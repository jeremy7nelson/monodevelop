--- conflicted
+++ resolved
@@ -28,17 +28,14 @@
 using System.Collections.Generic;
 using System.IO;
 using System.Threading.Tasks;
-using Microsoft.VisualStudio.Utilities;
+using Microsoft.VisualStudio.Utilities;
 using Mono.Addins;
 using MonoDevelop.Components;
 using MonoDevelop.Components.MainToolbar;
-<<<<<<< HEAD
 using System.Threading.Tasks;
-=======
 using MonoDevelop.Core;
 using MonoDevelop.Ide.Desktop;
 using MonoDevelop.Ide.Fonts;
->>>>>>> b14cae42
 
 namespace MonoDevelop.Ide
 {
@@ -165,39 +162,23 @@
 			PlatformService.OpenFolder (folderPath, selectFiles);
 		}
 
-<<<<<<< HEAD
-		public string GetMimeTypeForRoslynLanguage (string language)
-		{
-			return PlatformService.GetMimeTypeForRoslynLanguage (language);
-		}
-
-		public IEnumerable<string> GetMimeTypeInheritanceChainForRoslynLanguage (string language)
-		{
-			var mime = GetMimeTypeForRoslynLanguage (language);
-			if (mime == null) {
-				return null;
-			}
-			return GetMimeTypeInheritanceChain (mime);
-		}
-=======
-		public static string GetMimeTypeForRoslynLanguage (string roslynLanguage)
+		public string GetMimeTypeForRoslynLanguage (string roslynLanguage)
 			=> MimeTypeCatalog.Instance.GetMimeTypeForRoslynLanguage (roslynLanguage);
 
-		public static IEnumerable<string> GetMimeTypeInheritanceChainForRoslynLanguage (string roslynLanguage)
+		public IEnumerable<string> GetMimeTypeInheritanceChainForRoslynLanguage (string roslynLanguage)
 			=> MimeTypeCatalog.Instance.GetMimeTypeInheritanceChainForRoslynLanguage (roslynLanguage);
 
-		public static string GetRoslynLanguageForMimeType (string mimeType)
+		public string GetRoslynLanguageForMimeType (string mimeType)
 			=> MimeTypeCatalog.Instance.GetRoslynLanguageForMimeType (mimeType);
 
-		public static string GetMimeTypeForContentType (IContentType contentType)
+		public string GetMimeTypeForContentType (IContentType contentType)
 			=> MimeTypeCatalog.Instance.GetMimeTypeForContentType (contentType);
 
-		public static IEnumerable<string> GetMimeTypeInheritanceChainForContentType (IContentType contentType)
+		public IEnumerable<string> GetMimeTypeInheritanceChainForContentType (IContentType contentType)
 			=> MimeTypeCatalog.Instance.GetMimeTypeInheritanceChainForContentType (contentType);
 
-		public static IContentType GetContentTypeForMimeType (string mimeType)
+		public IContentType GetContentTypeForMimeType (string mimeType)
 			=> MimeTypeCatalog.Instance.GetContentTypeForMimeType (mimeType);
->>>>>>> b14cae42
 
 		public string GetMimeTypeForUri (string uri)
 		{
