//
// IdeApp.cs
//
// Author:
//   Lluis Sanchez Gual
//
// Copyright (C) 2005 Novell, Inc (http://www.novell.com)
//
// Permission is hereby granted, free of charge, to any person obtaining
// a copy of this software and associated documentation files (the
// "Software"), to deal in the Software without restriction, including
// without limitation the rights to use, copy, modify, merge, publish,
// distribute, sublicense, and/or sell copies of the Software, and to
// permit persons to whom the Software is furnished to do so, subject to
// the following conditions:
// 
// The above copyright notice and this permission notice shall be
// included in all copies or substantial portions of the Software.
// 
// THE SOFTWARE IS PROVIDED "AS IS", WITHOUT WARRANTY OF ANY KIND,
// EXPRESS OR IMPLIED, INCLUDING BUT NOT LIMITED TO THE WARRANTIES OF
// MERCHANTABILITY, FITNESS FOR A PARTICULAR PURPOSE AND
// NONINFRINGEMENT. IN NO EVENT SHALL THE AUTHORS OR COPYRIGHT HOLDERS BE
// LIABLE FOR ANY CLAIM, DAMAGES OR OTHER LIABILITY, WHETHER IN AN ACTION
// OF CONTRACT, TORT OR OTHERWISE, ARISING FROM, OUT OF OR IN CONNECTION
// WITH THE SOFTWARE OR THE USE OR OTHER DEALINGS IN THE SOFTWARE.
//


using System;


using MonoDevelop.Core;
using MonoDevelop.Core.Instrumentation;
using Mono.Addins;
using Mono.Addins.Gui;
using Mono.Addins.Setup;
using MonoDevelop.Components.Commands;

using MonoDevelop.Projects;
using MonoDevelop.Ide.CustomTools;
using System.Linq;
using MonoDevelop.Ide.Gui;
using System.Collections.Generic;
using MonoDevelop.Components.AutoTest;
using MonoDevelop.Ide.TypeSystem;
using MonoDevelop.Ide.Extensions;
using MonoDevelop.Ide.Templates;
using System.Threading.Tasks;
using MonoDevelop.Ide.RoslynServices;
using MonoDevelop.Ide.Tasks;
using MonoDevelop.Ide.TextEditing;
using MonoDevelop.Ide.Navigation;
using MonoDevelop.Ide.Fonts;
using MonoDevelop.Ide.Composition;
using System.Diagnostics;

namespace MonoDevelop.Ide
{
	public static class IdeApp
	{
		static bool isInitialized;
		static Workbench workbench;
		static CommandManager commandService;
		static TypeSystemService typeSystemService;

		static bool isInitialRun;
		static bool isInitialRunAfterUpgrade;
		static Version upgradedFromVersion;
		
		public static event ExitEventHandler Exiting;
		public static event EventHandler Exited;
		
		static EventHandler initializedEvent;
		public static event EventHandler Initialized {
			add {
				Runtime.RunInMainThread (() => {
					if (isInitialized) value (null, EventArgs.Empty);
					else initializedEvent += value;
				});
			}
			remove {
				Runtime.RunInMainThread (() => {
					initializedEvent -= value;
				});
			}
		}

		static EventHandler startupCompleted;
		public static event EventHandler StartupCompleted {
			add {
				Runtime.RunInMainThread (() => {
					startupCompleted += value;
				});
			}
			remove {
				Runtime.RunInMainThread (() => {
					startupCompleted -= value;
				});
			}
		}

		internal static void OnStartupCompleted ()
		{
			startupCompleted?.Invoke (null, EventArgs.Empty);
		}

		internal static IdeCustomizer Customizer { get; set; }

		/// <summary>
		/// Fired when the IDE gets the focus
		/// </summary>
		public static event EventHandler FocusIn {
			add { CommandService.ApplicationFocusIn += value; }
			remove { CommandService.ApplicationFocusIn -= value; }
		}
		
		/// <summary>
		/// Fired when the IDE loses the focus
		/// </summary>
		public static event EventHandler FocusOut {
			add { CommandService.ApplicationFocusOut += value; }
			remove { CommandService.ApplicationFocusOut -= value; }
		}

		/// <summary>
		/// Gets a value indicating whether the IDE has the input focus
		/// </summary>
		public static bool HasInputFocus {
			get { return CommandService.ApplicationHasFocus; }
		}

		public static Workbench Workbench {
			get { return workbench; }
		}

		public static ProjectOperations ProjectOperations => IdeServices.ProjectOperations;

		public static RootWorkspace Workspace => IdeServices.Workspace;

		public static CommandManager CommandService {
			get { return commandService; }
		}

		public static TypeSystemService TypeSystemService {
			get {
				if (typeSystemService == null)
					typeSystemService = Runtime.GetService<TypeSystemService> ().Result;
				return typeSystemService;
			}
		}

		public static IdePreferences Preferences { get; } = new IdePreferences ();

		public static bool IsInitialized {
			get {
				return isInitialized;
			}
		}

		// Returns true if MD is running for the first time after installing
		public static bool IsInitialRun {
			get { return isInitialRun; }
		}
		
		// Returns true if MD is running for the first time after being upgraded from a previous version
		public static bool IsInitialRunAfterUpgrade {
			get { return isInitialRunAfterUpgrade; }
		}
		
		// If IsInitialRunAfterUpgrade is true, returns the previous version
		public static Version UpgradedFromVersion {
			get { return upgradedFromVersion; }
		}
		
		public static Version Version {
			get {
				return Runtime.Version;
			}
		}

		public static async Task Initialize (ProgressMonitor monitor)
		{
			// Already done in IdeSetup, but called again since unit tests don't use IdeSetup.
			DispatchService.Initialize ();

			Counters.Initialization.Trace ("Creating Services");

			var serviceInitialization = Task.WhenAll (
				Runtime.GetService<DesktopService> (),
				Runtime.GetService<FontService> (),
				Runtime.GetService<TaskService> (),
				Runtime.GetService<ProjectOperations> (),
				Runtime.GetService<TextEditorService> (),
				Runtime.GetService<NavigationHistoryService> (),
				Runtime.GetService<DisplayBindingService> (),
				Runtime.GetService<RootWorkspace> (),
				Runtime.GetService<HelpOperations> (),
				Runtime.GetService<HelpService> ()
			);

			await serviceInitialization;

			commandService = await Runtime.GetService<CommandManager> ();

			Counters.Initialization.Trace ("Creating Workbench");
			workbench = new Workbench ();

			Counters.Initialization.Trace ("Creating Root Workspace");

			CustomToolService.Init ();
			
			commandService.CommandTargetScanStarted += CommandServiceCommandTargetScanStarted;
			commandService.CommandTargetScanFinished += CommandServiceCommandTargetScanFinished;
			commandService.KeyBindingFailed += KeyBindingFailed;

			KeyBindingService.LoadBindingsFromExtensionPath ("/MonoDevelop/Ide/KeyBindingSchemes");
			KeyBindingService.LoadCurrentBindings ("MD2");

			commandService.CommandError += delegate (object sender, CommandErrorArgs args) {
				LoggingService.LogInternalError (args.ErrorMessage, args.Exception);
			};
			
			FileService.ErrorHandler = FileServiceErrorHandler;

			monitor.BeginTask (GettextCatalog.GetString("Loading Workbench"), 5);
			Counters.Initialization.Trace ("Loading Commands");
			
			commandService.LoadCommands ("/MonoDevelop/Ide/Commands");
			monitor.Step (1);

			// Before startup commands.
			Counters.Initialization.Trace ("Running Pre-Startup Commands");
			AddinManager.AddExtensionNodeHandler ("/MonoDevelop/Ide/PreStartupHandlers", OnExtensionChanged);
			monitor.Step (1);

			Counters.Initialization.Trace ("Initializing Workbench");
			await workbench.Initialize (monitor);
			monitor.Step (1);

			Counters.Initialization.Trace ("Initializing WelcomePage service");
			MonoDevelop.Ide.WelcomePage.WelcomePageService.Initialize ();
			monitor.Step (1);

			Counters.Initialization.Trace ("Realizing Workbench Window");
			workbench.Realize ("SharpDevelop.Workbench.WorkbenchMemento");
			monitor.Step (1);

			MessageService.RootWindow = workbench.RootWindow;
			Xwt.MessageDialog.RootWindow = Xwt.Toolkit.CurrentEngine.WrapWindow (workbench.RootWindow);
		
			commandService.EnableIdleUpdate = true;

			if (Customizer != null)
				Customizer.OnIdeInitialized ();

			// Set initial run flags
			Counters.Initialization.Trace ("Upgrading Settings");

			if (PropertyService.Get("MonoDevelop.Core.FirstRun", true)) {
				isInitialRun = true;
				PropertyService.Set ("MonoDevelop.Core.FirstRun", false);
				PropertyService.Set ("MonoDevelop.Core.LastRunVersion", Runtime.Version.ToString ());
				PropertyService.SaveProperties ();
			}

			string lastVersionString = PropertyService.Get ("MonoDevelop.Core.LastRunVersion", "1.0");
			Version.TryParse (lastVersionString, out var lastVersion);

			if (Runtime.Version > lastVersion && !isInitialRun) {
				isInitialRunAfterUpgrade = true;
				upgradedFromVersion = lastVersion;
				PropertyService.Set ("MonoDevelop.Core.LastRunVersion", Runtime.Version.ToString ());
				PropertyService.SaveProperties ();
			}

			monitor.EndTask ();

			UpdateInstrumentationIcon ();
			IdeApp.Preferences.EnableInstrumentation.Changed += delegate {
				UpdateInstrumentationIcon ();
			};
			AutoTestService.Start (commandService, Preferences.EnableAutomatedTesting);
			AutoTestService.NotifyEvent ("MonoDevelop.Ide.IdeStart");

			Gtk.LinkButton.SetUriHook ((button, uri) => Xwt.Desktop.OpenUrl (uri));

			// Start initializing the type system service in the background
			Runtime.GetService<TypeSystemService> ().Ignore ();

			// The ide is now initialized
			OnInitialized ();
		}

		static void OnInitialized ()
		{
			// The ide is now initialized

			isInitialized = true;

			if (initializedEvent != null) {
				initializedEvent (null, EventArgs.Empty);
				initializedEvent = null;
			}

			// Startup commands
			Counters.Initialization.Trace ("Running Startup Commands");
			AddinManager.AddExtensionNodeHandler ("/MonoDevelop/Ide/StartupHandlers", OnExtensionChanged);
		}

		static void KeyBindingFailed (object sender, KeyBindingFailedEventArgs e)
		{
			Ide.IdeApp.Workbench.StatusBar.ShowWarning (e.Message);
		}

<<<<<<< HEAD
		internal static void TrackTimeToCode (TimeToCodeMetadata.DocumentType documentType)
		{
			LoggingService.LogDebug("Tracking TTC");
			if (ttcStopwatch == null || timeToCodeSolutionTimer == null) {
				LoggingService.LogDebug("Ignoring TTC");
				return;
			}

			ttcStopwatch.Stop ();
			timeToCodeSolutionTimer.Stop ();

			if (ttcMetadata == null) {
				timeToCodeSolutionTimer = null;
				ttcStopwatch = null;
				throw new Exception ("SendTimeToCode called before initialisation completed");
			}

			LoggingService.LogDebug ("Processing TTC");
			ttcMetadata.SolutionLoadTime = timeToCodeSolutionTimer.ElapsedMilliseconds;

			ttcMetadata.CorrectedDuration = ttcStopwatch.ElapsedMilliseconds;
			ttcMetadata.Type = documentType;

			Counters.TimeToCode.Inc ("SolutionLoaded", ttcMetadata);

			timeToCodeSolutionTimer = null;
			timeToCodeWorkspaceTimer = Stopwatch.StartNew ();

			MonoDevelopWorkspace.LoadingFinished += CompleteTimeToIntellisense;
		}

		static void CompleteTimeToIntellisense (object sender, EventArgs e)
		{
			// Reuse ttcMetadata, as it already has other information set.
			MonoDevelopWorkspace.LoadingFinished -= CompleteTimeToIntellisense;

			timeToCodeWorkspaceTimer.Stop ();

			ttcMetadata.IntellisenseLoadTime = timeToCodeWorkspaceTimer.ElapsedMilliseconds;
			ttcMetadata.CorrectedDuration += timeToCodeWorkspaceTimer.ElapsedMilliseconds;

			Counters.TimeToIntellisense.Inc ("IntellisenseLoaded", ttcMetadata);
		}


		static Stopwatch timeToCodeSolutionTimer = new Stopwatch ();
		static Stopwatch timeToCodeWorkspaceTimer = null;
		internal static bool StartTimeToCodeLoadTimer ()
		{
			if (ttcStopwatch.ElapsedTicks - startupCompletedTicks > ttcDuration) {
				LoggingService.LogDebug ($"Not starting TTC timer: {ttcStopwatch.ElapsedTicks - startupCompletedTicks}");
				return false;
			}
			LoggingService.LogDebug ("Starting TTC timer");
			timeToCodeSolutionTimer.Start ();

			return true;
		}

		public static void BringToFront ()
		{
			Initialized += (sender, e) => {
				if (!Ide.WelcomePage.WelcomePageService.HasWindowImplementation)
					Workbench.Present ();
			};
		}

=======
>>>>>>> 0331b37e
		//this method is MIT/X11, 2009, Michael Hutchinson / (c) Novell
		public static void OpenFiles (IEnumerable<FileOpenInformation> files)
		{
			OpenFiles (files, null);
		}

		//this method is MIT/X11, 2009, Michael Hutchinson / (c) Novell
		internal static async Task<bool> OpenFiles (IEnumerable<FileOpenInformation> files, OpenWorkspaceItemMetadata metadata)
		{
			if (!files.Any ())
				return false;
			
			if (!IsInitialized) {
				EventHandler onInit = null;
				onInit = delegate {
					Initialized -= onInit;
					OpenFiles (files, metadata);
				};
				Initialized += onInit;
				return false;
			}
			
			var filteredFiles = new List<FileOpenInformation> ();

			Gdk.ModifierType mtype = Components.GtkWorkarounds.GetCurrentKeyModifiers ();
			bool closeCurrent = !mtype.HasFlag (Gdk.ModifierType.ControlMask);
			if (Platform.IsMac && closeCurrent)
				closeCurrent = !mtype.HasFlag (Gdk.ModifierType.Mod2Mask);

			foreach (var file in files) {
				if (Services.ProjectService.IsWorkspaceItemFile (file.FileName) ||
				    Services.ProjectService.IsSolutionItemFile (file.FileName)) {
					try {
						// Close the current solution, but only for the first solution we open.
						// If more than one solution is specified in the list we want to open all them together.
						await Workspace.OpenWorkspaceItem (file.FileName, closeCurrent, true, metadata);
						closeCurrent = false;
					} catch (Exception ex) {
						MessageService.ShowError (GettextCatalog.GetString ("Could not load solution: {0}", file.FileName), ex);
					}
				} else if (file.FileName.HasExtension ("mpack")) {
					var service = new SetupService (AddinManager.Registry);
					AddinManagerWindow.RunToInstallFile (Workbench.RootWindow.Visible ? Workbench.RootWindow : null,
					                                     service,
					                                     file.FileName.FullPath);
				} else {
					filteredFiles.Add (file);
				}
			}

			// Wait for active load operations to be finished (there might be a solution already being loaded
			// when OpenFiles was called). This will ensure that files opened as part of the solution status
			// restoration won't steal the focus from the files we are explicitly loading here.
			await Workspace.CurrentWorkspaceLoadTask;

			foreach (var file in filteredFiles) {
				Workbench.OpenDocument (file.FileName, null, file.Line, file.Column, file.Options).ContinueWith (t => {
					if (t.IsFaulted)
						MessageService.ShowError (GettextCatalog.GetString ("Could not open file: {0}", file.FileName), t.Exception);
				}, TaskScheduler.FromCurrentSynchronizationContext ()).Ignore ();
			}

			Workbench.Present ();

			return true;
		}

		static bool FileServiceErrorHandler (string message, Exception ex)
		{
			MessageService.ShowError (message, ex);
			return true;
		}
		
		static void OnExtensionChanged (object s, ExtensionNodeEventArgs args)
		{
			if (args.Change == ExtensionChange.Add) {
				try {
#if DEBUG
					// Only show this in debug builds for now, we want to enable this later for addins that might delay
					// IDE startup.
					if (args.ExtensionNode is TypeExtensionNode node) {
						LoggingService.LogDebug ("Startup command handler: {0}", node.TypeName);
					}
#endif
					if (args.ExtensionObject is CommandHandler handler) {
						handler.InternalRun ();
					} else {
						LoggingService.LogError ("Type " + args.ExtensionObject.GetType () + " must be a subclass of MonoDevelop.Components.Commands.CommandHandler");
					}
				} catch (Exception ex) {
					LoggingService.LogError (ex.ToString ());
				}
			}
		}
		
		public static bool IsRunning { get; internal set; }

		public static bool IsExiting { get; private set; }

		/// <summary>
		/// Exits MonoDevelop. Returns false if the user cancels exiting.
		/// </summary>
		public static async Task<bool> Exit ()
		{
			IsExiting = true;
			if (await workbench.Close ()) {
				Gtk.Application.Quit ();
				return true;
			}
			IsExiting = false;
			return false;
		}

		/// <summary>
		/// Restarts MonoDevelop
		/// </summary>
		/// <returns> false if the user cancels exiting. </returns>
		/// <param name="reopenWorkspace"> true to reopen current workspace. </param>
		/// <remarks>
		/// Starts a new MonoDevelop instance in a new process and 
		/// stops the current MonoDevelop instance.
		/// </remarks>
		public static async Task<bool> Restart (bool reopenWorkspace = false)
		{
			if (await Exit ()) {
				// Log that we restarted ourselves
				PropertyService.Set ("MonoDevelop.Core.RestartRequested", true);

				try {
					IdeServices.DesktopService.RestartIde (reopenWorkspace);
				} catch (Exception ex) {
					LoggingService.LogError ("Restarting IDE failed", ex);
				}
				// return true here even if IdeServices.DesktopService.RestartIde has failed,
				// because the Ide has already been closed.
				return true;
			}
			return false;
		}

		static int idleActionsDisabled = 0;
		static Queue<Action> idleActions = new Queue<Action> ();

		/// <summary>
		/// Runs an action when the IDE is idle, that is, when the user is not performing any action.
		/// </summary>
		/// <param name="action">Action to execute</param>
		/// <remarks>
		/// This method should be used, for example, to show a notification to the user. The method will ensure
		/// that the dialog is shown when the user is not interacting with the IDE.
		/// </remarks>
		public static void RunWhenIdle (Action action)
		{
			Runtime.AssertMainThread ();
			idleActions.Enqueue (action);

			if (idleActionsDisabled == 0)
				DispatchIdleActions ();
		}

		/// <summary>
		/// Prevents the execution of idle actions
		/// </summary>
		public static void DisableIdleActions ()
		{
			Runtime.AssertMainThread ();
			idleActionsDisabled++;
		}

		/// <summary>
		/// Resumes the execution of idle actions
		/// </summary>
		public static void EnableIdleActions ()
		{
			Runtime.AssertMainThread ();

			if (idleActionsDisabled == 0) {
				LoggingService.LogError ("EnableIdleActions() call without corresponding DisableIdleActions() call");
				return;
			}

			if (--idleActionsDisabled == 0 && idleActions.Count > 0) {
				// After enabling idle actions, run them after a short pause, so for example if they were disabled
				// by the main menu, the actions won't execute right away after closing
				DispatchIdleActions (500);
			}
		}

		static void DispatchIdleActions (int withMsDelay = 0)
		{
			if (withMsDelay > 0) {
				Xwt.Application.TimeoutInvoke (withMsDelay, () => { DispatchIdleActions (0); return false; });
				return;
			}

			// If idle actions are disabled, this method will be called again when they are re-enabled.
			if (idleActionsDisabled > 0 || idleActions.Count == 0)
				return;

			// If a modal dialog is open, try again later
			if (IdeServices.DesktopService.IsModalDialogRunning ()) {
				DispatchIdleActions (1000);
				return;
			}

			// If the user interacted with the IDE just a moment ago, wait a bit more time before
			// running the action
			var interactionSpan = (int)(DateTime.Now - commandService.LastUserInteraction).TotalMilliseconds;
			if (interactionSpan < 500) {
				DispatchIdleActions (500 - interactionSpan);
				return;
			}

			var action = idleActions.Dequeue ();

			// Disable idle actions while running an idle action
			idleActionsDisabled++;
			try {
				action ();
			} catch (Exception ex) {
				LoggingService.LogError ("Idle action execution failed", ex);
			}
			idleActionsDisabled--;

			// If there are more actions to execute, do it after a short pause
			if (idleActions.Count > 0)
				DispatchIdleActions (500);
		}


		internal static bool OnExit ()
		{
			var exiting = Exiting;
			if (exiting != null) {
				bool haveAnyCancelled = false;
				var args = new ExitEventArgs ();
				foreach (ExitEventHandler handler in exiting.GetInvocationList ()) {
					try {
						handler (null, args);
						haveAnyCancelled |= args.Cancel;
					} catch (Exception ex) {
						LoggingService.LogError ("Exception processing IdeApp.Exiting handler.", ex);
					}
				}
				return !haveAnyCancelled;
			}
			return true;
		}
		
		internal static void OnExited ()
		{
			if (Exited != null)
				Exited (null, EventArgs.Empty);
		}

		static ITimeTracker commandTimeCounter;
			
		static void CommandServiceCommandTargetScanStarted (object sender, EventArgs e)
		{
			commandTimeCounter = Counters.CommandTargetScanTime.BeginTiming ();
		}

		static void CommandServiceCommandTargetScanFinished (object sender, EventArgs e)
		{
			commandTimeCounter.End ();
		}
		
		static StatusBarIcon instrumentationStatusIcon;
		static void UpdateInstrumentationIcon ()
		{
			if (IdeApp.Preferences.EnableInstrumentation) {
				if (instrumentationStatusIcon == null) {
					instrumentationStatusIcon = IdeApp.Workbench.StatusBar.ShowStatusIcon (ImageService.GetIcon (MonoDevelop.Ide.Gui.Stock.StatusInstrumentation));
					instrumentationStatusIcon.Title = GettextCatalog.GetString ("Instrumentation");
					instrumentationStatusIcon.ToolTip = GettextCatalog.GetString ("Instrumentation service enabled");
					instrumentationStatusIcon.Help = GettextCatalog.GetString ("Information about the Instrumentation Service");
					instrumentationStatusIcon.Clicked += delegate {
						InstrumentationService.StartMonitor ();
					};
				}
			} else if (instrumentationStatusIcon != null) {
				instrumentationStatusIcon.Dispose ();
			}
		}
	}
}<|MERGE_RESOLUTION|>--- conflicted
+++ resolved
@@ -313,76 +313,6 @@
 			Ide.IdeApp.Workbench.StatusBar.ShowWarning (e.Message);
 		}
 
-<<<<<<< HEAD
-		internal static void TrackTimeToCode (TimeToCodeMetadata.DocumentType documentType)
-		{
-			LoggingService.LogDebug("Tracking TTC");
-			if (ttcStopwatch == null || timeToCodeSolutionTimer == null) {
-				LoggingService.LogDebug("Ignoring TTC");
-				return;
-			}
-
-			ttcStopwatch.Stop ();
-			timeToCodeSolutionTimer.Stop ();
-
-			if (ttcMetadata == null) {
-				timeToCodeSolutionTimer = null;
-				ttcStopwatch = null;
-				throw new Exception ("SendTimeToCode called before initialisation completed");
-			}
-
-			LoggingService.LogDebug ("Processing TTC");
-			ttcMetadata.SolutionLoadTime = timeToCodeSolutionTimer.ElapsedMilliseconds;
-
-			ttcMetadata.CorrectedDuration = ttcStopwatch.ElapsedMilliseconds;
-			ttcMetadata.Type = documentType;
-
-			Counters.TimeToCode.Inc ("SolutionLoaded", ttcMetadata);
-
-			timeToCodeSolutionTimer = null;
-			timeToCodeWorkspaceTimer = Stopwatch.StartNew ();
-
-			MonoDevelopWorkspace.LoadingFinished += CompleteTimeToIntellisense;
-		}
-
-		static void CompleteTimeToIntellisense (object sender, EventArgs e)
-		{
-			// Reuse ttcMetadata, as it already has other information set.
-			MonoDevelopWorkspace.LoadingFinished -= CompleteTimeToIntellisense;
-
-			timeToCodeWorkspaceTimer.Stop ();
-
-			ttcMetadata.IntellisenseLoadTime = timeToCodeWorkspaceTimer.ElapsedMilliseconds;
-			ttcMetadata.CorrectedDuration += timeToCodeWorkspaceTimer.ElapsedMilliseconds;
-
-			Counters.TimeToIntellisense.Inc ("IntellisenseLoaded", ttcMetadata);
-		}
-
-
-		static Stopwatch timeToCodeSolutionTimer = new Stopwatch ();
-		static Stopwatch timeToCodeWorkspaceTimer = null;
-		internal static bool StartTimeToCodeLoadTimer ()
-		{
-			if (ttcStopwatch.ElapsedTicks - startupCompletedTicks > ttcDuration) {
-				LoggingService.LogDebug ($"Not starting TTC timer: {ttcStopwatch.ElapsedTicks - startupCompletedTicks}");
-				return false;
-			}
-			LoggingService.LogDebug ("Starting TTC timer");
-			timeToCodeSolutionTimer.Start ();
-
-			return true;
-		}
-
-		public static void BringToFront ()
-		{
-			Initialized += (sender, e) => {
-				if (!Ide.WelcomePage.WelcomePageService.HasWindowImplementation)
-					Workbench.Present ();
-			};
-		}
-
-=======
->>>>>>> 0331b37e
 		//this method is MIT/X11, 2009, Michael Hutchinson / (c) Novell
 		public static void OpenFiles (IEnumerable<FileOpenInformation> files)
 		{
