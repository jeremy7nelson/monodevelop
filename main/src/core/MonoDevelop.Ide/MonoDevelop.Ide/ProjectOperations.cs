--- conflicted
+++ resolved
@@ -1779,21 +1779,15 @@
 					FileService.DeleteFile (filename);
 			}
 			return true;
-<<<<<<< HEAD
-		}		
-		
+		}
+
 		public void TransferFiles (ProgressMonitor monitor, Project sourceProject, FilePath sourcePath, Project targetProject,
-=======
-		}
-
-		public void TransferFiles (IProgressMonitor monitor, Project sourceProject, FilePath sourcePath, Project targetProject,
 								   FilePath targetPath, bool removeFromSource, bool copyOnlyProjectFiles)
 		{
 			TransferFilesInternal (monitor, sourceProject, sourcePath, targetProject, targetPath, removeFromSource, copyOnlyProjectFiles);
 		}
 
-		internal static void TransferFilesInternal (IProgressMonitor monitor, Project sourceProject, FilePath sourcePath, Project targetProject,
->>>>>>> 5c16b401
+		internal static void TransferFilesInternal (ProgressMonitor monitor, Project sourceProject, FilePath sourcePath, Project targetProject,
 		                           FilePath targetPath, bool removeFromSource, bool copyOnlyProjectFiles)
 		{
 			// When transfering directories, targetPath is the directory where the source
