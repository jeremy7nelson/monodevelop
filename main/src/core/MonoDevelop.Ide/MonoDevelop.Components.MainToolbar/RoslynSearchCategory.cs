﻿// 
// RoslynSearchCategory.cs
//  
// Author:
//       Mike Krüger <mkrueger@xamarin.com>
//       Marius Ungureanu <maungu@microsoft.com>
// 
// Copyright (c) 2018 Microsoft Inc.
// 
// Permission is hereby granted, free of charge, to any person obtaining a copy
// of this software and associated documentation files (the "Software"), to deal
// in the Software without restriction, including without limitation the rights
// to use, copy, modify, merge, publish, distribute, sublicense, and/or sell
// copies of the Software, and to permit persons to whom the Software is
// furnished to do so, subject to the following conditions:
// 
// The above copyright notice and this permission notice shall be included in
// all copies or substantial portions of the Software.
// 
// THE SOFTWARE IS PROVIDED "AS IS", WITHOUT WARRANTY OF ANY KIND, EXPRESS OR
// IMPLIED, INCLUDING BUT NOT LIMITED TO THE WARRANTIES OF MERCHANTABILITY,
// FITNESS FOR A PARTICULAR PURPOSE AND NONINFRINGEMENT. IN NO EVENT SHALL THE
// AUTHORS OR COPYRIGHT HOLDERS BE LIABLE FOR ANY CLAIM, DAMAGES OR OTHER
// LIABILITY, WHETHER IN AN ACTION OF CONTRACT, TORT OR OTHERWISE, ARISING FROM,
// OUT OF OR IN CONNECTION WITH THE SOFTWARE OR THE USE OR OTHER DEALINGS IN
// THE SOFTWARE.

using System;
using System.Collections.Concurrent;
using System.Collections.Generic;
using System.Collections.Immutable;
using System.Linq;
using System.Threading;
using System.Threading.Tasks;
using Microsoft.CodeAnalysis;
using Microsoft.CodeAnalysis.CSharp;
using Microsoft.CodeAnalysis.CSharp.Syntax;
using Microsoft.CodeAnalysis.FindSymbols;
using Microsoft.CodeAnalysis.Host;
using Microsoft.CodeAnalysis.LanguageServices;
using Microsoft.CodeAnalysis.NavigateTo;
using Microsoft.CodeAnalysis.Shared.Extensions;
using MonoDevelop.Components.MainToolbar;
using MonoDevelop.Core;
using MonoDevelop.Core.Instrumentation;
using MonoDevelop.Core.Text;
using MonoDevelop.Ide;
using MonoDevelop.Ide.TypeSystem;

namespace MonoDevelop.Components.MainToolbar
{
	sealed partial class RoslynSearchCategory : SearchCategory
	{
		public RoslynSearchCategory () : base (GettextCatalog.GetString ("Solution"))
		{
			sortOrder = FirstCategory;
		}

		static readonly string [] tags = new [] {
				// Types
				"type", "t", "class", "struct", "interface", "enum", "delegate",
				// Members
				"member", "m", "method", "property", "field", "event"
		};

		public override string [] Tags {
			get {
				return tags;
			}
		}

		public override bool IsValidTag (string tag)
		{
			return tags.Contains (tag);
		}

		static readonly IImmutableSet<string> typeKinds = ImmutableHashSet.Create (
			NavigateToItemKind.Class,
			NavigateToItemKind.Delegate,
			NavigateToItemKind.Enum,
			NavigateToItemKind.Interface,
			NavigateToItemKind.Structure
		);

		static readonly IImmutableSet<string> memberKinds = ImmutableHashSet.Create (
			NavigateToItemKind.Constant,
			NavigateToItemKind.EnumItem,
			NavigateToItemKind.Event,
			NavigateToItemKind.Field,
			NavigateToItemKind.Method,
			NavigateToItemKind.Property
		);

		static readonly IImmutableSet<string> classKinds = ImmutableHashSet.Create (NavigateToItemKind.Class);
		static readonly IImmutableSet<string> delegateKinds = ImmutableHashSet.Create (NavigateToItemKind.Delegate);
		static readonly IImmutableSet<string> eventKinds = ImmutableHashSet.Create (NavigateToItemKind.Event);
		static readonly IImmutableSet<string> fieldKinds = ImmutableHashSet.Create (NavigateToItemKind.Field, NavigateToItemKind.Constant);
		static readonly IImmutableSet<string> interfaceKinds = ImmutableHashSet.Create (NavigateToItemKind.Interface);
		static readonly IImmutableSet<string> methodKinds = ImmutableHashSet.Create (NavigateToItemKind.Method);
		static readonly IImmutableSet<string> propertyKinds = ImmutableHashSet.Create (NavigateToItemKind.Property);
		static readonly IImmutableSet<string> structKinds = ImmutableHashSet.Create (NavigateToItemKind.Structure);

		static IImmutableSet<string> GetTagKinds (string tag)
		{
			switch (tag) {
			case "type":
			case "t":
				return typeKinds;
			case "class":
				return classKinds;
			case "struct":
				return structKinds;
			case "interface":
				return interfaceKinds;
			case "delegate":
				return delegateKinds;
			case "member":
			case "m":
				return memberKinds;
			case "method":
				return methodKinds;
			case "property":
				return propertyKinds;
			case "field":
				return fieldKinds;
			case "event":
				return eventKinds;
			}

			return null;
		}

		static INavigateToSearchService_RemoveInterfaceAboveAndRenameThisAfterInternalsVisibleToUsersUpdate TryGetNavigateToSearchService (Project project)
		{
			var languageServices = project.LanguageServices;
			// TODO: remove this once INavigateToSearchService_RemoveInterfaceAboveAndRenameThisAfterInternalsVisibleToUsersUpdate is removed and just use INavigateToSearchService
			var searchService = languageServices.GetService<INavigateToSearchService_RemoveInterfaceAboveAndRenameThisAfterInternalsVisibleToUsersUpdate> ();
			if (searchService != null)
				return searchService;

#pragma warning disable CS0618 // Type or member is obsolete
#pragma warning disable CS0612 // Type or member is obsolete
			var legacyService = languageServices.GetService<INavigateToSearchService> ();
			if (legacyService != null)
				return new ShimNavigateToSearchService (legacyService);
#pragma warning restore CS0612 // Type or member is obsolete
#pragma warning restore CS0618 // Type or member is obsolete

			return null;
		}

		public override Task GetResults (ISearchResultCallback searchResultCallback, SearchPopupSearchPattern searchPattern, CancellationToken token)
		{
			if (string.IsNullOrEmpty (searchPattern.Pattern))
				return Task.CompletedTask;

			if (searchPattern.Tag != null && !tags.Contains (searchPattern.Tag) || searchPattern.HasLineNumber)
				return Task.CompletedTask;
			
			return Task.Run (async delegate {
				try {
<<<<<<< HEAD
					var kinds = GetTagKinds (searchPattern.Tag);
					// Maybe use language services instead of AbstractNavigateToSearchService
					var aggregatedResults = await Task.WhenAll (IdeApp.TypeSystemService.AllWorkspaces
=======
					var kinds = GetTagKinds (searchPattern.Tag);

					// TODO: Fill this right.
					var priorityDocuments = ImmutableArray.Create<Document> ();
					// Maybe use language services instead of AbstractNavigateToSearchService
					var aggregatedResults = await Task.WhenAll (TypeSystemService.AllWorkspaces
>>>>>>> b14cae42
										.Select (ws => ws.CurrentSolution)
										.SelectMany (sol => sol.Projects)
										.Select (async proj => {
											using (proj.Solution.Services.CacheService?.EnableCaching (proj.Id)) {
												var searchService = TryGetNavigateToSearchService (proj);
												if (searchService == null)
													return ImmutableArray<INavigateToSearchResult>.Empty;
												return await searchService.SearchProjectAsync (proj, priorityDocuments, searchPattern.Pattern, kinds ?? searchService.KindsProvided, token).ConfigureAwait (false);
											}
										})
					).ConfigureAwait (false);

					foreach (var results in aggregatedResults) {
						foreach (var result in results) {
							int laneLength = result.NameMatchSpans.Length;
							int index = laneLength > 0 ? result.NameMatchSpans [0].Start : -1;

							int rank = 0;
							if (result.MatchKind == NavigateToMatchKind.Exact) {
								rank = int.MaxValue;
							} else {
								int patternLength = searchPattern.Pattern.Length;
								rank = searchPattern.Pattern.Length - result.Name.Length;
								rank -= index;

								rank -= laneLength * 100;

								// Favor matches with less splits. That is, 'abc def' is better than 'ab c def'.
								int baseRank = (patternLength - laneLength - 1) * 5000;

								// First matching letter close to the begining is better
								// The more matched letters the better
								rank = baseRank - (index + (laneLength - patternLength));

								// rank up matches which start with a filter substring
								if (index == 0)
									rank += result.NameMatchSpans [0].Length * 50;
							}

							if (!result.IsCaseSensitive)
								rank /= 2;

							searchResultCallback.ReportResult (new DeclaredSymbolInfoResult (
								searchPattern.Pattern,
								result.Name,
								rank,
								result
							));
						}
					}
				} catch {
					token.ThrowIfCancellationRequested ();
					throw;
				}
			}, token);
		}
	}
}
<|MERGE_RESOLUTION|>--- conflicted
+++ resolved
@@ -1,231 +1,225 @@
-﻿// 
-// RoslynSearchCategory.cs
-//  
-// Author:
-//       Mike Krüger <mkrueger@xamarin.com>
-//       Marius Ungureanu <maungu@microsoft.com>
-// 
-// Copyright (c) 2018 Microsoft Inc.
-// 
-// Permission is hereby granted, free of charge, to any person obtaining a copy
-// of this software and associated documentation files (the "Software"), to deal
-// in the Software without restriction, including without limitation the rights
-// to use, copy, modify, merge, publish, distribute, sublicense, and/or sell
-// copies of the Software, and to permit persons to whom the Software is
-// furnished to do so, subject to the following conditions:
-// 
-// The above copyright notice and this permission notice shall be included in
-// all copies or substantial portions of the Software.
-// 
-// THE SOFTWARE IS PROVIDED "AS IS", WITHOUT WARRANTY OF ANY KIND, EXPRESS OR
-// IMPLIED, INCLUDING BUT NOT LIMITED TO THE WARRANTIES OF MERCHANTABILITY,
-// FITNESS FOR A PARTICULAR PURPOSE AND NONINFRINGEMENT. IN NO EVENT SHALL THE
-// AUTHORS OR COPYRIGHT HOLDERS BE LIABLE FOR ANY CLAIM, DAMAGES OR OTHER
-// LIABILITY, WHETHER IN AN ACTION OF CONTRACT, TORT OR OTHERWISE, ARISING FROM,
-// OUT OF OR IN CONNECTION WITH THE SOFTWARE OR THE USE OR OTHER DEALINGS IN
-// THE SOFTWARE.
-
-using System;
-using System.Collections.Concurrent;
-using System.Collections.Generic;
-using System.Collections.Immutable;
-using System.Linq;
-using System.Threading;
-using System.Threading.Tasks;
-using Microsoft.CodeAnalysis;
-using Microsoft.CodeAnalysis.CSharp;
-using Microsoft.CodeAnalysis.CSharp.Syntax;
-using Microsoft.CodeAnalysis.FindSymbols;
-using Microsoft.CodeAnalysis.Host;
-using Microsoft.CodeAnalysis.LanguageServices;
-using Microsoft.CodeAnalysis.NavigateTo;
-using Microsoft.CodeAnalysis.Shared.Extensions;
-using MonoDevelop.Components.MainToolbar;
-using MonoDevelop.Core;
-using MonoDevelop.Core.Instrumentation;
-using MonoDevelop.Core.Text;
-using MonoDevelop.Ide;
-using MonoDevelop.Ide.TypeSystem;
-
-namespace MonoDevelop.Components.MainToolbar
-{
-	sealed partial class RoslynSearchCategory : SearchCategory
-	{
-		public RoslynSearchCategory () : base (GettextCatalog.GetString ("Solution"))
-		{
-			sortOrder = FirstCategory;
-		}
-
-		static readonly string [] tags = new [] {
-				// Types
-				"type", "t", "class", "struct", "interface", "enum", "delegate",
-				// Members
-				"member", "m", "method", "property", "field", "event"
-		};
-
-		public override string [] Tags {
-			get {
-				return tags;
-			}
-		}
-
-		public override bool IsValidTag (string tag)
-		{
-			return tags.Contains (tag);
-		}
-
-		static readonly IImmutableSet<string> typeKinds = ImmutableHashSet.Create (
-			NavigateToItemKind.Class,
-			NavigateToItemKind.Delegate,
-			NavigateToItemKind.Enum,
-			NavigateToItemKind.Interface,
-			NavigateToItemKind.Structure
-		);
-
-		static readonly IImmutableSet<string> memberKinds = ImmutableHashSet.Create (
-			NavigateToItemKind.Constant,
-			NavigateToItemKind.EnumItem,
-			NavigateToItemKind.Event,
-			NavigateToItemKind.Field,
-			NavigateToItemKind.Method,
-			NavigateToItemKind.Property
-		);
-
-		static readonly IImmutableSet<string> classKinds = ImmutableHashSet.Create (NavigateToItemKind.Class);
-		static readonly IImmutableSet<string> delegateKinds = ImmutableHashSet.Create (NavigateToItemKind.Delegate);
-		static readonly IImmutableSet<string> eventKinds = ImmutableHashSet.Create (NavigateToItemKind.Event);
-		static readonly IImmutableSet<string> fieldKinds = ImmutableHashSet.Create (NavigateToItemKind.Field, NavigateToItemKind.Constant);
-		static readonly IImmutableSet<string> interfaceKinds = ImmutableHashSet.Create (NavigateToItemKind.Interface);
-		static readonly IImmutableSet<string> methodKinds = ImmutableHashSet.Create (NavigateToItemKind.Method);
-		static readonly IImmutableSet<string> propertyKinds = ImmutableHashSet.Create (NavigateToItemKind.Property);
-		static readonly IImmutableSet<string> structKinds = ImmutableHashSet.Create (NavigateToItemKind.Structure);
-
-		static IImmutableSet<string> GetTagKinds (string tag)
-		{
-			switch (tag) {
-			case "type":
-			case "t":
-				return typeKinds;
-			case "class":
+// 
+// RoslynSearchCategory.cs
+//  
+// Author:
+//       Mike Krüger <mkrueger@xamarin.com>
+//       Marius Ungureanu <maungu@microsoft.com>
+// 
+// Copyright (c) 2018 Microsoft Inc.
+// 
+// Permission is hereby granted, free of charge, to any person obtaining a copy
+// of this software and associated documentation files (the "Software"), to deal
+// in the Software without restriction, including without limitation the rights
+// to use, copy, modify, merge, publish, distribute, sublicense, and/or sell
+// copies of the Software, and to permit persons to whom the Software is
+// furnished to do so, subject to the following conditions:
+// 
+// The above copyright notice and this permission notice shall be included in
+// all copies or substantial portions of the Software.
+// 
+// THE SOFTWARE IS PROVIDED "AS IS", WITHOUT WARRANTY OF ANY KIND, EXPRESS OR
+// IMPLIED, INCLUDING BUT NOT LIMITED TO THE WARRANTIES OF MERCHANTABILITY,
+// FITNESS FOR A PARTICULAR PURPOSE AND NONINFRINGEMENT. IN NO EVENT SHALL THE
+// AUTHORS OR COPYRIGHT HOLDERS BE LIABLE FOR ANY CLAIM, DAMAGES OR OTHER
+// LIABILITY, WHETHER IN AN ACTION OF CONTRACT, TORT OR OTHERWISE, ARISING FROM,
+// OUT OF OR IN CONNECTION WITH THE SOFTWARE OR THE USE OR OTHER DEALINGS IN
+// THE SOFTWARE.
+
+using System;
+using System.Collections.Concurrent;
+using System.Collections.Generic;
+using System.Collections.Immutable;
+using System.Linq;
+using System.Threading;
+using System.Threading.Tasks;
+using Microsoft.CodeAnalysis;
+using Microsoft.CodeAnalysis.CSharp;
+using Microsoft.CodeAnalysis.CSharp.Syntax;
+using Microsoft.CodeAnalysis.FindSymbols;
+using Microsoft.CodeAnalysis.Host;
+using Microsoft.CodeAnalysis.LanguageServices;
+using Microsoft.CodeAnalysis.NavigateTo;
+using Microsoft.CodeAnalysis.Shared.Extensions;
+using MonoDevelop.Components.MainToolbar;
+using MonoDevelop.Core;
+using MonoDevelop.Core.Instrumentation;
+using MonoDevelop.Core.Text;
+using MonoDevelop.Ide;
+using MonoDevelop.Ide.TypeSystem;
+
+namespace MonoDevelop.Components.MainToolbar
+{
+	sealed partial class RoslynSearchCategory : SearchCategory
+	{
+		public RoslynSearchCategory () : base (GettextCatalog.GetString ("Solution"))
+		{
+			sortOrder = FirstCategory;
+		}
+
+		static readonly string [] tags = new [] {
+				// Types
+				"type", "t", "class", "struct", "interface", "enum", "delegate",
+				// Members
+				"member", "m", "method", "property", "field", "event"
+		};
+
+		public override string [] Tags {
+			get {
+				return tags;
+			}
+		}
+
+		public override bool IsValidTag (string tag)
+		{
+			return tags.Contains (tag);
+		}
+
+		static readonly IImmutableSet<string> typeKinds = ImmutableHashSet.Create (
+			NavigateToItemKind.Class,
+			NavigateToItemKind.Delegate,
+			NavigateToItemKind.Enum,
+			NavigateToItemKind.Interface,
+			NavigateToItemKind.Structure
+		);
+
+		static readonly IImmutableSet<string> memberKinds = ImmutableHashSet.Create (
+			NavigateToItemKind.Constant,
+			NavigateToItemKind.EnumItem,
+			NavigateToItemKind.Event,
+			NavigateToItemKind.Field,
+			NavigateToItemKind.Method,
+			NavigateToItemKind.Property
+		);
+
+		static readonly IImmutableSet<string> classKinds = ImmutableHashSet.Create (NavigateToItemKind.Class);
+		static readonly IImmutableSet<string> delegateKinds = ImmutableHashSet.Create (NavigateToItemKind.Delegate);
+		static readonly IImmutableSet<string> eventKinds = ImmutableHashSet.Create (NavigateToItemKind.Event);
+		static readonly IImmutableSet<string> fieldKinds = ImmutableHashSet.Create (NavigateToItemKind.Field, NavigateToItemKind.Constant);
+		static readonly IImmutableSet<string> interfaceKinds = ImmutableHashSet.Create (NavigateToItemKind.Interface);
+		static readonly IImmutableSet<string> methodKinds = ImmutableHashSet.Create (NavigateToItemKind.Method);
+		static readonly IImmutableSet<string> propertyKinds = ImmutableHashSet.Create (NavigateToItemKind.Property);
+		static readonly IImmutableSet<string> structKinds = ImmutableHashSet.Create (NavigateToItemKind.Structure);
+
+		static IImmutableSet<string> GetTagKinds (string tag)
+		{
+			switch (tag) {
+			case "type":
+			case "t":
+				return typeKinds;
+			case "class":
 				return classKinds;
-			case "struct":
-				return structKinds;
-			case "interface":
+			case "struct":
+				return structKinds;
+			case "interface":
 				return interfaceKinds;
-			case "delegate":
+			case "delegate":
 				return delegateKinds;
-			case "member":
+			case "member":
 			case "m":
-				return memberKinds;
-			case "method":
-				return methodKinds;
-			case "property":
-				return propertyKinds;
-			case "field":
-				return fieldKinds;
-			case "event":
-				return eventKinds;
-			}
-
-			return null;
-		}
-
-		static INavigateToSearchService_RemoveInterfaceAboveAndRenameThisAfterInternalsVisibleToUsersUpdate TryGetNavigateToSearchService (Project project)
-		{
-			var languageServices = project.LanguageServices;
+				return memberKinds;
+			case "method":
+				return methodKinds;
+			case "property":
+				return propertyKinds;
+			case "field":
+				return fieldKinds;
+			case "event":
+				return eventKinds;
+			}
+
+			return null;
+		}
+
+		static INavigateToSearchService_RemoveInterfaceAboveAndRenameThisAfterInternalsVisibleToUsersUpdate TryGetNavigateToSearchService (Project project)
+		{
+			var languageServices = project.LanguageServices;
 			// TODO: remove this once INavigateToSearchService_RemoveInterfaceAboveAndRenameThisAfterInternalsVisibleToUsersUpdate is removed and just use INavigateToSearchService
-			var searchService = languageServices.GetService<INavigateToSearchService_RemoveInterfaceAboveAndRenameThisAfterInternalsVisibleToUsersUpdate> ();
-			if (searchService != null)
+			var searchService = languageServices.GetService<INavigateToSearchService_RemoveInterfaceAboveAndRenameThisAfterInternalsVisibleToUsersUpdate> ();
+			if (searchService != null)
 				return searchService;
 
-#pragma warning disable CS0618 // Type or member is obsolete
-#pragma warning disable CS0612 // Type or member is obsolete
-			var legacyService = languageServices.GetService<INavigateToSearchService> ();
-			if (legacyService != null)
+#pragma warning disable CS0618 // Type or member is obsolete
+#pragma warning disable CS0612 // Type or member is obsolete
+			var legacyService = languageServices.GetService<INavigateToSearchService> ();
+			if (legacyService != null)
 				return new ShimNavigateToSearchService (legacyService);
-#pragma warning restore CS0612 // Type or member is obsolete
-#pragma warning restore CS0618 // Type or member is obsolete
+#pragma warning restore CS0612 // Type or member is obsolete
+#pragma warning restore CS0618 // Type or member is obsolete
 
-			return null;
-		}
-
-		public override Task GetResults (ISearchResultCallback searchResultCallback, SearchPopupSearchPattern searchPattern, CancellationToken token)
-		{
-			if (string.IsNullOrEmpty (searchPattern.Pattern))
-				return Task.CompletedTask;
-
-			if (searchPattern.Tag != null && !tags.Contains (searchPattern.Tag) || searchPattern.HasLineNumber)
-				return Task.CompletedTask;
-			
-			return Task.Run (async delegate {
-				try {
-<<<<<<< HEAD
+			return null;
+		}
+
+		public override Task GetResults (ISearchResultCallback searchResultCallback, SearchPopupSearchPattern searchPattern, CancellationToken token)
+		{
+			if (string.IsNullOrEmpty (searchPattern.Pattern))
+				return Task.CompletedTask;
+
+			if (searchPattern.Tag != null && !tags.Contains (searchPattern.Tag) || searchPattern.HasLineNumber)
+				return Task.CompletedTask;
+			
+			return Task.Run (async delegate {
+				try {
 					var kinds = GetTagKinds (searchPattern.Tag);
-					// Maybe use language services instead of AbstractNavigateToSearchService
-					var aggregatedResults = await Task.WhenAll (IdeApp.TypeSystemService.AllWorkspaces
-=======
-					var kinds = GetTagKinds (searchPattern.Tag);
-
-					// TODO: Fill this right.
+
+					// TODO: Fill this right.
 					var priorityDocuments = ImmutableArray.Create<Document> ();
 					// Maybe use language services instead of AbstractNavigateToSearchService
-					var aggregatedResults = await Task.WhenAll (TypeSystemService.AllWorkspaces
->>>>>>> b14cae42
-										.Select (ws => ws.CurrentSolution)
-										.SelectMany (sol => sol.Projects)
-										.Select (async proj => {
+					var aggregatedResults = await Task.WhenAll (IdeApp.TypeSystemService.AllWorkspaces
+										.Select (ws => ws.CurrentSolution)
+										.SelectMany (sol => sol.Projects)
+										.Select (async proj => {
 											using (proj.Solution.Services.CacheService?.EnableCaching (proj.Id)) {
-												var searchService = TryGetNavigateToSearchService (proj);
-												if (searchService == null)
-													return ImmutableArray<INavigateToSearchResult>.Empty;
-												return await searchService.SearchProjectAsync (proj, priorityDocuments, searchPattern.Pattern, kinds ?? searchService.KindsProvided, token).ConfigureAwait (false);
-											}
-										})
-					).ConfigureAwait (false);
-
-					foreach (var results in aggregatedResults) {
-						foreach (var result in results) {
-							int laneLength = result.NameMatchSpans.Length;
-							int index = laneLength > 0 ? result.NameMatchSpans [0].Start : -1;
-
-							int rank = 0;
-							if (result.MatchKind == NavigateToMatchKind.Exact) {
-								rank = int.MaxValue;
-							} else {
-								int patternLength = searchPattern.Pattern.Length;
-								rank = searchPattern.Pattern.Length - result.Name.Length;
-								rank -= index;
-
-								rank -= laneLength * 100;
-
-								// Favor matches with less splits. That is, 'abc def' is better than 'ab c def'.
-								int baseRank = (patternLength - laneLength - 1) * 5000;
-
-								// First matching letter close to the begining is better
-								// The more matched letters the better
-								rank = baseRank - (index + (laneLength - patternLength));
-
-								// rank up matches which start with a filter substring
-								if (index == 0)
-									rank += result.NameMatchSpans [0].Length * 50;
-							}
-
-							if (!result.IsCaseSensitive)
-								rank /= 2;
-
-							searchResultCallback.ReportResult (new DeclaredSymbolInfoResult (
-								searchPattern.Pattern,
-								result.Name,
-								rank,
-								result
-							));
-						}
-					}
-				} catch {
-					token.ThrowIfCancellationRequested ();
-					throw;
-				}
-			}, token);
-		}
-	}
-}
+												var searchService = TryGetNavigateToSearchService (proj);
+												if (searchService == null)
+													return ImmutableArray<INavigateToSearchResult>.Empty;
+												return await searchService.SearchProjectAsync (proj, priorityDocuments, searchPattern.Pattern, kinds ?? searchService.KindsProvided, token).ConfigureAwait (false);
+											}
+										})
+					).ConfigureAwait (false);
+
+					foreach (var results in aggregatedResults) {
+						foreach (var result in results) {
+							int laneLength = result.NameMatchSpans.Length;
+							int index = laneLength > 0 ? result.NameMatchSpans [0].Start : -1;
+
+							int rank = 0;
+							if (result.MatchKind == NavigateToMatchKind.Exact) {
+								rank = int.MaxValue;
+							} else {
+								int patternLength = searchPattern.Pattern.Length;
+								rank = searchPattern.Pattern.Length - result.Name.Length;
+								rank -= index;
+
+								rank -= laneLength * 100;
+
+								// Favor matches with less splits. That is, 'abc def' is better than 'ab c def'.
+								int baseRank = (patternLength - laneLength - 1) * 5000;
+
+								// First matching letter close to the begining is better
+								// The more matched letters the better
+								rank = baseRank - (index + (laneLength - patternLength));
+
+								// rank up matches which start with a filter substring
+								if (index == 0)
+									rank += result.NameMatchSpans [0].Length * 50;
+							}
+
+							if (!result.IsCaseSensitive)
+								rank /= 2;
+
+							searchResultCallback.ReportResult (new DeclaredSymbolInfoResult (
+								searchPattern.Pattern,
+								result.Name,
+								rank,
+								result
+							));
+						}
+					}
+				} catch {
+					token.ThrowIfCancellationRequested ();
+					throw;
+				}
+			}, token);
+		}
+	}
+}