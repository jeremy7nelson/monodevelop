--- conflicted
+++ resolved
@@ -283,25 +283,6 @@
 				col.Task = cat.GetResults (col, pattern, token);
 			}
 
-<<<<<<< HEAD
-			Task.WhenAll (collectors.Select (c => c.Task)).ContinueWith (t => {
-				if (t.IsCanceled)
-					return;
-				Application.Invoke (delegate {
-					RemoveTimeout ();
-					if (token.IsCancellationRequested)
-						return;
-					foreach (var col in collectors) {
-						if (col.Task.IsCanceled) {
-							continue;
-						} else if (col.Task.IsFaulted) {
-							LoggingService.LogError ($"Error getting search results for {col.Category}", col.Task.Exception);
-						} else {
-							ShowResult (col.Category, col.Results);
-						}
-					}
-					isInSearch = false;
-=======
 			Task.WhenAll (collectors.Select (c => c.Task)).ContinueWith (t => {
 				Application.Invoke (delegate {
 					if (token.IsCancellationRequested)
@@ -318,7 +299,6 @@
 					}
 					ShowResults (newResults);
 					isInSearch = false;
->>>>>>> bfe44fe0
 					AnimatedResize ();
 				});
 			}, token);
