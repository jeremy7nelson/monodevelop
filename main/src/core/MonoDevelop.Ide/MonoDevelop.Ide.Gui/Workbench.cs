--- conflicted
+++ resolved
@@ -341,9 +341,9 @@
 		public Pad ShowPad (IPadContent padContent, string id, string label, string defaultPlacement, DockItemStatus defaultStatus, IconId icon)
 		{
 			return ShowPad (new PadCodon (padContent, id, label, defaultPlacement, defaultStatus, icon));
-		}
-
-		[Obsolete("Use OpenDocument (FilePath fileName, Project project, bool bringToFront)")]
+		}
+
+		[Obsolete("Use OpenDocument (FilePath fileName, Project project, bool bringToFront)")]
 		public Document OpenDocument (FilePath fileName, bool bringToFront)
 		{
 			return OpenDocument (fileName, bringToFront ? OpenDocumentOptions.Default : OpenDocumentOptions.Default & ~OpenDocumentOptions.BringToFront);
@@ -353,15 +353,15 @@
 		public Document OpenDocument (FilePath fileName, OpenDocumentOptions options = OpenDocumentOptions.Default)
 		{
 			return OpenDocument (fileName, -1, -1, options, null, null);
-		}
-
-		[Obsolete("Use OpenDocument (FilePath fileName, Project project, Encoding encoding, OpenDocumentOptions options = OpenDocumentOptions.Default)")]
+		}
+
+		[Obsolete("Use OpenDocument (FilePath fileName, Project project, Encoding encoding, OpenDocumentOptions options = OpenDocumentOptions.Default)")]
 		public Document OpenDocument (FilePath fileName, Encoding encoding, OpenDocumentOptions options = OpenDocumentOptions.Default)
 		{
 			return OpenDocument (fileName, -1, -1, options, encoding, null);
-		}
-
-		[Obsolete("Use OpenDocument (FilePath fileName, Project project, int line, int column, OpenDocumentOptions options = OpenDocumentOptions.Default)")]
+		}
+
+		[Obsolete("Use OpenDocument (FilePath fileName, Project project, int line, int column, OpenDocumentOptions options = OpenDocumentOptions.Default)")]
 		public Document OpenDocument (FilePath fileName, int line, int column, OpenDocumentOptions options = OpenDocumentOptions.Default)
 		{
 			return OpenDocument (fileName, line, column, options, null, null);
@@ -477,15 +477,10 @@
 				}
 				Counters.OpenDocumentTimer.Trace ("Initializing monitor");
 				IProgressMonitor pm = ProgressMonitors.GetStatusProgressMonitor (
-<<<<<<< HEAD
-					GettextCatalog.GetString ("Opening {0}", info.FileName),
-					Stock.StatusWorking,
-=======
 					GettextCatalog.GetString ("Opening {0}", info.Project != null ?
 						info.FileName.ToRelative (info.Project.ParentSolution.BaseDirectory) :
 						info.FileName),
-					Stock.StatusSolutionOperation,
->>>>>>> 41edf4fb
+					Stock.StatusWorking,
 					true
 				);
 
@@ -1067,8 +1062,8 @@
 			
 			ThreadPool.QueueUserWorkItem (delegate {
 				lock (fileStatusLock) {
-//					DateTime t = DateTime.Now;
-					if (fileStatus == null)
+//					DateTime t = DateTime.Now;
+					if (fileStatus == null)
 						return;
 					List<FilePath> modified = new List<FilePath> ();
 					foreach (FileData fd in fileStatus) {
