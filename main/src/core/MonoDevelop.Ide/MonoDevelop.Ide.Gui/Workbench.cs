--- conflicted
+++ resolved
@@ -1202,7 +1202,6 @@
 		
 		int offset = -1;
 
-<<<<<<< HEAD
 		public int Offset {
 			get {
 				return offset;
@@ -1217,8 +1216,6 @@
 		{
 		}
 
-=======
->>>>>>> 292ddd17
 		[Obsolete("Use FileOpenInformation (FilePath filePath, Project project, int line, int column, OpenDocumentOptions options)")]
 		public FileOpenInformation (string fileName, int line, int column, OpenDocumentOptions options) 
 		{
