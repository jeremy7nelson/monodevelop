//
// Workbench.cs
//
// Author:
//   Lluis Sanchez Gual
//
// Copyright (C) 2005 Novell, Inc (http://www.novell.com)
//
// Permission is hereby granted, free of charge, to any person obtaining
// a copy of this software and associated documentation files (the
// "Software"), to deal in the Software without restriction, including
// without limitation the rights to use, copy, modify, merge, publish,
// distribute, sublicense, and/or sell copies of the Software, and to
// permit persons to whom the Software is furnished to do so, subject to
// the following conditions:
// 
// The above copyright notice and this permission notice shall be
// included in all copies or substantial portions of the Software.
// 
// THE SOFTWARE IS PROVIDED "AS IS", WITHOUT WARRANTY OF ANY KIND,
// EXPRESS OR IMPLIED, INCLUDING BUT NOT LIMITED TO THE WARRANTIES OF
// MERCHANTABILITY, FITNESS FOR A PARTICULAR PURPOSE AND
// NONINFRINGEMENT. IN NO EVENT SHALL THE AUTHORS OR COPYRIGHT HOLDERS BE
// LIABLE FOR ANY CLAIM, DAMAGES OR OTHER LIABILITY, WHETHER IN AN ACTION
// OF CONTRACT, TORT OR OTHERWISE, ARISING FROM, OUT OF OR IN CONNECTION
// WITH THE SOFTWARE OR THE USE OR OTHER DEALINGS IN THE SOFTWARE.
//


using System;
using System.Linq;
using System.IO;
using System.Xml;
using System.Collections.Generic;
using System.Collections.ObjectModel;
using System.Threading;

using MonoDevelop.Core.Execution;
using MonoDevelop.Projects;
using MonoDevelop.Projects.Text;
using MonoDevelop.Core;
using MonoDevelop.Ide.Codons;
using MonoDevelop.Ide.Gui.Content;
using MonoDevelop.Ide.Gui.Pads;
using MonoDevelop.Ide.Gui.Dialogs;
using MonoDevelop.Ide.Desktop;
using Mono.Addins;
using MonoDevelop.Ide.Projects;
using MonoDevelop.Core.StringParsing;
using MonoDevelop.Ide.Navigation;
using MonoDevelop.Components.Docking;
using MonoDevelop.Components.DockNotebook;
using System.Text;
using MonoDevelop.Ide.Editor;
using MonoDevelop.Components;
using System.Threading.Tasks;
using System.Collections.Immutable;
using MonoDevelop.Core.Instrumentation;
using MonoDevelop.Ide.Gui.Components;
using MonoDevelop.Ide.Gui.Documents;
using MonoDevelop.Ide.Gui.Shell;
using Microsoft.VisualStudio.Text.Editor;
using Microsoft.VisualStudio.Text;
using Microsoft.VisualStudio.Text.Operations;
using MonoDevelop.Ide.Composition;

namespace MonoDevelop.Ide.Gui
{
	/// <summary>
	/// This is the basic interface to the workspace.
	/// </summary>
	public sealed class Workbench
	{
		IdeProgressMonitorManager monitors;
		DocumentManager documentManager;

		ImmutableList<Document> documents = ImmutableList<Document>.Empty;
		DefaultWorkbench workbench;
		PadCollection pads;
		bool fileEventsFrozen;

		public event EventHandler<DocumentEventArgs> ActiveDocumentChanged {
			add { documentManager.ActiveDocumentChanged += value; }
			remove { documentManager.ActiveDocumentChanged -= value; }
		}

		public event EventHandler LayoutChanged;
		public event EventHandler GuiLocked;
		public event EventHandler GuiUnlocked;
<<<<<<< HEAD

		internal async Task Initialize (ProgressMonitor monitor)
=======
		bool fileEventsFrozen;
		bool hasEverBeenShown = false;
		
		internal void Initialize (ProgressMonitor monitor)
>>>>>>> 034efec5
		{
			monitor.BeginTask (GettextCatalog.GetString ("Initializing Main Window"), 4);
			try {
				monitors = (IdeProgressMonitorManager) await Runtime.GetService<ProgressMonitorManager> ();
				documentManager = await Runtime.GetService<DocumentManager> ();

				await Runtime.GetService<DocumentModelRegistry> ();
				await Runtime.GetService<DocumentControllerService> ();

				Counters.Initialization.Trace ("Creating DefaultWorkbench");
				workbench = (DefaultWorkbench) await Runtime.GetService<IShell> ();
				monitor.Step (1);
				
				Counters.Initialization.Trace ("Initializing Workspace");
				workbench.InitializeWorkspace();
				monitor.Step (1);
				
				Counters.Initialization.Trace ("Initializing Layout");
				workbench.InitializeLayout ();
				monitor.Step (1);
				
				((Gtk.Window)workbench).Visible = false;
				workbench.WorkbenchTabsChanged += WorkbenchTabsChanged;
				IdeApp.Workspace.StoringUserPreferences += OnStoringWorkspaceUserPreferences;
				IdeApp.Workspace.LoadingUserPreferences += OnLoadingWorkspaceUserPreferences;
				
				IdeApp.FocusOut += delegate(object o, EventArgs args) {
					if (!fileEventsFrozen) {
						fileEventsFrozen = true;
						FileService.FreezeEvents ();
					}
				};
				IdeApp.FocusIn += delegate(object o, EventArgs args) {
					if (fileEventsFrozen) {
						fileEventsFrozen = false;
						FileService.ThawEvents ();
					}
				};

				pads = null;	// Make sure we get an up to date pad list.
				monitor.Step (1);
			} finally {
				monitor.EndTask ();
			}
		}

		internal void Realize (string workbenchMemento)
		{
			Counters.Initialization.Trace ("Realizing Root Window");
			RootWindow.Realize ();

			Counters.Initialization.Trace ("Loading memento");
			var memento = PropertyService.Get (workbenchMemento, new Properties ());
			Counters.Initialization.Trace ("Setting memento");
			workbench.Memento = memento;

			Counters.Initialization.Trace ("Initializing monitors");
		}

		internal void Show ()
		{
			if (!hasEverBeenShown) {
				workbench.CurrentLayout = "Solution";

				// now we have an layout set notify it
				if (LayoutChanged != null)
					LayoutChanged (this, EventArgs.Empty);

				hasEverBeenShown = true;
			}

			// Very important: see https://github.com/mono/monodevelop/pull/6064
			// Otherwise the editor may not be focused on IDE startup and can't be
			// focused even by clicking with the mouse.
			RootWindow.Visible = true;
			Present ();
		}
		
		internal async Task<bool> Close ()
		{
			if (!IdeApp.OnExit ())
				return false;

			IdeApp.Workspace.SavePreferences ();

			bool showDirtyDialog = false;

			foreach (var doc in Documents) {
				if (doc.IsDirty) {
					showDirtyDialog = true;
					break;
				}
			}

			if (showDirtyDialog) {
				using (var dlg = new DirtyFilesDialog ()) {
					dlg.Modal = true;
					if (MessageService.ShowCustomDialog (dlg, workbench) != (int)Gtk.ResponseType.Ok)
						return false;
				}
			}

			if (!await IdeApp.Workspace.Close (false, false))
				return false;

			var tasks = new List<Task> ();
			foreach (var doc in Documents.ToList ())
				tasks.Add (doc.Close (true));
			await Task.WhenAll (tasks);

			workbench.Close ();

			IdeApp.Workspace.SavePreferences ();

			IdeApp.OnExited ();

			IdeApp.CommandService.Dispose ();

			return true;
		}

		internal DocumentManager DocumentManager => documentManager;

		public ImmutableList<Document> Documents {
			get { return documentManager.Documents; }
		}

		/// <summary>
		/// This is a wrapper for use with AutoTest
		/// </summary>
		internal bool DocumentsDirty {
			get { return Documents.Any (d => d.IsDirty); }
		}

		public Document ActiveDocument => documentManager.ActiveDocument;

		public Document GetDocument (FilePath filePath)
		{
			return documentManager.GetDocument (filePath);
		}

		internal TextReader[] GetDocumentReaders (List<string> filenames)
		{
			// TOTEST
			TextReader [] results = new TextReader [filenames.Count];

			int idx = 0;
			foreach (var f in filenames) {
				var fullPath = (FilePath)FileService.GetFullPath (f);

				var doc = documentManager.Documents.Find (d => d.GetContent<ITextBuffer>() != null && (fullPath == FileService.GetFullPath (d.Name)));
				if (doc != null) {
					results [idx] = new Microsoft.VisualStudio.Platform.NewTextSnapshotToTextReader (doc.GetContent<ITextBuffer> ().CurrentSnapshot);
				} else {
					results [idx] = null;
				}

				idx++;
			}

			return results;
		}

		public PadCollection Pads {
			get {
				if (pads == null) {
					pads = new PadCollection ();
					foreach (PadCodon pc in workbench.PadContentCollection)
						WrapPad (pc);
				}
				return pads;
			}
		}

		public Gtk.Window RootWindow {
			get { return workbench; }
		}
		
		/// <summary>
		/// When set to <c>true</c>, opened documents will automatically be reloaded when a change in the underlying
		/// file is detected (unless the document has unsaved changes)
		/// </summary>
		public bool AutoReloadDocuments { get; set; }
		
		/// <summary>
		/// Whether the root window or any undocked part of it has toplevel focus. 
		/// </summary>
		public bool HasToplevelFocus {
			get {
				if (IdeServices.DesktopService.IsModalDialogRunning ())
					return false;
				var windows = Gtk.Window.ListToplevels ();
				var toplevel = windows.FirstOrDefault (x => x.HasToplevelFocus);
				if (toplevel == null)
					return false;
				if (toplevel == RootWindow)
					return true;
				#if WIN32
				var app = System.Windows.Application.Current;
				if (app != null) {
					var wpfWindow = app.Windows.OfType<System.Windows.Window>().SingleOrDefault (x => x.IsActive);
					if (wpfWindow != null)
						return true;
				}
				#endif
				var dock = toplevel as DockFloatingWindow;
				return dock != null && dock.DockParent == RootWindow;
			}
		}
		
		public void Present ()
		{
			//HACK: window resets its size on Win32 on Present if it was maximized by snapping to top edge of screen
			//partially work around this by avoiding the present call if it's already toplevel
			if (Platform.IsWindows && RootWindow.HasToplevelFocus)
				return;

			RootWindow.Deiconify ();
			RootWindow.Visible = true;

			//FIXME: this should do a "request for attention" dock bounce on MacOS but only in some cases.
			//Doing it for all Present calls is excessive and annoying. Maybe we have too many Present calls...
			//Mono.TextEditor.GtkWorkarounds.PresentWindowWithNotification (RootWindow);
			RootWindow.Present ();
		}

		public void GrabDesktopFocus ()
		{
			IdeServices.DesktopService.GrabDesktopFocus (RootWindow);
		}
				
		public bool FullScreen {
			get { return workbench.FullScreen; }
			set { workbench.FullScreen = value; }
		}
		
		public string CurrentLayout {
			get { return workbench.CurrentLayout; }
			set {
				if (value != workbench.CurrentLayout) {
					workbench.CurrentLayout = value;
					if (LayoutChanged != null)
						LayoutChanged (this, EventArgs.Empty);
				}
			}
		}

		public IList<string> Layouts {
			get { return workbench.Layouts; }
		}
		
		public IdeProgressMonitorManager ProgressMonitors {
			get { return monitors; }
		}
		
		public StatusBar StatusBar {
			get {
				return workbench.StatusBar.MainContext;
			}
		}

		public void ShowCommandBar (string barId)
		{
			workbench.Toolbar.ShowCommandBar (barId);
		}
		
		public void HideCommandBar (string barId)
		{
			workbench.Toolbar.HideCommandBar (barId);
		}

		public void ShowInfoBar (bool inActiveView, InfoBarOptions options)
		{
			IInfoBarHost infoBarHost = null;
			if (inActiveView) {
				// Maybe for pads also? Not sure if we should.
				infoBarHost = IdeApp.Workbench.ActiveDocument?.GetContent<IInfoBarHost> (true);
			}

			if (infoBarHost == null)
				infoBarHost = IdeApp.Workbench.RootWindow as IInfoBarHost;

			infoBarHost?.AddInfoBar (options);
		}

		internal MonoDevelop.Components.MainToolbar.MainToolbarController Toolbar {
			get {
				return workbench.Toolbar;
			}
		}

		public Pad GetPad<T> ()
		{
			foreach (Pad pad in Pads) {
				if (typeof(T).FullName == pad.InternalContent.ClassName)
					return pad;
			}
			return null;
		}		
		
		public void DeleteLayout (string name)
		{
			workbench.DeleteLayout (name);
			if (LayoutChanged != null)
				LayoutChanged (this, EventArgs.Empty);
		}
		
		public void LockGui ()
		{
			if (IdeApp.CommandService.LockAll ()) {
				if (GuiLocked != null)
					GuiLocked (this, EventArgs.Empty);
			}
		}
		
		public void UnlockGui ()
		{
			if (IdeApp.CommandService.UnlockAll ()) {
				if (GuiUnlocked != null)
					GuiUnlocked (this, EventArgs.Empty);
			}
		}
		
		public void SaveAll ()
		{
			ITimeTracker tt = Counters.SaveAllTimer.BeginTiming ();
			try {
				// Make a copy of the list, since it may change during save
				Document[] docs = new Document [Documents.Count];
				Documents.CopyTo (docs, 0);

				foreach (Document doc in docs)
					doc.Save ();
			} finally {
				tt.End ();
			}
		}

		internal async Task<bool> SaveAllDirtyFiles ()
		{
			Document[] docs = Documents.Where (doc => doc.IsDirty).ToArray ();
			if (!docs.Any ())
				return true;

			foreach (Document doc in docs) {
				AlertButton result = PromptToSaveChanges (doc);
				if (result == AlertButton.Cancel)
					return false;

				if (result == AlertButton.CloseWithoutSave) {
					await doc.Close (true);
					continue;
				}

				await doc.Save ();
				if (doc.IsDirty) {
					doc.Select ();
					return false;
				}
			}
			return true;
		}

		static AlertButton PromptToSaveChanges (Document doc)
		{
			return MessageService.GenericAlert (MonoDevelop.Ide.Gui.Stock.Warning,
				GettextCatalog.GetString ("Save the changes to document '{0}' before creating a new solution?", doc.Name),
				GettextCatalog.GetString ("If you don't save, all changes will be permanently lost."),
				AlertButton.CloseWithoutSave, AlertButton.Cancel, doc.IsNewDocument ? AlertButton.SaveAs : AlertButton.Save);
		}

		public Task CloseAllDocuments (bool leaveActiveDocumentOpen)
		{
			return documentManager.CloseAllDocuments (leaveActiveDocumentOpen);
		}

		internal Pad ShowPad (PadCodon content)
		{
			workbench.ShowPad (content);
			return WrapPad (content);
		}

		internal Pad AddPad (PadCodon content)
		{
			workbench.AddPad (content);
			return WrapPad (content);
		}

		public Pad AddPad (PadContent padContent, string id, string label, string defaultPlacement, IconId icon)
		{
			return AddPad (new PadCodon (padContent, id, label, defaultPlacement, icon));
		}
		
		public Pad AddPad (PadContent padContent, string id, string label, string defaultPlacement, DockItemStatus defaultStatus, IconId icon)
		{
			return AddPad (new PadCodon (padContent, id, label, defaultPlacement, defaultStatus, icon));
		}
		
		public Pad ShowPad (PadContent padContent, string id, string label, string defaultPlacement, IconId icon)
		{
			return ShowPad (new PadCodon (padContent, id, label, defaultPlacement, icon));
		}
		
		public Pad ShowPad (PadContent padContent, string id, string label, string defaultPlacement, DockItemStatus defaultStatus, IconId icon)
		{
			return ShowPad (new PadCodon (padContent, id, label, defaultPlacement, defaultStatus, icon));
		}

		[Obsolete("Use OpenDocument (FilePath fileName, Project project, bool bringToFront)")]
		public Task<Document> OpenDocument (FilePath fileName, bool bringToFront)
		{
			return OpenDocument (fileName, bringToFront ? OpenDocumentOptions.Default : OpenDocumentOptions.Default & ~OpenDocumentOptions.BringToFront);
		}

		[Obsolete("Use OpenDocument (FilePath fileName, Project project, OpenDocumentOptions options = OpenDocumentOptions.Default)")]
		public Task<Document> OpenDocument (FilePath fileName, OpenDocumentOptions options = OpenDocumentOptions.Default)
		{
			return OpenDocument (fileName, -1, -1, options, null, null);
		}

		[Obsolete("Use OpenDocument (FilePath fileName, Project project, Encoding encoding, OpenDocumentOptions options = OpenDocumentOptions.Default)")]
		public Task<Document> OpenDocument (FilePath fileName, Encoding encoding, OpenDocumentOptions options = OpenDocumentOptions.Default)
		{
			return OpenDocument (fileName, -1, -1, options, encoding, null);
		}

		[Obsolete("Use OpenDocument (FilePath fileName, Project project, int line, int column, OpenDocumentOptions options = OpenDocumentOptions.Default)")]
		public Task<Document> OpenDocument (FilePath fileName, int line, int column, OpenDocumentOptions options = OpenDocumentOptions.Default)
		{
			return OpenDocument (fileName, line, column, options, null, null);
		}

		[Obsolete("Use OpenDocument (FilePath fileName, Project project, int line, int column, Encoding encoding, OpenDocumentOptions options = OpenDocumentOptions.Default)")]
		public Task<Document> OpenDocument (FilePath fileName, int line, int column, Encoding encoding, OpenDocumentOptions options = OpenDocumentOptions.Default)
		{
			return OpenDocument (fileName, line, column, options, encoding, null);
		}

		[Obsolete("Use OpenDocument (FilePath fileName, Project project, int line, int column, OpenDocumentOptions options, Encoding encoding, IViewDisplayBinding binding)")]
		internal Task<Document> OpenDocument (FilePath fileName, int line, int column, OpenDocumentOptions options, Encoding encoding, DocumentControllerDescription binding)
		{
			var openFileInfo = new FileOpenInformation (fileName, null) {
				Options = options,
				Line = line,
				Column = column,
				DocumentControllerDescription = binding,
				Encoding = encoding
			};
			return documentManager.OpenDocument (openFileInfo);
		}


		public Task<Document> OpenDocument (FilePath fileName, WorkspaceObject project, bool bringToFront)
		{
			return OpenDocument (fileName, project, bringToFront ? OpenDocumentOptions.Default : OpenDocumentOptions.Default & ~OpenDocumentOptions.BringToFront);
		}

		public Task<Document> OpenDocument (FilePath fileName, WorkspaceObject project, OpenDocumentOptions options = OpenDocumentOptions.Default)
		{
			return OpenDocument (fileName, project, -1, -1, options, null, null);
		}

		public Task<Document> OpenDocument (FilePath fileName, WorkspaceObject project, Encoding encoding, OpenDocumentOptions options = OpenDocumentOptions.Default)
		{
			return OpenDocument (fileName, project, -1, -1, options, encoding, null);
		}

		public Task<Document> OpenDocument (FilePath fileName, WorkspaceObject project, int line, int column, OpenDocumentOptions options = OpenDocumentOptions.Default)
		{
			return OpenDocument (fileName, project, line, column, options, null, null);
		}

		public Task<Document> OpenDocument (FilePath fileName, WorkspaceObject project, int line, int column, Encoding encoding, OpenDocumentOptions options = OpenDocumentOptions.Default)
		{
			return OpenDocument (fileName, project, line, column, options, encoding, null);
		}

		internal Task<Document> OpenDocument (FilePath fileName, WorkspaceObject project, int line, int column, OpenDocumentOptions options, Encoding encoding, DocumentControllerDescription binding)
		{
			var openFileInfo = new FileOpenInformation (fileName, project) {
				Options = options,
				Line = line,
				Column = column,
				DocumentControllerDescription = binding,
				Encoding = encoding
			};
			return documentManager.OpenDocument (openFileInfo);
		}

		internal Task<Document> OpenDocument (FilePath fileName, WorkspaceObject project, int line, int column, OpenDocumentOptions options, Encoding Encoding, DocumentControllerDescription binding, IShellNotebook dockNotebook)
		{
			var openFileInfo = new FileOpenInformation (fileName, project) {
				Options = options,
				Line = line,
				Column = column,
				DocumentControllerDescription = binding,
				Encoding = Encoding,
				DockNotebook = dockNotebook
			};

			return documentManager.OpenDocument (openFileInfo);
		}

		public Task<Document> OpenDocument (FileOpenInformation info)
		{
			return documentManager.OpenDocument (info);
		}

		public Task<Document> OpenDocument (DocumentController content, bool bringToFront = true)
		{
			return documentManager.OpenDocument (content, bringToFront);
		}

		public Task<Document> OpenDocument (ModelDescriptor modelDescriptor, DocumentControllerRole? role = null, bool bringToFront = true)
		{
			return documentManager.OpenDocument (modelDescriptor, role, bringToFront);
		}

		public void ToggleMaximize ()
		{
			workbench.ToggleFullViewMode ();
		}

		public Task<Document> NewDocument (string defaultName, string mimeType, string content)
		{
			return documentManager.NewDocument (defaultName, mimeType, content);
		}
		
		public Task<Document> NewDocument (string defaultName, string mimeType, Stream content)
		{
			return documentManager.NewDocument (defaultName, mimeType, content);
		}

		public void ShowGlobalPreferencesDialog (Gtk.Window parentWindow)
		{
			ShowGlobalPreferencesDialog (parentWindow, null);
		}
		
		static Properties properties = ((Properties) PropertyService.Get (
			"MonoDevelop.TextEditor.Document.Document.DefaultDocumentAggregatorProperties",
			new Properties()));

		public void ShowGlobalPreferencesDialog (Window parentWindow, string panelId, Action<OptionsDialog> configurationAction = null)
		{
			if (parentWindow == null && IdeApp.Workbench.RootWindow.Visible)
				parentWindow = IdeApp.Workbench.RootWindow;

			OptionsDialog ops = new OptionsDialog (
				parentWindow,
				properties,
				"/MonoDevelop/Ide/GlobalOptionsDialog");

			ops.Title = Platform.IsWindows
				? GettextCatalog.GetString ("Options")
				: GettextCatalog.GetString ("Preferences");

			try {
				if (panelId != null)
					ops.SelectPanel (panelId);
				if (configurationAction != null)
					configurationAction (ops);
				if (MessageService.RunCustomDialog (ops, parentWindow) == (int) Gtk.ResponseType.Ok) {
					PropertyService.SaveProperties ();
					MonoDevelop.Projects.Policies.PolicyService.SavePolicies ();
				}
			} finally {
				ops.Destroy ();
				ops.Dispose ();
			}
		}
		
		public void ShowDefaultPoliciesDialog (Window parentWindow)
		{
			ShowDefaultPoliciesDialog (parentWindow, null);
		}
		
		public void ShowDefaultPoliciesDialog (Window parentWindow, string panelId)
		{
			if (parentWindow == null)
				parentWindow = IdeServices.DesktopService.GetFocusedTopLevelWindow ();

			var ops = new DefaultPolicyOptionsDialog (parentWindow);

			try {
				if (panelId != null)
					ops.SelectPanel (panelId);
				
				MessageService.RunCustomDialog (ops, parentWindow);
			} finally {
				ops.Destroy ();
				ops.Dispose ();
			}
		}
		
		public StringTagModelDescription GetStringTagModelDescription ()
		{
			StringTagModelDescription model = new StringTagModelDescription ();
			model.Add (typeof (Project));
			model.Add (typeof (Solution));
			model.Add (typeof (DotNetProjectConfiguration));
			model.Add (typeof (Workbench));
			return model;
		}
		
		public StringTagModel GetStringTagModel ()
		{
			StringTagModel source = new StringTagModel ();
			source.Add (this);
			if (IdeApp.ProjectOperations.CurrentSelectedSolutionItem != null)
				source.Add (IdeApp.ProjectOperations.CurrentSelectedSolutionItem.GetStringTagModel (IdeApp.Workspace.ActiveConfiguration));
			else if (IdeApp.ProjectOperations.CurrentSelectedWorkspaceItem != null)
				source.Add (IdeApp.ProjectOperations.CurrentSelectedWorkspaceItem.GetStringTagModel ());
			return source;
		}
		
		internal void ShowNext ()
		{
			// Shows the next item in a pad that implements ILocationListPad.
			
			if (activeLocationList != null) {
				NavigationPoint next = activeLocationList.GetNextLocation ();
				if (next != null)
					next.ShowDocument ();
			}
		}
		
		internal void ShowPrevious ()
		{
			// Shows the previous item in a pad that implements ILocationListPad.
			
			if (activeLocationList != null) {
				NavigationPoint next = activeLocationList.GetPreviousLocation ();
				if (next != null)
					next.ShowDocument ();
			}
		}
		
		ILocationList activeLocationList;
		
		public ILocationList ActiveLocationList {
			get {
				return activeLocationList;
			}
			set {
				activeLocationList = value;
			}
		}
		
		Pad WrapPad (PadCodon padContent)
		{
			if (pads == null) {
				foreach (Pad p in Pads) {
					if (p.InternalContent == padContent)
						return p;
				}
			}
			Pad pad = new Pad (workbench, padContent);
			Pads.Add (pad);
			pad.Window.PadDestroyed += delegate {
				Pads.Remove (pad);
			};
			return pad;
		}
		
		void OnStoringWorkspaceUserPreferences (object s, UserPreferencesEventArgs args)
		{
			WorkbenchUserPrefs prefs = new WorkbenchUserPrefs ();
			var nbId = 0;
			var fwId = 1;

			foreach (var window in DockWindow.GetAllWindows ()) {
				int x, y;
				window.GetPosition (out x, out y);
				var fwp = new FloatingWindowUserPrefs {
					WindowId = fwId,
					X = x,
					Y = y,
					Width = window.Allocation.Width,
					Height = window.Allocation.Height
				};

				foreach (var nb in window.Container.GetNotebooks ())
					AddNotebookDocuments (args, fwp.Files, nb, nbId++);

				if (fwp.Files.Count > 0) {
					prefs.FloatingWindows.Add (fwp);
					fwId++;
				}
			}

			var mainContainer = workbench.TabControl.Container;

			foreach (var nb in mainContainer.GetNotebooks ())
				AddNotebookDocuments (args, prefs.Files, nb, nbId++);

			foreach (Pad pad in Pads) {
				IMementoCapable mc = pad.GetMementoCapable ();
				if (mc != null) {
					ICustomXmlSerializer mem = mc.Memento;
					if (mem != null) {
						PadUserPrefs data = new PadUserPrefs ();
						data.Id = pad.Id;
						StringWriter w = new StringWriter ();
						XmlTextWriter tw = new XmlTextWriter (w);
						mem.WriteTo (tw);
						XmlDocument doc = new XmlDocument ();
						doc.LoadXml (w.ToString ());
						data.State = doc.DocumentElement;
						prefs.Pads.Add (data);
					}
				}
			}
			
			if (ActiveDocument != null)
				prefs.ActiveDocument = FileService.AbsoluteToRelativePath (args.Item.BaseDirectory, ActiveDocument.FileName);
			
			args.Properties.SetValue ("MonoDevelop.Ide.Workbench", prefs);
		}

		static void AddNotebookDocuments (UserPreferencesEventArgs args, List<DocumentUserPrefs> files, DockNotebook notebook, int notebookId)
		{
			foreach (var tab in notebook.Tabs) {
				var sdiwindow = (SdiWorkspaceWindow)tab.Content;
				var document = sdiwindow.Document;
				if (!String.IsNullOrEmpty (document.FileName)) {
					var dp = CreateDocumentPrefs (args, document);
					dp.NotebookId = notebookId;
					files.Add (dp);
				}
			}
		}

		static DocumentUserPrefs CreateDocumentPrefs (UserPreferencesEventArgs args, Document document)
		{
			string path = (string)document.OriginalFileName ?? document.FileName;

			var dp = new DocumentUserPrefs ();
			dp.FileName = FileService.AbsoluteToRelativePath (args.Item.BaseDirectory, path);
			if (document.GetContent<ITextView> () is ITextView view) {
				var pos = view.Caret.Position.BufferPosition;
				var line = pos.Snapshot.GetLineFromPosition (pos.Position);
				dp.Line = line.LineNumber + 1;
				dp.Column = pos.Position - line.Start + 1;
			}
			return dp;
		}

		async Task OnLoadingWorkspaceUserPreferences (object s, UserPreferencesEventArgs args)
		{
			WorkbenchUserPrefs prefs = args.Properties.GetValue<WorkbenchUserPrefs> ("MonoDevelop.Ide.Workbench");
			if (prefs == null)
				return;

			try {
				IdeApp.Workbench.LockActiveWindowChangeEvent ();
				IdeServices.NavigationHistoryService.LogActiveDocument ();

				var docViews = new List<Tuple<Document, string>> ();
				FilePath baseDir = args.Item.BaseDirectory;
				var floatingWindows = new List<DockWindow> ();

				using (ProgressMonitor pm = ProgressMonitors.GetStatusProgressMonitor (GettextCatalog.GetString ("Loading workspace documents"), Stock.StatusSolutionOperation, true)) {

					var docList = prefs.Files.Distinct (new DocumentUserPrefsFilenameComparer ()).OrderBy (d => d.NotebookId).ToList ();
					await OpenDocumentsInContainer (pm, baseDir, docViews, docList, workbench.TabControl.Container);

					foreach (var fw in prefs.FloatingWindows) {
						var dockWindow = new DockWindow ();
						dockWindow.Move (fw.X, fw.Y);
						dockWindow.Resize (fw.Width, fw.Height);
						docList = fw.Files.Distinct (new DocumentUserPrefsFilenameComparer ()).OrderBy (d => d.NotebookId).ToList ();
						await OpenDocumentsInContainer (pm, baseDir, docViews, docList, dockWindow.Container);
						floatingWindows.Add (dockWindow);
					}

					// Note: At this point, the progress monitor will be disposed which causes the gtk main-loop to be pumped.
					// This is EXTREMELY important, because without this main-loop pumping action, the next foreach() loop will
					// not cause the Solution tree-view to properly expand, nor will the ActiveDocument be set properly.
				}

				string currentFileName = prefs.ActiveDocument != null ? baseDir.Combine (prefs.ActiveDocument).FullPath : null;

				Document activeDoc = null;
				foreach (var t in docViews) {
					if (t.Item2 == currentFileName)
						activeDoc = t.Item1;
				}

				if (activeDoc == null && docViews.Count > 0)
					activeDoc = docViews [0].Item1;

				foreach (PadUserPrefs pi in prefs.Pads) {
					foreach (Pad pad in IdeApp.Workbench.Pads) {

						if (pi.Id == pad.Id) {
							pad.InternalContent.SetPreferences(pi);
							break;
						}
					}
				}

				foreach (var w in floatingWindows)
					w.ShowAll ();

				if (activeDoc != null) {
					activeDoc.RunWhenLoaded (activeDoc.Select);
				}

			} finally {
				IdeApp.Workbench.UnlockActiveWindowChangeEvent ();
			}
		}

		async Task<bool> OpenDocumentsInContainer (ProgressMonitor pm, FilePath baseDir, List<Tuple<Document, string>> docViews, List<DocumentUserPrefs> list, DockNotebookContainer container)
		{
			int currentNotebook = -1;
			DockNotebook nb = container.GetFirstNotebook ();

			foreach (var doc in list) {
				string fileName = baseDir.Combine (doc.FileName).FullPath;
				if (GetDocument(fileName) == null && File.Exists (fileName)) {
					if (doc.NotebookId != currentNotebook) {
						if (currentNotebook != -1 || nb == null)
							nb = container.InsertRight (null);
						currentNotebook = doc.NotebookId;
					}
					// TODO: Get the correct project.
					var document = await documentManager.BatchOpenDocument (pm, fileName, null, doc.Line, doc.Column, nb);

					if (document != null) {
						var t = new Tuple<Document,string> (document, fileName);
						docViews.Add (t);
					}
				}
			}
			return true;
		}

		internal Pad FindPad (PadContent padContent)
		{
			foreach (Pad pad in Pads)
				if (pad.Content == padContent)
					return pad;
			return null;
		}

		internal void ReorderTab (int oldPlacement, int newPlacement)
		{
			workbench.ReorderTab (oldPlacement, newPlacement);
		}

		internal void LockActiveWindowChangeEvent ()
		{
			workbench.LockActiveWindowChangeEvent ();
		}

		internal void UnlockActiveWindowChangeEvent ()
		{
			workbench.UnlockActiveWindowChangeEvent ();
		}

		public event EventHandler<DocumentEventArgs> DocumentOpened {
			add { documentManager.DocumentOpened += value; }
			remove { documentManager.DocumentOpened -= value; }
		}

		public event EventHandler<DocumentEventArgs> DocumentClosed {
			add { documentManager.DocumentClosed += value; }
			remove { documentManager.DocumentClosed -= value; }
		}

		public event DocumentCloseAsyncEventHandler DocumentClosing {
			add { documentManager.DocumentClosing += value; }
			remove { documentManager.DocumentClosing -= value; }
		}

		public void ReparseOpenDocuments ()
		{
			foreach (var doc in Documents) {
				if (doc.DocumentContext.ParsedDocument != null)
					doc.DocumentContext.ReparseDocument ();
			}
		}

		System.Timers.Timer tabsChangedTimer = null;

		void DisposeTimerAndSave (object o, EventArgs e)
		{
			Runtime.RunInMainThread (() => {
				tabsChangedTimer.Stop ();
				tabsChangedTimer.Elapsed -= DisposeTimerAndSave;
				tabsChangedTimer.Dispose ();
				tabsChangedTimer = null;

				IdeApp.Workspace.SavePreferences ();
			});
		}

		void WorkbenchTabsChanged (object sender, EventArgs ev)
		{
			if (tabsChangedTimer != null) {
				// Timer already started, and we want to allow it to complete
				// so it can't be interrupted by triggering WorkbenchTabsChanged
				// every few seconds.
				return;
			}

			tabsChangedTimer = new System.Timers.Timer (10000);
			tabsChangedTimer.AutoReset = false;
			tabsChangedTimer.Elapsed += DisposeTimerAndSave;
			tabsChangedTimer.Start ();
		}
	}
	
	public class FileSaveInformation
	{
		FilePath fileName;
		public FilePath FileName {
			get {
				return fileName;
			}
			set {
				fileName = value.CanonicalPath;
				if (fileName.IsNullOrEmpty)
					LoggingService.LogError ("FileName == null\n" + Environment.StackTrace);
			}
		}
		
		public Encoding Encoding { get; set; }
		
		public FileSaveInformation (FilePath fileName, Encoding encoding = null)
		{
			this.FileName = fileName;
			this.Encoding = encoding;
		}
	}

	[Flags]
	public enum OpenDocumentOptions
	{
		None = 0,
		BringToFront = 1,
		CenterCaretLine = 1 << 1,
		HighlightCaretLine = 1 << 2,
		OnlyInternalViewer = 1 << 3,
		OnlyExternalViewer = 1 << 4,
		TryToReuseViewer = 1 << 5,
		
		Default = BringToFront | CenterCaretLine | HighlightCaretLine | TryToReuseViewer,
		Debugger = BringToFront | CenterCaretLine | TryToReuseViewer,
		DefaultInternal = Default | OnlyInternalViewer,
	}

	class OpenDocumentMetadata : CounterMetadata
	{
		public OpenDocumentMetadata ()
		{
		}

		// CounterMetadata already has a Result property which isn't a string
		// but we can overwrite the property directly in the dictionary
		public string ResultString {
			get => (string)Properties["Result"];
			set => Properties["Result"] = value;
		}

		public string EditorType {
			get => GetProperty<string> ();
			set => SetProperty (value);
		}

		public string OwnerProjectGuid {
			get => GetProperty<string> ();
			set => SetProperty (value);
		}

		public string Extension {
			get => GetProperty<string> ();
			set => SetProperty (value);
		}
	}
}<|MERGE_RESOLUTION|>--- conflicted
+++ resolved
@@ -78,6 +78,7 @@
 		DefaultWorkbench workbench;
 		PadCollection pads;
 		bool fileEventsFrozen;
+		bool hasEverBeenShown = false;
 
 		public event EventHandler<DocumentEventArgs> ActiveDocumentChanged {
 			add { documentManager.ActiveDocumentChanged += value; }
@@ -87,15 +88,8 @@
 		public event EventHandler LayoutChanged;
 		public event EventHandler GuiLocked;
 		public event EventHandler GuiUnlocked;
-<<<<<<< HEAD
 
 		internal async Task Initialize (ProgressMonitor monitor)
-=======
-		bool fileEventsFrozen;
-		bool hasEverBeenShown = false;
-		
-		internal void Initialize (ProgressMonitor monitor)
->>>>>>> 034efec5
 		{
 			monitor.BeginTask (GettextCatalog.GetString ("Initializing Main Window"), 4);
 			try {
@@ -461,7 +455,7 @@
 
 		static AlertButton PromptToSaveChanges (Document doc)
 		{
-			return MessageService.GenericAlert (MonoDevelop.Ide.Gui.Stock.Warning,
+			return MessageService.GenericAlert (MonoDevelop.Ide.Gui.Stock.Warning,
 				GettextCatalog.GetString ("Save the changes to document '{0}' before creating a new solution?", doc.Name),
 				GettextCatalog.GetString ("If you don't save, all changes will be permanently lost."),
 				AlertButton.CloseWithoutSave, AlertButton.Cancel, doc.IsNewDocument ? AlertButton.SaveAs : AlertButton.Save);
