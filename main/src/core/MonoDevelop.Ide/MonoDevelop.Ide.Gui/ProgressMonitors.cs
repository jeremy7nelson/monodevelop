--- conflicted
+++ resolved
@@ -80,11 +80,7 @@
 		
 		public OutputProgressMonitor GetRunProgressMonitor ()
 		{
-<<<<<<< HEAD
-			return GetOutputProgressMonitor ("MonoDevelop.Ide.ApplicationOutput", GettextCatalog.GetString ("Application Output"), Stock.MessageLog, false, true);
-=======
 			return GetOutputProgressMonitor ("MonoDevelop.Ide.ApplicationOutput", GettextCatalog.GetString ("Application Output"), Stock.PadExecute, false, true);
->>>>>>> b64d4a7b
 		}
 		
 		public OutputProgressMonitor GetToolOutputProgressMonitor (bool bringToFront, CancellationTokenSource cs = null)
@@ -292,19 +288,19 @@
 			
 			pad = IdeApp.Workbench.ShowPad (monitorPad, newPadId, title, basePadId + "/Center Bottom", Stock.FindIcon);
 			pad.Sticky = true;
-			lock (searchMonitors) {
-				searchMonitors.Add (pad);
-
-				if (searchMonitors.Count > 1) {
+			lock (searchMonitors) {
+				searchMonitors.Add (pad);
+
+				if (searchMonitors.Count > 1) { 					// This is needed due to ContextBoundObject not being able to do a reflection access on private fields
-					var searchMonitorsCopy = searchMonitors;
-					// Additional search pads will be destroyed when hidden
+					var searchMonitorsCopy = searchMonitors;
+					// Additional search pads will be destroyed when hidden
 					pad.Window.PadHidden += delegate {
 						lock (searchMonitorsCopy) {
 							searchMonitorsCopy.Remove (pad);
 						}
 						pad.Destroy ();
-					};
+					};
 				}
 			}
 			
