--- conflicted
+++ resolved
@@ -134,7 +134,7 @@
 				if (!string.IsNullOrEmpty (titleSuffix)) {
 					title += " - " + titleSuffix;
 				}
-				Pad pad = CreateMonitorPad (id, title, icon, bringToFront, allowMonitorReuse, true);
+				Pad pad = CreateMonitorPad (id, title, icon, bringToFront, allowMonitorReuse, IdeApp.Workbench.RootWindow.Visible);
 				pad.Visible = visible;
 				return ((DefaultMonitorPad)pad.Content).BeginProgress (title);
 			}).Result;
@@ -153,12 +153,6 @@
 			{
 				return ((OutputProgressMonitor)IdeApp.Workbench.ProgressMonitors.GetOutputProgressMonitor ("MonoDevelop.Ide.ApplicationOutput", GettextCatalog.GetString ("Application Output"), Stock.MessageLog, options.BringToFront, true, titleSuffix: options.Title)).Console;
 			}
-<<<<<<< HEAD
-=======
-			Pad pad = CreateMonitorPad (id, title, icon, bringToFront, allowMonitorReuse, IdeApp.Workbench.RootWindow.Visible);
-			pad.Visible = visible;
-			return ((DefaultMonitorPad) pad.Content).BeginProgress (title);
->>>>>>> b14cae42
 		}
 
 		/// <summary>
