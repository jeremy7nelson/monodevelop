//
// StatusProgressMonitor.cs
//
// Author:
//   Lluis Sanchez Gual
//
// Copyright (C) 2005 Novell, Inc (http://www.novell.com)
//
// Permission is hereby granted, free of charge, to any person obtaining
// a copy of this software and associated documentation files (the
// "Software"), to deal in the Software without restriction, including
// without limitation the rights to use, copy, modify, merge, publish,
// distribute, sublicense, and/or sell copies of the Software, and to
// permit persons to whom the Software is furnished to do so, subject to
// the following conditions:
// 
// The above copyright notice and this permission notice shall be
// included in all copies or substantial portions of the Software.
// 
// THE SOFTWARE IS PROVIDED "AS IS", WITHOUT WARRANTY OF ANY KIND,
// EXPRESS OR IMPLIED, INCLUDING BUT NOT LIMITED TO THE WARRANTIES OF
// MERCHANTABILITY, FITNESS FOR A PARTICULAR PURPOSE AND
// NONINFRINGEMENT. IN NO EVENT SHALL THE AUTHORS OR COPYRIGHT HOLDERS BE
// LIABLE FOR ANY CLAIM, DAMAGES OR OTHER LIABILITY, WHETHER IN AN ACTION
// OF CONTRACT, TORT OR OTHERWISE, ARISING FROM, OUT OF OR IN CONNECTION
// WITH THE SOFTWARE OR THE USE OR OTHER DEALINGS IN THE SOFTWARE.
//


using System.Collections.Generic;
using MonoDevelop.Ide.Gui.Dialogs;
using MonoDevelop.Ide.ProgressMonitoring;
using MonoDevelop.Core;

namespace MonoDevelop.Ide.Gui
{
	internal class StatusProgressMonitor: ProgressMonitor
	{
		string icon;
		bool showErrorDialogs;
		bool showTaskTitles;
		bool lockGui;
		string title;
		StatusBarContext statusBar;
		Pad statusSourcePad;
		
		public StatusProgressMonitor (string title, string iconName, bool showErrorDialogs, bool showTaskTitles, bool lockGui, Pad statusSourcePad): base (Runtime.MainSynchronizationContext)
		{

			this.lockGui = lockGui;
			this.showErrorDialogs = showErrorDialogs;
			this.showTaskTitles = showTaskTitles;
			this.title = title;
			this.statusSourcePad = statusSourcePad;
			icon = iconName;
			statusBar = IdeApp.Workbench.StatusBar.CreateContext ();
			statusBar.StatusSourcePad = statusSourcePad;
			statusBar.BeginProgress (iconName, title);
			if (lockGui)
				IdeApp.Workbench.LockGui ();
		}
		
		protected override void OnProgressChanged ()
		{
			if (showTaskTitles)
				statusBar.ShowMessage (icon, CurrentTaskName);
			if (!ProgressIsUnknown) {
				statusBar.SetProgressFraction (Progress);
				DesktopService.SetGlobalProgress (Progress);
			} else
				DesktopService.ShowGlobalProgressIndeterminate ();
			DispatchService.RunPendingEvents ();
		}
		
		public void UpdateStatusBar ()
		{
			if (showTaskTitles)
				statusBar.ShowMessage (icon, CurrentTaskName);
			else
				statusBar.ShowMessage (icon, title);
			if (!ProgressIsUnknown)
				statusBar.SetProgressFraction (Progress);
			else
				statusBar.SetProgressFraction (0);
		}
		
		protected override void OnCompleted ()
		{
			if (lockGui)
				IdeApp.Workbench.UnlockGui ();

			statusBar.EndProgress ();
<<<<<<< HEAD
			try {
				if (Errors.Length > 0 || Warnings.Length > 0) {
					if (Errors.Length > 0) {
						statusBar.ShowError (Errors [Errors.Length - 1].Message);
					} else if (SuccessMessages.Length == 0) {
						statusBar.ShowWarning (Warnings [Warnings.Length - 1]);
					}
=======
>>>>>>> 55d5a5dd

			if (!IsCancelRequested) {
				try {
					if (Errors.Count > 0 || Warnings.Count > 0) {
						if (Errors.Count > 0) {
							statusBar.ShowError (Errors [Errors.Count - 1]);
						} else if (SuccessMessages.Count == 0) {
							statusBar.ShowWarning (Warnings [Warnings.Count - 1]);
						}

						DesktopService.ShowGlobalProgressError ();

						base.OnCompleted ();
					
<<<<<<< HEAD
					if (showErrorDialogs)
						this.ShowResultDialog ();
					return;
				}
				
				if (SuccessMessages.Length > 0)
					statusBar.ShowMessage (MonoDevelop.Ide.Gui.Stock.StatusSuccess, SuccessMessages [SuccessMessages.Length - 1]);
=======
						if (showErrorDialogs)
							ShowResultDialog ();
						return;
					}
				
					if (SuccessMessages.Count > 0)
						statusBar.ShowMessage (MonoDevelop.Ide.Gui.Stock.StatusSuccess, SuccessMessages [SuccessMessages.Count - 1]);
>>>>>>> 55d5a5dd
				
				} finally {
					statusBar.StatusSourcePad = statusSourcePad;
					statusBar.Dispose ();
				}
			}

			DesktopService.SetGlobalProgress (Progress);

			base.OnCompleted ();
		}
	}
}<|MERGE_RESOLUTION|>--- conflicted
+++ resolved
@@ -90,47 +90,27 @@
 				IdeApp.Workbench.UnlockGui ();
 
 			statusBar.EndProgress ();
-<<<<<<< HEAD
-			try {
-				if (Errors.Length > 0 || Warnings.Length > 0) {
-					if (Errors.Length > 0) {
-						statusBar.ShowError (Errors [Errors.Length - 1].Message);
-					} else if (SuccessMessages.Length == 0) {
-						statusBar.ShowWarning (Warnings [Warnings.Length - 1]);
-					}
-=======
->>>>>>> 55d5a5dd
 
 			if (!IsCancelRequested) {
 				try {
-					if (Errors.Count > 0 || Warnings.Count > 0) {
-						if (Errors.Count > 0) {
-							statusBar.ShowError (Errors [Errors.Count - 1]);
-						} else if (SuccessMessages.Count == 0) {
-							statusBar.ShowWarning (Warnings [Warnings.Count - 1]);
+					if (Errors.Length > 0 || Warnings.Length > 0) {
+						if (Errors.Length > 0) {
+							statusBar.ShowError (Errors [Errors.Length - 1].Message);
+						} else if (SuccessMessages.Length == 0) {
+							statusBar.ShowWarning (Warnings [Warnings.Length - 1]);
 						}
 
 						DesktopService.ShowGlobalProgressError ();
 
 						base.OnCompleted ();
 					
-<<<<<<< HEAD
-					if (showErrorDialogs)
-						this.ShowResultDialog ();
-					return;
-				}
-				
-				if (SuccessMessages.Length > 0)
-					statusBar.ShowMessage (MonoDevelop.Ide.Gui.Stock.StatusSuccess, SuccessMessages [SuccessMessages.Length - 1]);
-=======
 						if (showErrorDialogs)
-							ShowResultDialog ();
+							this.ShowResultDialog ();
 						return;
 					}
 				
-					if (SuccessMessages.Count > 0)
-						statusBar.ShowMessage (MonoDevelop.Ide.Gui.Stock.StatusSuccess, SuccessMessages [SuccessMessages.Count - 1]);
->>>>>>> 55d5a5dd
+					if (SuccessMessages.Length > 0)
+						statusBar.ShowMessage (MonoDevelop.Ide.Gui.Stock.StatusSuccess, SuccessMessages [SuccessMessages.Length - 1]);
 				
 				} finally {
 					statusBar.StatusSourcePad = statusSourcePad;
