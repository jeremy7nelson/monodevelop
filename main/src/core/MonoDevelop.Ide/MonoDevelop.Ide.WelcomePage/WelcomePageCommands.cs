--- conflicted
+++ resolved
@@ -47,12 +47,7 @@
 		protected override void Update (CommandInfo info)
 		{
 			info.Text = WelcomePageService.HasWindowImplementation ? GettextCatalog.GetString ("Start Window") : GettextCatalog.GetString ("Welcome Page");
-<<<<<<< HEAD
-			info.Enabled = (WelcomePageService.HasWindowImplementation && !WelcomePageService.WelcomeWindowVisible)
-				|| (!WelcomePageService.HasWindowImplementation && !WelcomePageService.WelcomePageVisible);
-=======
 			info.Enabled = WelcomePageService.HasWindowImplementation || (!WelcomePageService.HasWindowImplementation && !WelcomePageService.WelcomePageVisible);
->>>>>>> 50941aa1
 			base.Update (info);
 		}
 	}
