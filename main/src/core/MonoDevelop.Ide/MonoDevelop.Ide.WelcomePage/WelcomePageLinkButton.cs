// 
// WelcomePageLinkButton.cs
//  
// Author:
//       Michael Hutchinson <mhutch@xamarin.com>
// 
// Copyright (c) 2011 Xamarin Inc.
// 
// Permission is hereby granted, free of charge, to any person obtaining a copy
// of this software and associated documentation files (the "Software"), to deal
// in the Software without restriction, including without limitation the rights
// to use, copy, modify, merge, publish, distribute, sublicense, and/or sell
// copies of the Software, and to permit persons to whom the Software is
// furnished to do so, subject to the following conditions:
// 
// The above copyright notice and this permission notice shall be included in
// all copies or substantial portions of the Software.
// 
// THE SOFTWARE IS PROVIDED "AS IS", WITHOUT WARRANTY OF ANY KIND, EXPRESS OR
// IMPLIED, INCLUDING BUT NOT LIMITED TO THE WARRANTIES OF MERCHANTABILITY,
// FITNESS FOR A PARTICULAR PURPOSE AND NONINFRINGEMENT. IN NO EVENT SHALL THE
// AUTHORS OR COPYRIGHT HOLDERS BE LIABLE FOR ANY CLAIM, DAMAGES OR OTHER
// LIABILITY, WHETHER IN AN ACTION OF CONTRACT, TORT OR OTHERWISE, ARISING FROM,
// OUT OF OR IN CONNECTION WITH THE SOFTWARE OR THE USE OR OTHER DEALINGS IN
// THE SOFTWARE.

using System;
using Gtk;
using MonoDevelop.Core;
using System.Xml.Linq;
using MonoDevelop.Components;

namespace MonoDevelop.Ide.WelcomePage
{
	public class WelcomePageLinkButton : Gtk.Button
	{
		static readonly string linkUnderlinedFormat = "<span underline=\"single\" foreground=\"" + Styles.WelcomeScreen.Links.Color + "\">{0}</span>";
		static readonly string linkFormat = "<span foreground=\"" + Styles.WelcomeScreen.Links.Color + "\">{0}</span>";
		static readonly string descFormat = "<span size=\"small\" foreground=\"" + Styles.WelcomeScreen.Pad.TextColor + "\">{0}</span>";
		
		Label label;
		ImageView image;
		string text, desc, icon;
		Gtk.IconSize iconSize = IconSize.Menu;
		HBox box;
		
		public WelcomePageLinkButton (string title, string href, Gtk.IconSize iconSize = Gtk.IconSize.Menu, string icon = null, string desc = null, string tooltip = null)
			: this ()
		{
			this.iconSize = iconSize;
			
			if (string.IsNullOrEmpty (title))
				throw new InvalidOperationException ("Link is missing title");
			this.text = GettextCatalog.GetString (title);
			
			if (string.IsNullOrEmpty (href))
				throw new InvalidOperationException ("Link is missing href");
			this.LinkUrl = href;
			
			if (!string.IsNullOrEmpty (desc))
				this.desc = GettextCatalog.GetString (desc);
			
			if (!string.IsNullOrEmpty (tooltip))
				this.TooltipText = GettextCatalog.GetString (tooltip);
			else
				this.TooltipText = GetLinkTooltip (href);
			
			if (!string.IsNullOrEmpty (icon))
				this.icon = icon;
			
			UpdateLabel (false);
			UpdateImage ();
		}
		
		public WelcomePageLinkButton (string label, string link)
			: this ()
		{
			this.text = label;
			this.LinkUrl = link;
			UpdateLabel (false);
		}
		
		public WelcomePageLinkButton ()
		{
			Relief = ReliefStyle.None;
			
			label = new Label () {
				Xalign = 0,
				Xpad = 0,
				Ypad = 0,
			};
			
			box = new HBox (false, 6);
			box.PackStart (label, true, true, 0);
			Add (box);
		}
		
		public string LinkUrl { get; private set; }
		
		public new string Label {
			get {
				return text;
			}
			set {
				text = value;
				UpdateLabel (false);
			}
		}
		
		public string Description {
			get {
				return desc;
			}
			set {
				desc = value;
				UpdateLabel (false);
			}
		}
		
		public string Icon {
			get {
				return icon;
			}
			set {
				icon = value;
				UpdateImage ();
			}
		}
		
		void UpdateLabel (bool underlined)
		{
			string markup = string.Format (underlined? linkUnderlinedFormat : linkFormat, text);
			if (!string.IsNullOrEmpty (desc))
				markup += "\n" + string.Format (descFormat, desc);
			label.Markup = markup;
		}
		
		void UpdateImage ()
		{
			if (string.IsNullOrEmpty (icon)) {
				if (image != null) {
					box.Remove (image);
					image.Destroy ();
					image = null;
				}
				return;
			}
			if (image == null) {
				image = new ImageView ();
				box.PackStart (image, false, false, 0);
				box.ReorderChild (image, 0);
			}
			image.Image = ImageService.GetIcon (icon, iconSize);
		}
		
		public int MaxWidthChars {
			get { return label.MaxWidthChars; }
			set { label.MaxWidthChars = value; }
		}
		
		public Pango.EllipsizeMode Ellipsize {
			get { return label.Ellipsize; }
			set { label.Ellipsize = value; }
		}
		
		protected override bool OnEnterNotifyEvent (Gdk.EventCrossing evnt)
		{
			UpdateLabel (true);
			return base.OnEnterNotifyEvent (evnt);
		}
		
		protected override bool OnLeaveNotifyEvent (Gdk.EventCrossing evnt)
		{
			UpdateLabel (false);
			return base.OnLeaveNotifyEvent (evnt);
		}
		
		protected override void OnClicked ()
		{
			base.OnClicked ();
			DispatchLink (LinkUrl);
		}
		
		void DispatchLink (string uri)
		{
			try {
				if (uri.StartsWith ("project://")) {
<<<<<<< HEAD
					string projectUri = uri.Substring ("project://".Length);			
					Uri fileuri = new Uri (projectUri);
					Gdk.ModifierType mtype = GtkWorkarounds.GetCurrentKeyModifiers ();
=======
					string file = uri.Substring ("project://".Length);
					Gdk.ModifierType mtype = Mono.TextEditor.GtkWorkarounds.GetCurrentKeyModifiers ();
>>>>>>> 594bf2e4
					bool inWorkspace = (mtype & Gdk.ModifierType.ControlMask) != 0;
					IdeApp.Workspace.OpenWorkspaceItem (file, !inWorkspace);
				} else if (uri.StartsWith ("monodevelop://")) {
					var cmdId = uri.Substring ("monodevelop://".Length);
					IdeApp.CommandService.DispatchCommand (cmdId, MonoDevelop.Components.Commands.CommandSource.WelcomePage);
				} else {
					DesktopService.ShowUrl (uri);
				}
			} catch (Exception ex) {
				LoggingService.LogInternalError (GettextCatalog.GetString ("Could not open the url '{0}'", uri), ex);
			}
		}
		
		string GetLinkTooltip (string link)
		{
			if (link == null)
				return "";
			if (link.IndexOf ("monodevelop://") != -1)
				return "";
				
			if (link.IndexOf ("project://") != -1) {
				string message = link;
				message = message.Substring (10);
				string msg = GettextCatalog.GetString ("Open solution {0}", message);
				if (IdeApp.Workspace.IsOpen)
					msg += " - " + GettextCatalog.GetString ("Hold Control key to open in current workspace.");
				return msg;
			} else {
				return GettextCatalog.GetString ("Open {0}", link);
			}
		}
	}
}<|MERGE_RESOLUTION|>--- conflicted
+++ resolved
@@ -1,228 +1,222 @@
-// 
-// WelcomePageLinkButton.cs
-//  
-// Author:
-//       Michael Hutchinson <mhutch@xamarin.com>
-// 
-// Copyright (c) 2011 Xamarin Inc.
-// 
-// Permission is hereby granted, free of charge, to any person obtaining a copy
-// of this software and associated documentation files (the "Software"), to deal
-// in the Software without restriction, including without limitation the rights
-// to use, copy, modify, merge, publish, distribute, sublicense, and/or sell
-// copies of the Software, and to permit persons to whom the Software is
-// furnished to do so, subject to the following conditions:
-// 
-// The above copyright notice and this permission notice shall be included in
-// all copies or substantial portions of the Software.
-// 
-// THE SOFTWARE IS PROVIDED "AS IS", WITHOUT WARRANTY OF ANY KIND, EXPRESS OR
-// IMPLIED, INCLUDING BUT NOT LIMITED TO THE WARRANTIES OF MERCHANTABILITY,
-// FITNESS FOR A PARTICULAR PURPOSE AND NONINFRINGEMENT. IN NO EVENT SHALL THE
-// AUTHORS OR COPYRIGHT HOLDERS BE LIABLE FOR ANY CLAIM, DAMAGES OR OTHER
-// LIABILITY, WHETHER IN AN ACTION OF CONTRACT, TORT OR OTHERWISE, ARISING FROM,
-// OUT OF OR IN CONNECTION WITH THE SOFTWARE OR THE USE OR OTHER DEALINGS IN
-// THE SOFTWARE.
-
-using System;
-using Gtk;
-using MonoDevelop.Core;
-using System.Xml.Linq;
-using MonoDevelop.Components;
-
-namespace MonoDevelop.Ide.WelcomePage
-{
-	public class WelcomePageLinkButton : Gtk.Button
-	{
-		static readonly string linkUnderlinedFormat = "<span underline=\"single\" foreground=\"" + Styles.WelcomeScreen.Links.Color + "\">{0}</span>";
-		static readonly string linkFormat = "<span foreground=\"" + Styles.WelcomeScreen.Links.Color + "\">{0}</span>";
-		static readonly string descFormat = "<span size=\"small\" foreground=\"" + Styles.WelcomeScreen.Pad.TextColor + "\">{0}</span>";
-		
-		Label label;
-		ImageView image;
-		string text, desc, icon;
-		Gtk.IconSize iconSize = IconSize.Menu;
-		HBox box;
-		
-		public WelcomePageLinkButton (string title, string href, Gtk.IconSize iconSize = Gtk.IconSize.Menu, string icon = null, string desc = null, string tooltip = null)
-			: this ()
-		{
-			this.iconSize = iconSize;
-			
-			if (string.IsNullOrEmpty (title))
-				throw new InvalidOperationException ("Link is missing title");
-			this.text = GettextCatalog.GetString (title);
-			
-			if (string.IsNullOrEmpty (href))
-				throw new InvalidOperationException ("Link is missing href");
-			this.LinkUrl = href;
-			
-			if (!string.IsNullOrEmpty (desc))
-				this.desc = GettextCatalog.GetString (desc);
-			
-			if (!string.IsNullOrEmpty (tooltip))
-				this.TooltipText = GettextCatalog.GetString (tooltip);
-			else
-				this.TooltipText = GetLinkTooltip (href);
-			
-			if (!string.IsNullOrEmpty (icon))
-				this.icon = icon;
-			
-			UpdateLabel (false);
-			UpdateImage ();
-		}
-		
-		public WelcomePageLinkButton (string label, string link)
-			: this ()
-		{
-			this.text = label;
-			this.LinkUrl = link;
-			UpdateLabel (false);
-		}
-		
-		public WelcomePageLinkButton ()
-		{
-			Relief = ReliefStyle.None;
-			
-			label = new Label () {
-				Xalign = 0,
-				Xpad = 0,
-				Ypad = 0,
-			};
-			
-			box = new HBox (false, 6);
-			box.PackStart (label, true, true, 0);
-			Add (box);
-		}
-		
-		public string LinkUrl { get; private set; }
-		
-		public new string Label {
-			get {
-				return text;
-			}
-			set {
-				text = value;
-				UpdateLabel (false);
-			}
-		}
-		
-		public string Description {
-			get {
-				return desc;
-			}
-			set {
-				desc = value;
-				UpdateLabel (false);
-			}
-		}
-		
-		public string Icon {
-			get {
-				return icon;
-			}
-			set {
-				icon = value;
-				UpdateImage ();
-			}
-		}
-		
-		void UpdateLabel (bool underlined)
-		{
-			string markup = string.Format (underlined? linkUnderlinedFormat : linkFormat, text);
-			if (!string.IsNullOrEmpty (desc))
-				markup += "\n" + string.Format (descFormat, desc);
-			label.Markup = markup;
-		}
-		
-		void UpdateImage ()
-		{
-			if (string.IsNullOrEmpty (icon)) {
-				if (image != null) {
-					box.Remove (image);
-					image.Destroy ();
-					image = null;
-				}
-				return;
-			}
-			if (image == null) {
-				image = new ImageView ();
-				box.PackStart (image, false, false, 0);
-				box.ReorderChild (image, 0);
-			}
-			image.Image = ImageService.GetIcon (icon, iconSize);
-		}
-		
-		public int MaxWidthChars {
-			get { return label.MaxWidthChars; }
-			set { label.MaxWidthChars = value; }
-		}
-		
-		public Pango.EllipsizeMode Ellipsize {
-			get { return label.Ellipsize; }
-			set { label.Ellipsize = value; }
-		}
-		
-		protected override bool OnEnterNotifyEvent (Gdk.EventCrossing evnt)
-		{
-			UpdateLabel (true);
-			return base.OnEnterNotifyEvent (evnt);
-		}
-		
-		protected override bool OnLeaveNotifyEvent (Gdk.EventCrossing evnt)
-		{
-			UpdateLabel (false);
-			return base.OnLeaveNotifyEvent (evnt);
-		}
-		
-		protected override void OnClicked ()
-		{
-			base.OnClicked ();
-			DispatchLink (LinkUrl);
-		}
-		
-		void DispatchLink (string uri)
-		{
-			try {
+// 
+// WelcomePageLinkButton.cs
+//  
+// Author:
+//       Michael Hutchinson <mhutch@xamarin.com>
+// 
+// Copyright (c) 2011 Xamarin Inc.
+// 
+// Permission is hereby granted, free of charge, to any person obtaining a copy
+// of this software and associated documentation files (the "Software"), to deal
+// in the Software without restriction, including without limitation the rights
+// to use, copy, modify, merge, publish, distribute, sublicense, and/or sell
+// copies of the Software, and to permit persons to whom the Software is
+// furnished to do so, subject to the following conditions:
+// 
+// The above copyright notice and this permission notice shall be included in
+// all copies or substantial portions of the Software.
+// 
+// THE SOFTWARE IS PROVIDED "AS IS", WITHOUT WARRANTY OF ANY KIND, EXPRESS OR
+// IMPLIED, INCLUDING BUT NOT LIMITED TO THE WARRANTIES OF MERCHANTABILITY,
+// FITNESS FOR A PARTICULAR PURPOSE AND NONINFRINGEMENT. IN NO EVENT SHALL THE
+// AUTHORS OR COPYRIGHT HOLDERS BE LIABLE FOR ANY CLAIM, DAMAGES OR OTHER
+// LIABILITY, WHETHER IN AN ACTION OF CONTRACT, TORT OR OTHERWISE, ARISING FROM,
+// OUT OF OR IN CONNECTION WITH THE SOFTWARE OR THE USE OR OTHER DEALINGS IN
+// THE SOFTWARE.
+
+using System;
+using Gtk;
+using MonoDevelop.Core;
+using System.Xml.Linq;
+using MonoDevelop.Components;
+
+namespace MonoDevelop.Ide.WelcomePage
+{
+	public class WelcomePageLinkButton : Gtk.Button
+	{
+		static readonly string linkUnderlinedFormat = "<span underline=\"single\" foreground=\"" + Styles.WelcomeScreen.Links.Color + "\">{0}</span>";
+		static readonly string linkFormat = "<span foreground=\"" + Styles.WelcomeScreen.Links.Color + "\">{0}</span>";
+		static readonly string descFormat = "<span size=\"small\" foreground=\"" + Styles.WelcomeScreen.Pad.TextColor + "\">{0}</span>";
+		
+		Label label;
+		ImageView image;
+		string text, desc, icon;
+		Gtk.IconSize iconSize = IconSize.Menu;
+		HBox box;
+		
+		public WelcomePageLinkButton (string title, string href, Gtk.IconSize iconSize = Gtk.IconSize.Menu, string icon = null, string desc = null, string tooltip = null)
+			: this ()
+		{
+			this.iconSize = iconSize;
+			
+			if (string.IsNullOrEmpty (title))
+				throw new InvalidOperationException ("Link is missing title");
+			this.text = GettextCatalog.GetString (title);
+			
+			if (string.IsNullOrEmpty (href))
+				throw new InvalidOperationException ("Link is missing href");
+			this.LinkUrl = href;
+			
+			if (!string.IsNullOrEmpty (desc))
+				this.desc = GettextCatalog.GetString (desc);
+			
+			if (!string.IsNullOrEmpty (tooltip))
+				this.TooltipText = GettextCatalog.GetString (tooltip);
+			else
+				this.TooltipText = GetLinkTooltip (href);
+			
+			if (!string.IsNullOrEmpty (icon))
+				this.icon = icon;
+			
+			UpdateLabel (false);
+			UpdateImage ();
+		}
+		
+		public WelcomePageLinkButton (string label, string link)
+			: this ()
+		{
+			this.text = label;
+			this.LinkUrl = link;
+			UpdateLabel (false);
+		}
+		
+		public WelcomePageLinkButton ()
+		{
+			Relief = ReliefStyle.None;
+			
+			label = new Label () {
+				Xalign = 0,
+				Xpad = 0,
+				Ypad = 0,
+			};
+			
+			box = new HBox (false, 6);
+			box.PackStart (label, true, true, 0);
+			Add (box);
+		}
+		
+		public string LinkUrl { get; private set; }
+		
+		public new string Label {
+			get {
+				return text;
+			}
+			set {
+				text = value;
+				UpdateLabel (false);
+			}
+		}
+		
+		public string Description {
+			get {
+				return desc;
+			}
+			set {
+				desc = value;
+				UpdateLabel (false);
+			}
+		}
+		
+		public string Icon {
+			get {
+				return icon;
+			}
+			set {
+				icon = value;
+				UpdateImage ();
+			}
+		}
+		
+		void UpdateLabel (bool underlined)
+		{
+			string markup = string.Format (underlined? linkUnderlinedFormat : linkFormat, text);
+			if (!string.IsNullOrEmpty (desc))
+				markup += "\n" + string.Format (descFormat, desc);
+			label.Markup = markup;
+		}
+		
+		void UpdateImage ()
+		{
+			if (string.IsNullOrEmpty (icon)) {
+				if (image != null) {
+					box.Remove (image);
+					image.Destroy ();
+					image = null;
+				}
+				return;
+			}
+			if (image == null) {
+				image = new ImageView ();
+				box.PackStart (image, false, false, 0);
+				box.ReorderChild (image, 0);
+			}
+			image.Image = ImageService.GetIcon (icon, iconSize);
+		}
+		
+		public int MaxWidthChars {
+			get { return label.MaxWidthChars; }
+			set { label.MaxWidthChars = value; }
+		}
+		
+		public Pango.EllipsizeMode Ellipsize {
+			get { return label.Ellipsize; }
+			set { label.Ellipsize = value; }
+		}
+		
+		protected override bool OnEnterNotifyEvent (Gdk.EventCrossing evnt)
+		{
+			UpdateLabel (true);
+			return base.OnEnterNotifyEvent (evnt);
+		}
+		
+		protected override bool OnLeaveNotifyEvent (Gdk.EventCrossing evnt)
+		{
+			UpdateLabel (false);
+			return base.OnLeaveNotifyEvent (evnt);
+		}
+		
+		protected override void OnClicked ()
+		{
+			base.OnClicked ();
+			DispatchLink (LinkUrl);
+		}
+		
+		void DispatchLink (string uri)
+		{
+			try {
 				if (uri.StartsWith ("project://")) {
-<<<<<<< HEAD
-					string projectUri = uri.Substring ("project://".Length);			
-					Uri fileuri = new Uri (projectUri);
-					Gdk.ModifierType mtype = GtkWorkarounds.GetCurrentKeyModifiers ();
-=======
-					string file = uri.Substring ("project://".Length);
-					Gdk.ModifierType mtype = Mono.TextEditor.GtkWorkarounds.GetCurrentKeyModifiers ();
->>>>>>> 594bf2e4
-					bool inWorkspace = (mtype & Gdk.ModifierType.ControlMask) != 0;
-					IdeApp.Workspace.OpenWorkspaceItem (file, !inWorkspace);
-				} else if (uri.StartsWith ("monodevelop://")) {
-					var cmdId = uri.Substring ("monodevelop://".Length);
-					IdeApp.CommandService.DispatchCommand (cmdId, MonoDevelop.Components.Commands.CommandSource.WelcomePage);
-				} else {
-					DesktopService.ShowUrl (uri);
-				}
-			} catch (Exception ex) {
-				LoggingService.LogInternalError (GettextCatalog.GetString ("Could not open the url '{0}'", uri), ex);
-			}
-		}
-		
-		string GetLinkTooltip (string link)
-		{
-			if (link == null)
-				return "";
-			if (link.IndexOf ("monodevelop://") != -1)
-				return "";
-				
-			if (link.IndexOf ("project://") != -1) {
-				string message = link;
-				message = message.Substring (10);
-				string msg = GettextCatalog.GetString ("Open solution {0}", message);
-				if (IdeApp.Workspace.IsOpen)
-					msg += " - " + GettextCatalog.GetString ("Hold Control key to open in current workspace.");
-				return msg;
-			} else {
-				return GettextCatalog.GetString ("Open {0}", link);
-			}
-		}
-	}
+					string file = uri.Substring ("project://".Length);
+					Gdk.ModifierType mtype = GtkWorkarounds.GetCurrentKeyModifiers ();
+					bool inWorkspace = (mtype & Gdk.ModifierType.ControlMask) != 0;
+					IdeApp.Workspace.OpenWorkspaceItem (file, !inWorkspace);
+				} else if (uri.StartsWith ("monodevelop://")) {
+					var cmdId = uri.Substring ("monodevelop://".Length);
+					IdeApp.CommandService.DispatchCommand (cmdId, MonoDevelop.Components.Commands.CommandSource.WelcomePage);
+				} else {
+					DesktopService.ShowUrl (uri);
+				}
+			} catch (Exception ex) {
+				LoggingService.LogInternalError (GettextCatalog.GetString ("Could not open the url '{0}'", uri), ex);
+			}
+		}
+		
+		string GetLinkTooltip (string link)
+		{
+			if (link == null)
+				return "";
+			if (link.IndexOf ("monodevelop://") != -1)
+				return "";
+				
+			if (link.IndexOf ("project://") != -1) {
+				string message = link;
+				message = message.Substring (10);
+				string msg = GettextCatalog.GetString ("Open solution {0}", message);
+				if (IdeApp.Workspace.IsOpen)
+					msg += " - " + GettextCatalog.GetString ("Hold Control key to open in current workspace.");
+				return msg;
+			} else {
+				return GettextCatalog.GetString ("Open {0}", link);
+			}
+		}
+	}
 }