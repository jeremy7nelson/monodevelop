// 
// QuickFixEditorExtension.cs
//  
// Author:
//       Mike Krüger <mkrueger@novell.com>
// 
// Copyright (c) 2011 Novell, Inc (http://www.novell.com)
// 
// Permission is hereby granted, free of charge, to any person obtaining a copy
// of this software and associated documentation files (the "Software"), to deal
// in the Software without restriction, including without limitation the rights
// to use, copy, modify, merge, publish, distribute, sublicense, and/or sell
// copies of the Software, and to permit persons to whom the Software is
// furnished to do so, subject to the following conditions:
// 
// The above copyright notice and this permission notice shall be included in
// all copies or substantial portions of the Software.
// 
// THE SOFTWARE IS PROVIDED "AS IS", WITHOUT WARRANTY OF ANY KIND, EXPRESS OR
// IMPLIED, INCLUDING BUT NOT LIMITED TO THE WARRANTIES OF MERCHANTABILITY,
// FITNESS FOR A PARTICULAR PURPOSE AND NONINFRINGEMENT. IN NO EVENT SHALL THE
// AUTHORS OR COPYRIGHT HOLDERS BE LIABLE FOR ANY CLAIM, DAMAGES OR OTHER
// LIABILITY, WHETHER IN AN ACTION OF CONTRACT, TORT OR OTHERWISE, ARISING FROM,
// OUT OF OR IN CONNECTION WITH THE SOFTWARE OR THE USE OR OTHER DEALINGS IN
// THE SOFTWARE.
using System;
using MonoDevelop.Ide.Gui.Content;
using Gtk;
using System.Collections.Generic;
using MonoDevelop.Components.Commands;
using System.Linq;
using MonoDevelop.Refactoring;
using ICSharpCode.NRefactory;
using System.Threading;
using MonoDevelop.Core;
using ICSharpCode.NRefactory.CSharp;
using ICSharpCode.NRefactory.Semantics;
using MonoDevelop.AnalysisCore.Fixes;
using ICSharpCode.NRefactory.Refactoring;
using MonoDevelop.Ide.Gui;
using MonoDevelop.AnalysisCore;
using MonoDevelop.Ide.Editor;
using MonoDevelop.Components;
using MonoDevelop.Ide.Editor.Extension;

namespace MonoDevelop.CodeActions
{
	class CodeActionEditorExtension : TextEditorExtension 
	{
		uint quickFixTimeout;

		const int menuTimeout = 250;
		uint smartTagPopupTimeoutId;
		uint menuCloseTimeoutId;
		FixMenuDescriptor codeActionMenu;

		public IEnumerable<CodeAction> Fixes {
			get;
			private set;
		}

		static CodeActionEditorExtension ()
		{
			var usages = PropertyService.Get<Properties> ("CodeActionUsages", new Properties ());
			foreach (var key in usages.Keys) {
				CodeActionUsages [key] = usages.Get<int> (key);
			}
		}

		void CancelSmartTagPopupTimeout ()
		{
			if (smartTagPopupTimeoutId != 0) {
				GLib.Source.Remove (smartTagPopupTimeoutId);
				smartTagPopupTimeoutId = 0;
			}
		}

		void CancelMenuCloseTimer ()
		{
			if (menuCloseTimeoutId != 0) {
				GLib.Source.Remove (menuCloseTimeoutId);
				menuCloseTimeoutId = 0;
			}
		}
		
		void RemoveWidget ()
		{
			if (currentSmartTag != null) {
				Editor.RemoveMarker (currentSmartTag);
				currentSmartTag = null;
				currentSmartTagBegin = MonoDevelop.Ide.Editor.DocumentLocation.Empty;
			}
			CancelSmartTagPopupTimeout ();

		}
		
		public override void Dispose ()
		{
			CancelMenuCloseTimer ();
			CancelQuickFixTimer ();
			Editor.CaretPositionChanged -= HandleCaretPositionChanged;
			Editor.SelectionChanged -= HandleSelectionChanged;
			DocumentContext.DocumentParsed -= HandleDocumentDocumentParsed;
			Editor.BeginMouseHover -= HandleBeginHover;
			RemoveWidget ();
			Fixes = null;
			base.Dispose ();
		}

		static readonly Dictionary<string, int> CodeActionUsages = new Dictionary<string, int> ();

		static void ConfirmUsage (string id)
		{
			if (!CodeActionUsages.ContainsKey (id)) {
				CodeActionUsages [id] = 1;
			} else {
				CodeActionUsages [id]++;
			}
			var usages = PropertyService.Get<Properties> ("CodeActionUsages", new Properties ());
			usages.Set (id, CodeActionUsages [id]);
		}

		internal static int GetUsage (string id)
		{
			int result;
			if (!CodeActionUsages.TryGetValue (id, out result)) 
				return 0;
			return result;
		}

		public void CancelQuickFixTimer ()
		{
			if (quickFixCancellationTokenSource != null)
				quickFixCancellationTokenSource.Cancel ();
			if (quickFixTimeout != 0) {
				GLib.Source.Remove (quickFixTimeout);
				quickFixTimeout = 0;
			}
		}

		CancellationTokenSource quickFixCancellationTokenSource;

		void HandleCaretPositionChanged (object sender, EventArgs e)
		{
			CancelQuickFixTimer ();
			if (AnalysisOptions.EnableFancyFeatures &&  DocumentContext.ParsedDocument != null && !Debugger.DebuggingService.IsDebugging) {
				quickFixCancellationTokenSource = new CancellationTokenSource ();
				var token = quickFixCancellationTokenSource.Token;
				quickFixTimeout = GLib.Timeout.Add (100, delegate {
					var loc = Editor.CaretLocation;
					var snapshot = Editor.CreateDocumentSnapshot ();
					RefactoringService.QueueQuickFixAnalysis (Editor, DocumentContext, loc, token, delegate(List<CodeAction> fixes) {
						if (!fixes.Any ()) {
							ICSharpCode.NRefactory.Semantics.ResolveResult resolveResult;
							AstNode node;
							if (ResolveCommandHandler.ResolveAt (snapshot, loc, DocumentContext, out resolveResult, out node, token)) {
								var possibleNamespaces = ResolveCommandHandler.GetPossibleNamespaces (snapshot, loc, DocumentContext, node, ref resolveResult);
								if (!possibleNamespaces.Any ()) {
									if (currentSmartTag != null)
										Application.Invoke (delegate { RemoveWidget (); });
									return;
								}
							} else {
								if (currentSmartTag != null)
									Application.Invoke (delegate { RemoveWidget (); });
								return;
							}
						}
						Application.Invoke (delegate {
							if (token.IsCancellationRequested)
								return;
							CreateSmartTag (fixes, loc);
						});
					});
					quickFixTimeout = 0;
					return false;
				});
			} else {
				RemoveWidget ();
			}
		}

		internal static bool IsAnalysisOrErrorFix (CodeAction act)
		{
			return act is AnalysisContextActionProvider.AnalysisCodeAction || act.Severity == Severity.Error;
		} 
			

		class FixMenuEntry
		{
			public static readonly FixMenuEntry Separator = new FixMenuEntry ("-", null);
			public readonly string Label;

			public readonly System.Action Action;

			public FixMenuEntry (string label, System.Action action)
			{
				this.Label = label;
				this.Action = action;
			}
		}

		class FixMenuDescriptor : FixMenuEntry
		{
			readonly List<FixMenuEntry> items = new List<FixMenuEntry> ();

			public IReadOnlyList<FixMenuEntry> Items {
				get {
					return items;
				}
			}

			public FixMenuDescriptor () : base (null, null)
			{
			}

			public FixMenuDescriptor (string label) : base (label, null)
			{
			}

			public void Add (FixMenuEntry entry)
			{
				items.Add (entry); 
			}

			public object MotionNotifyEvent {
				get;
				set;
			}
		}

		void PopupQuickFixMenu (Gdk.EventButton evt, Action<FixMenuDescriptor> menuAction)
		{
			FixMenuDescriptor menu = new FixMenuDescriptor ();
			var fixMenu = menu;
			ResolveResult resolveResult;
			ICSharpCode.NRefactory.CSharp.AstNode node;
			int items = 0;
			if (ResolveCommandHandler.ResolveAt (Editor, Editor.CaretLocation, DocumentContext, out resolveResult, out node)) {
				var possibleNamespaces = MonoDevelop.Refactoring.ResolveCommandHandler.GetPossibleNamespaces (
					Editor,
					Editor.CaretLocation,
					DocumentContext,
					node,
					ref resolveResult
				);

				foreach (var t in possibleNamespaces.Where (tp => tp.OnlyAddReference)) {
<<<<<<< HEAD
					var menuItem = new Gtk.MenuItem (t.GetImportText ());
					menuItem.Activated += delegate {
						new ResolveCommandHandler.AddImport (Editor, DocumentContext, resolveResult, null, t.Reference, true, node).Run ();
						menu.Destroy ();
					};
					menu.Add (menuItem);
=======
					menu.Add (new FixMenuEntry (t.GetImportText (), delegate {
						new ResolveCommandHandler.AddImport (document, resolveResult, null, t.Reference, true, node).Run ();
					}));
>>>>>>> fed6e4be
					items++;
				}

				bool addUsing = !(resolveResult is AmbiguousTypeResolveResult);
				if (addUsing) {
					foreach (var t in possibleNamespaces.Where (tp => tp.IsAccessibleWithGlobalUsing)) {
						string ns = t.Namespace;
						var reference = t.Reference;
<<<<<<< HEAD
						var menuItem = new Gtk.MenuItem (t.GetImportText ());
						menuItem.Activated += delegate {
							new ResolveCommandHandler.AddImport (Editor, DocumentContext, resolveResult, ns, reference, true, node).Run ();
							menu.Destroy ();
						};
						menu.Add (menuItem);
=======
						menu.Add (new FixMenuEntry (t.GetImportText (), 
							delegate {
								new ResolveCommandHandler.AddImport (document, resolveResult, ns, reference, true, node).Run ();
							})
						);
>>>>>>> fed6e4be
						items++;
					}
				}

				bool resolveDirect = !(resolveResult is UnknownMemberResolveResult);
				if (resolveDirect) {
					foreach (var t in possibleNamespaces) {
						string ns = t.Namespace;
						var reference = t.Reference;
<<<<<<< HEAD
						var menuItem = new Gtk.MenuItem (t.GetInsertNamespaceText (Editor.GetTextBetween (node.StartLocation, node.EndLocation)));
						menuItem.Activated += delegate {
							new ResolveCommandHandler.AddImport (Editor, DocumentContext, resolveResult, ns, reference, false, node).Run ();
							menu.Destroy ();
						};
						menu.Add (menuItem);
=======
						menu.Add (new FixMenuEntry (t.GetInsertNamespaceText (document.Editor.GetTextBetween (node.StartLocation, node.EndLocation)),
							delegate {
							new ResolveCommandHandler.AddImport (document, resolveResult, ns, reference, false, node).Run ();
						}));
>>>>>>> fed6e4be
						items++;
					}
				}

				if (menu.Items.Any () && Fixes.Any ()) {
					fixMenu = new FixMenuDescriptor (GettextCatalog.GetString ("Quick Fixes"));
					menu.Add (fixMenu);
					items++;
				}
			}
			PopulateFixes (fixMenu, ref items);
			if (items == 0) {
				return;
			}
//			document.Editor.SuppressTooltips = true;
//			document.Editor.Parent.HideTooltip ();
			if (menuAction != null)
				menuAction (menu);
<<<<<<< HEAD
			menu.ShowAll ();
			menu.SelectFirst (true);	
			menu.Hidden += delegate {
				// document.Editor.SuppressTooltips = false;
			};
=======
			var container = document.Editor.Parent;
>>>>>>> fed6e4be

			var p = Editor.LocationToPoint (currentSmartTagBegin);
			Gtk.Widget widget = Editor;
			var rect = new Gdk.Rectangle (
<<<<<<< HEAD
				(int)p.X + widget.Allocation.X , 
				(int)p.Y + (int)Editor.LineHeight + widget.Allocation.Y, 0, 0);
			GtkWorkarounds.ShowContextMenu (menu, widget, null, rect);
=======
				p.X + container.Allocation.X , 
				p.Y + (int)document.Editor.LineHeight + container.Allocation.Y, 0, 0);

			ShowFixesMenu (document.Editor.Parent, rect, menu);
		}

		bool ShowFixesMenu (Gtk.Widget parent, Gdk.Rectangle evt, FixMenuDescriptor entrySet)
		{
			#if MAC
			parent.GrabFocus ();
			int x, y;
			x = (int)evt.X;
			y = (int)evt.Y;

			Gtk.Application.Invoke (delegate {
			// Explicitly release the grab because the menu is shown on the mouse position, and the widget doesn't get the mouse release event
			Gdk.Pointer.Ungrab (Gtk.Global.CurrentEventTime);
			var menu = CreateNSMenu (entrySet);
			var nsview = MonoDevelop.Components.Mac.GtkMacInterop.GetNSView (parent);
			var toplevel = parent.Toplevel as Gtk.Window;
			int trans_x, trans_y;
			parent.TranslateCoordinates (toplevel, (int)x, (int)y, out trans_x, out trans_y);

			// Window coordinates in gtk are the same for cocoa, with the exception of the Y coordinate, that has to be flipped.
			var pt = new CoreGraphics.CGPoint ((float)trans_x, (float)trans_y);
			int w,h;
			toplevel.GetSize (out w, out h);
			pt.Y = h - pt.Y;

			var tmp_event = AppKit.NSEvent.MouseEvent (AppKit.NSEventType.LeftMouseDown,
			pt,
			0, 0,
			MonoDevelop.Components.Mac.GtkMacInterop.GetNSWindow (toplevel).WindowNumber,
			null, 0, 0, 0);

			AppKit.NSMenu.PopUpContextMenu (menu, tmp_event, nsview);
			});
			#else
			var menu = CreateGtkMenu (entrySet);
			menu.Events |= Gdk.EventMask.AllEventsMask;
			menu.SelectFirst (true);

			menu.Hidden += delegate {
				document.Editor.SuppressTooltips = false;
			};
			menu.ShowAll ();
			menu.MotionNotifyEvent += (o, args) => {
				if (args.Event.Window == Editor.Parent.TextArea.GdkWindow) {
					StartMenuCloseTimer ();
				} else {
					CancelMenuCloseTimer ();
				}
			};

			GtkWorkarounds.ShowContextMenu (menu, parent, null, evt);
			#endif
			return true;
		}
		#if MAC

		AppKit.NSMenu CreateNSMenu (FixMenuDescriptor entrySet)
		{
			var menu = new AppKit.NSMenu ();
			foreach (var item in entrySet.Items) {
				if (item == FixMenuEntry.Separator) {
					menu.AddItem (AppKit.NSMenuItem.SeparatorItem);
					continue;
				}
				var subMenu = item as FixMenuDescriptor;
				if (subMenu != null) {
					var gtkSubMenu = new AppKit.NSMenuItem (item.Label.Replace ("_", ""));
					gtkSubMenu.Submenu = CreateNSMenu (subMenu);
					menu.AddItem (gtkSubMenu); 
					continue;
				}
				var menuItem = new AppKit.NSMenuItem (item.Label.Replace ("_", ""));
				menuItem.Activated += delegate {
					item.Action ();
				};
				menu.AddItem (menuItem); 
			}
			return menu;
>>>>>>> fed6e4be
		}
		#endif

		static Menu CreateGtkMenu (FixMenuDescriptor entrySet)
		{
			var menu = new Menu ();
			foreach (var item in entrySet.Items) {
				if (item == FixMenuEntry.Separator) {
					menu.Add (new SeparatorMenuItem ()); 
					continue;
				}
				var subMenu = item as FixMenuDescriptor;
				if (subMenu != null) {
					var gtkSubMenu = new Gtk.MenuItem (item.Label);
					gtkSubMenu.Submenu = CreateGtkMenu (subMenu);
					menu.Add (gtkSubMenu); 
					continue;
				}
				var menuItem = new Gtk.MenuItem (item.Label);
				menuItem.Activated += delegate {
					item.Action ();
				};
				menu.Add (menuItem); 
			}
			return menu;
		}

		void PopulateFixes (FixMenuDescriptor menu, ref int items)
		{
			int mnemonic = 1;
			bool gotImportantFix = false, addedSeparator = false;
			var fixesAdded = new List<string> ();
			foreach (var fix_ in Fixes.OrderByDescending (i => Tuple.Create (IsAnalysisOrErrorFix(i), (int)i.Severity, GetUsage (i.IdString)))) {
				// filter out code actions that are already resolutions of a code issue
				if (fixesAdded.Any (f => fix_.IdString.IndexOf (f, StringComparison.Ordinal) >= 0))
					continue;
				fixesAdded.Add (fix_.IdString);
				if (IsAnalysisOrErrorFix (fix_))
					gotImportantFix = true;
				if (!addedSeparator && gotImportantFix && !IsAnalysisOrErrorFix(fix_)) {
					menu.Add (FixMenuEntry.Separator);
					addedSeparator = true;
				}

				var fix = fix_;
				var escapedLabel = fix.Title.Replace ("_", "__");
				var label = (mnemonic <= 10)
					? "_" + (mnemonic++ % 10).ToString () + " " + escapedLabel
					: "  " + escapedLabel;
<<<<<<< HEAD
				var thisInstanceMenuItem = new MenuItem (label);
				thisInstanceMenuItem.Activated += new ContextActionRunner (fix, Editor, DocumentContext, currentSmartTagBegin).Run;
				thisInstanceMenuItem.Activated += delegate {
=======
				var thisInstanceMenuItem = new FixMenuEntry (label, delegate {
					new ContextActionRunner (fix, document, currentSmartTagBegin).Run (null, EventArgs.Empty);
>>>>>>> fed6e4be
					ConfirmUsage (fix.IdString);
				});
				menu.Add (thisInstanceMenuItem);
				items++;
			}

			bool first = true;
			var settingsMenuFixes = Fixes
				.OfType<AnalysisContextActionProvider.AnalysisCodeAction> ()
				.Where (f => f.Result is InspectorResults)
				.GroupBy (f => ((InspectorResults)f.Result).Inspector);
			foreach (var analysisFixGroup_ in settingsMenuFixes) {
				var analysisFixGroup = analysisFixGroup_;
				var arbitraryFixInGroup = analysisFixGroup.First ();
				var ir = (InspectorResults)arbitraryFixInGroup.Result;

				if (first) {
					menu.Add (FixMenuEntry.Separator);
					first = false;
				}

				var subMenu = new FixMenuDescriptor ();
				foreach (var analysisFix_ in analysisFixGroup) {
					var analysisFix = analysisFix_;
					if (analysisFix.SupportsBatchRunning) {
<<<<<<< HEAD
						var batchRunMenuItem = new Gtk.MenuItem (string.Format (GettextCatalog.GetString ("Apply in file: {0}"), analysisFix.Title));
						batchRunMenuItem.Activated += delegate {
							ConfirmUsage (analysisFix.IdString);
							menu.Destroy ();
						};
						batchRunMenuItem.Activated += new ContextActionRunner (analysisFix, Editor, DocumentContext, this.currentSmartTagBegin).BatchRun;
=======
						var batchRunMenuItem = new FixMenuEntry (
							string.Format (GettextCatalog.GetString ("Apply in file: {0}"), analysisFix.Title), 
							delegate {
								ConfirmUsage (analysisFix.IdString);
								new ContextActionRunner (analysisFix, document, this.currentSmartTagBegin).BatchRun (null, EventArgs.Empty);
							}
						);
>>>>>>> fed6e4be
						subMenu.Add (batchRunMenuItem);
						subMenu.Add (FixMenuEntry.Separator);
					}
				}

				var inspector = ir.Inspector;
				if (inspector.CanSuppressWithAttribute) {
<<<<<<< HEAD
					var menuItem = new Gtk.MenuItem (GettextCatalog.GetString ("_Suppress with attribute"));
					menuItem.Activated += delegate {
						inspector.SuppressWithAttribute (Editor, DocumentContext, arbitraryFixInGroup.DocumentRegion); 
					};
=======
					var menuItem = new FixMenuEntry (GettextCatalog.GetString ("_Suppress with attribute"),
						delegate {
							inspector.SuppressWithAttribute (document, arbitraryFixInGroup.DocumentRegion); 
						});
>>>>>>> fed6e4be
					subMenu.Add (menuItem);
				}

				if (inspector.CanDisableWithPragma) {
<<<<<<< HEAD
					var menuItem = new Gtk.MenuItem (GettextCatalog.GetString ("_Suppress with #pragma"));
					menuItem.Activated += delegate {
						inspector.DisableWithPragma (Editor, DocumentContext, arbitraryFixInGroup.DocumentRegion); 
					};
=======
					var menuItem = new FixMenuEntry (GettextCatalog.GetString ("_Suppress with #pragma"),
						delegate {
							inspector.DisableWithPragma (document, arbitraryFixInGroup.DocumentRegion); 
						});
>>>>>>> fed6e4be
					subMenu.Add (menuItem);
				}

				if (inspector.CanDisableOnce) {
<<<<<<< HEAD
					var menuItem = new Gtk.MenuItem (GettextCatalog.GetString ("_Disable Once"));
					menuItem.Activated += delegate {
						inspector.DisableOnce (Editor, DocumentContext, arbitraryFixInGroup.DocumentRegion); 
					};
=======
					var menuItem = new FixMenuEntry (GettextCatalog.GetString ("_Disable Once"),
						delegate {
							inspector.DisableOnce (document, arbitraryFixInGroup.DocumentRegion); 
						});
>>>>>>> fed6e4be
					subMenu.Add (menuItem);
				}

				if (inspector.CanDisableAndRestore) {
<<<<<<< HEAD
					var menuItem = new Gtk.MenuItem (GettextCatalog.GetString ("Disable _and Restore"));
					menuItem.Activated += delegate {
						inspector.DisableAndRestore (Editor, DocumentContext, arbitraryFixInGroup.DocumentRegion); 
					};
=======
					var menuItem = new FixMenuEntry (GettextCatalog.GetString ("Disable _and Restore"),
						delegate {
							inspector.DisableAndRestore (document, arbitraryFixInGroup.DocumentRegion); 
						});
>>>>>>> fed6e4be
					subMenu.Add (menuItem);
				}
				var label = GettextCatalog.GetString ("_Options for \"{0}\"", InspectorResults.GetTitle (ir.Inspector));
				var subMenuItem = new FixMenuDescriptor (label);

				var optionsMenuItem = new FixMenuEntry (GettextCatalog.GetString ("_Configure Rule"),
					delegate {
						arbitraryFixInGroup.ShowOptions (null, EventArgs.Empty);
					});
				subMenuItem.Add (optionsMenuItem);

				menu.Add (subMenuItem);
				items++;
			}
		}

		class ContextActionRunner
		{
			CodeAction act;
			DocumentContext documentContext;
			TextLocation loc;
			TextEditor editor;

			public ContextActionRunner (MonoDevelop.CodeActions.CodeAction act, TextEditor editor, DocumentContext documentContext, ICSharpCode.NRefactory.TextLocation loc)
			{
				this.editor = editor;
				this.act = act;
				this.documentContext = documentContext;
				this.loc = loc;
			}

			public void Run (object sender, EventArgs e)
			{
				var context = documentContext.ParsedDocument.CreateRefactoringContext (editor, editor.CaretLocation, documentContext, CancellationToken.None);
				RefactoringService.ApplyFix (act, context);
			}

			public void BatchRun (object sender, EventArgs e)
			{
				act.BatchRun (editor, documentContext, loc);
			}
		}

<<<<<<< HEAD
		ISmartTagMarker currentSmartTag;
		MonoDevelop.Ide.Editor.DocumentLocation currentSmartTagBegin;
=======
		class SmartTagMarker : TextSegmentMarker, IActionTextLineMarker
		{
			CodeActionEditorExtension codeActionEditorExtension;
			internal List<CodeAction> fixes;
			DocumentLocation loc;

			public SmartTagMarker (int offset, CodeActionEditorExtension codeActionEditorExtension, List<CodeAction> fixes, DocumentLocation loc) : base (offset, 0)
			{
				this.codeActionEditorExtension = codeActionEditorExtension;
				this.fixes = fixes;
				this.loc = loc;
			}

			public SmartTagMarker (int offset) : base (offset, 0)
			{
			}
			const double tagMarkerWidth = 8;
			const double tagMarkerHeight = 2;
			public override void Draw (TextEditor editor, Cairo.Context cr, Pango.Layout layout, bool selected, int startOffset, int endOffset, double y, double startXPos, double endXPos)
			{
				var line = editor.GetLine (loc.Line);
				var x = editor.ColumnToX (line, loc.Column) - editor.HAdjustment.Value + editor.TextViewMargin.XOffset + editor.TextViewMargin.TextStartPosition;

				cr.Rectangle (Math.Floor (x) + 0.5, Math.Floor (y) + 0.5 + (line == editor.GetLineByOffset (startOffset) ? editor.LineHeight - tagMarkerHeight - 1 : 0), tagMarkerWidth * cr.LineWidth, tagMarkerHeight * cr.LineWidth);

				if (HslColor.Brightness (editor.ColorStyle.PlainText.Background) < 0.5) {
					cr.SetSourceRGBA (0.8, 0.8, 1, 0.9);
				} else {
					cr.SetSourceRGBA (0.2, 0.2, 1, 0.9);
				}
				cr.Stroke ();
			}

			#region IActionTextLineMarker implementation

			bool IActionTextLineMarker.MousePressed (TextEditor editor, MarginMouseEventArgs args)
			{
				return false;
			}

			void IActionTextLineMarker.MouseHover (TextEditor editor, MarginMouseEventArgs args, TextLineMarkerHoverResult result)
			{
				if (args.Button != 0)
					return;
				var line = editor.GetLine (loc.Line);
				if (line == null)
					return;
				var x = editor.ColumnToX (line, loc.Column) - editor.HAdjustment.Value + editor.TextViewMargin.TextStartPosition;
				var y = editor.LineToY (line.LineNumber + 1) - editor.VAdjustment.Value;
				const double xAdditionalSpace = tagMarkerWidth;
				if (args.X - x >= -xAdditionalSpace * editor.Options.Zoom && 
					args.X - x < (tagMarkerWidth + xAdditionalSpace) * editor.Options.Zoom /*&& 
				    args.Y - y < (editor.LineHeight / 2) * editor.Options.Zoom*/) {
					result.Cursor = null;
					Popup ();
				} else {
					codeActionEditorExtension.CancelSmartTagPopupTimeout ();
				}
			}

			public void Popup ()
			{
				codeActionEditorExtension.smartTagPopupTimeoutId = GLib.Timeout.Add (menuTimeout, delegate {
					codeActionEditorExtension.PopupQuickFixMenu (null, menu => {
						codeActionEditorExtension.codeActionMenu = menu;
					});
					codeActionEditorExtension.smartTagPopupTimeoutId = 0;
					return false;
				});
			}

>>>>>>> fed6e4be

		void CreateSmartTag (List<CodeAction> fixes, MonoDevelop.Ide.Editor.DocumentLocation loc)
		{
			Fixes = fixes;
			if (!AnalysisOptions.EnableFancyFeatures) {
				RemoveWidget ();
				return;
			}
			var editor = Editor;
			if (editor == null) {
				RemoveWidget ();
				return;
			}
			if (DocumentContext.ParsedDocument == null || DocumentContext.ParsedDocument.IsInvalid) {
				RemoveWidget ();
				return;
			}

//			var container = editor.Parent;
//			if (container == null) {
//				RemoveWidget ();
//				return;
//			}
			bool first = true;
			var smartTagLocBegin = loc;
			foreach (var fix in fixes) {
				if (fix.DocumentRegion.IsEmpty)
					continue;
				if (first || loc < fix.DocumentRegion.Begin) {
					smartTagLocBegin = fix.DocumentRegion.Begin;
				}
				first = false;
			}
			if (smartTagLocBegin.Line != loc.Line)
				smartTagLocBegin = new DocumentLocation (loc.Line, 1);
			// got no fix location -> try to search word start
			if (first) {
				int offset = Editor.LocationToOffset (smartTagLocBegin);
				while (offset > 0) {
					char ch = Editor.GetCharAt (offset - 1);
					if (!char.IsLetterOrDigit (ch) && ch != '_')
						break;
					offset--;
				}
				smartTagLocBegin = Editor.OffsetToLocation (offset);
			}

			if (currentSmartTag != null && currentSmartTagBegin == smartTagLocBegin) {
				return;
			}
			RemoveWidget ();
			currentSmartTagBegin = smartTagLocBegin;
			var line = Editor.GetLine (smartTagLocBegin.Line);
			currentSmartTag = TextMarkerFactory.CreateSmartTagMarker (Editor, (line.NextLine ?? line).Offset, smartTagLocBegin);
			currentSmartTag.MouseHover += delegate(object sender, TextMarkerMouseEventArgs args) {
				if (currentSmartTag.IsInsideSmartTag (args.X, args.Y)) {
					args.OverwriteCursor = null;
					CurrentSmartTagPopup ();
				} else {
					CancelSmartTagPopupTimeout ();
				}

			};
			Editor.AddMarker (currentSmartTag);
		}

		protected override void Initialize ()
		{
			base.Initialize ();
//			document.DocumenInitializetParsed += HandleDocumentDocumentParsed;
//			document.Editor.SelectionChanged += HandleSelectionChanged;
			Editor.BeginMouseHover += HandleBeginHover;
			Editor.CaretPositionChanged += HandleCaretPositionChanged;
		}

		void HandleBeginHover (object sender, EventArgs e)
		{
			CancelSmartTagPopupTimeout ();
			CancelMenuCloseTimer ();
		}

		void StartMenuCloseTimer ()
		{
			CancelMenuCloseTimer ();
			menuCloseTimeoutId = GLib.Timeout.Add (menuTimeout, delegate {
				/*if (codeActionMenu != null) {
					codeActionMenu.Destroy ();
					codeActionMenu = null;
				}*/
				menuCloseTimeoutId = 0;
				return false;
			});
		}

		void HandleSelectionChanged (object sender, EventArgs e)
		{
			HandleCaretPositionChanged (null, EventArgs.Empty);
		}
		
		void HandleDocumentDocumentParsed (object sender, EventArgs e)
		{
			HandleCaretPositionChanged (null, EventArgs.Empty);
		}
		
		[CommandUpdateHandler(RefactoryCommands.QuickFix)]
		public void UpdateQuickFixCommand (CommandInfo ci)
		{
			if (AnalysisOptions.EnableFancyFeatures) {
				ci.Enabled = currentSmartTag != null;
			} else {
				ci.Enabled = true;
			}
		}

		void CurrentSmartTagPopup ()
		{
			CancelSmartTagPopupTimeout ();
			smartTagPopupTimeoutId = GLib.Timeout.Add (menuTimeout, delegate {
				PopupQuickFixMenu (null, menu => {
					codeActionMenu = menu;
					menu.MotionNotifyEvent += (o, args) => {
						if (currentSmartTag.IsInsideWindow (args)) {
							StartMenuCloseTimer ();
						} else {
							CancelMenuCloseTimer ();
						}
					};
				});
				smartTagPopupTimeoutId = 0;
				return false;
			});
		}
		
		[CommandHandler(RefactoryCommands.QuickFix)]
		void OnQuickFixCommand ()
		{
			if (!AnalysisOptions.EnableFancyFeatures) {
				Fixes = RefactoringService.GetValidActions (Editor, DocumentContext, Editor.CaretLocation).Result;
				currentSmartTagBegin = Editor.CaretLocation;
				PopupQuickFixMenu (null, null); 

				return;
			}
			if (currentSmartTag == null)
				return;
			CurrentSmartTagPopup ();
		}

<<<<<<< HEAD
		internal IEnumerable<CodeAction> GetCurrentFixes ()
		{
			if (currentSmartTag == null)
				return RefactoringService.GetValidActions (Editor, DocumentContext, Editor.CaretLocation).Result.ToList ();
			return Fixes;
=======
		static readonly List<CodeAction> emptyList = new List<CodeAction> ();
		internal List<CodeAction> GetCurrentFixes ()
		{
			return currentSmartTag == null ? emptyList : currentSmartTag.fixes;
>>>>>>> fed6e4be
		}
	}
}<|MERGE_RESOLUTION|>--- conflicted
+++ resolved
@@ -246,18 +246,9 @@
 				);
 
 				foreach (var t in possibleNamespaces.Where (tp => tp.OnlyAddReference)) {
-<<<<<<< HEAD
-					var menuItem = new Gtk.MenuItem (t.GetImportText ());
-					menuItem.Activated += delegate {
+					menu.Add (new FixMenuEntry (t.GetImportText (), delegate {
 						new ResolveCommandHandler.AddImport (Editor, DocumentContext, resolveResult, null, t.Reference, true, node).Run ();
-						menu.Destroy ();
-					};
-					menu.Add (menuItem);
-=======
-					menu.Add (new FixMenuEntry (t.GetImportText (), delegate {
-						new ResolveCommandHandler.AddImport (document, resolveResult, null, t.Reference, true, node).Run ();
 					}));
->>>>>>> fed6e4be
 					items++;
 				}
 
@@ -266,20 +257,11 @@
 					foreach (var t in possibleNamespaces.Where (tp => tp.IsAccessibleWithGlobalUsing)) {
 						string ns = t.Namespace;
 						var reference = t.Reference;
-<<<<<<< HEAD
-						var menuItem = new Gtk.MenuItem (t.GetImportText ());
-						menuItem.Activated += delegate {
-							new ResolveCommandHandler.AddImport (Editor, DocumentContext, resolveResult, ns, reference, true, node).Run ();
-							menu.Destroy ();
-						};
-						menu.Add (menuItem);
-=======
 						menu.Add (new FixMenuEntry (t.GetImportText (), 
 							delegate {
-								new ResolveCommandHandler.AddImport (document, resolveResult, ns, reference, true, node).Run ();
+								new ResolveCommandHandler.AddImport (Editor, DocumentContext, resolveResult, ns, reference, true, node).Run ();
 							})
 						);
->>>>>>> fed6e4be
 						items++;
 					}
 				}
@@ -289,19 +271,10 @@
 					foreach (var t in possibleNamespaces) {
 						string ns = t.Namespace;
 						var reference = t.Reference;
-<<<<<<< HEAD
-						var menuItem = new Gtk.MenuItem (t.GetInsertNamespaceText (Editor.GetTextBetween (node.StartLocation, node.EndLocation)));
-						menuItem.Activated += delegate {
-							new ResolveCommandHandler.AddImport (Editor, DocumentContext, resolveResult, ns, reference, false, node).Run ();
-							menu.Destroy ();
-						};
-						menu.Add (menuItem);
-=======
-						menu.Add (new FixMenuEntry (t.GetInsertNamespaceText (document.Editor.GetTextBetween (node.StartLocation, node.EndLocation)),
+						menu.Add (new FixMenuEntry (t.GetInsertNamespaceText (Editor.GetTextBetween (node.StartLocation, node.EndLocation)),
 							delegate {
-							new ResolveCommandHandler.AddImport (document, resolveResult, ns, reference, false, node).Run ();
+								new ResolveCommandHandler.AddImport (Editor, DocumentContext, resolveResult, ns, reference, false, node).Run ();
 						}));
->>>>>>> fed6e4be
 						items++;
 					}
 				}
@@ -320,26 +293,13 @@
 //			document.Editor.Parent.HideTooltip ();
 			if (menuAction != null)
 				menuAction (menu);
-<<<<<<< HEAD
-			menu.ShowAll ();
-			menu.SelectFirst (true);	
-			menu.Hidden += delegate {
-				// document.Editor.SuppressTooltips = false;
-			};
-=======
 			var container = document.Editor.Parent;
->>>>>>> fed6e4be
 
 			var p = Editor.LocationToPoint (currentSmartTagBegin);
 			Gtk.Widget widget = Editor;
 			var rect = new Gdk.Rectangle (
-<<<<<<< HEAD
 				(int)p.X + widget.Allocation.X , 
 				(int)p.Y + (int)Editor.LineHeight + widget.Allocation.Y, 0, 0);
-			GtkWorkarounds.ShowContextMenu (menu, widget, null, rect);
-=======
-				p.X + container.Allocation.X , 
-				p.Y + (int)document.Editor.LineHeight + container.Allocation.Y, 0, 0);
 
 			ShowFixesMenu (document.Editor.Parent, rect, menu);
 		}
@@ -420,7 +380,6 @@
 				menu.AddItem (menuItem); 
 			}
 			return menu;
->>>>>>> fed6e4be
 		}
 		#endif
 
@@ -470,14 +429,8 @@
 				var label = (mnemonic <= 10)
 					? "_" + (mnemonic++ % 10).ToString () + " " + escapedLabel
 					: "  " + escapedLabel;
-<<<<<<< HEAD
-				var thisInstanceMenuItem = new MenuItem (label);
-				thisInstanceMenuItem.Activated += new ContextActionRunner (fix, Editor, DocumentContext, currentSmartTagBegin).Run;
-				thisInstanceMenuItem.Activated += delegate {
-=======
 				var thisInstanceMenuItem = new FixMenuEntry (label, delegate {
-					new ContextActionRunner (fix, document, currentSmartTagBegin).Run (null, EventArgs.Empty);
->>>>>>> fed6e4be
+					new ContextActionRunner (fix, Editor, DocumentContext, currentSmartTagBegin).Run (null, EventArgs.Empty);
 					ConfirmUsage (fix.IdString);
 				});
 				menu.Add (thisInstanceMenuItem);
@@ -503,22 +456,13 @@
 				foreach (var analysisFix_ in analysisFixGroup) {
 					var analysisFix = analysisFix_;
 					if (analysisFix.SupportsBatchRunning) {
-<<<<<<< HEAD
-						var batchRunMenuItem = new Gtk.MenuItem (string.Format (GettextCatalog.GetString ("Apply in file: {0}"), analysisFix.Title));
-						batchRunMenuItem.Activated += delegate {
-							ConfirmUsage (analysisFix.IdString);
-							menu.Destroy ();
-						};
-						batchRunMenuItem.Activated += new ContextActionRunner (analysisFix, Editor, DocumentContext, this.currentSmartTagBegin).BatchRun;
-=======
 						var batchRunMenuItem = new FixMenuEntry (
 							string.Format (GettextCatalog.GetString ("Apply in file: {0}"), analysisFix.Title), 
 							delegate {
 								ConfirmUsage (analysisFix.IdString);
-								new ContextActionRunner (analysisFix, document, this.currentSmartTagBegin).BatchRun (null, EventArgs.Empty);
+								new ContextActionRunner (analysisFix, Editor, DocumentContext, this.currentSmartTagBegin).BatchRun (null, EventArgs.Empty);
 							}
 						);
->>>>>>> fed6e4be
 						subMenu.Add (batchRunMenuItem);
 						subMenu.Add (FixMenuEntry.Separator);
 					}
@@ -526,62 +470,34 @@
 
 				var inspector = ir.Inspector;
 				if (inspector.CanSuppressWithAttribute) {
-<<<<<<< HEAD
-					var menuItem = new Gtk.MenuItem (GettextCatalog.GetString ("_Suppress with attribute"));
-					menuItem.Activated += delegate {
-						inspector.SuppressWithAttribute (Editor, DocumentContext, arbitraryFixInGroup.DocumentRegion); 
-					};
-=======
 					var menuItem = new FixMenuEntry (GettextCatalog.GetString ("_Suppress with attribute"),
 						delegate {
-							inspector.SuppressWithAttribute (document, arbitraryFixInGroup.DocumentRegion); 
+							inspector.SuppressWithAttribute (Editor, DocumentContext, arbitraryFixInGroup.DocumentRegion); 
 						});
->>>>>>> fed6e4be
 					subMenu.Add (menuItem);
 				}
 
 				if (inspector.CanDisableWithPragma) {
-<<<<<<< HEAD
-					var menuItem = new Gtk.MenuItem (GettextCatalog.GetString ("_Suppress with #pragma"));
-					menuItem.Activated += delegate {
-						inspector.DisableWithPragma (Editor, DocumentContext, arbitraryFixInGroup.DocumentRegion); 
-					};
-=======
 					var menuItem = new FixMenuEntry (GettextCatalog.GetString ("_Suppress with #pragma"),
 						delegate {
-							inspector.DisableWithPragma (document, arbitraryFixInGroup.DocumentRegion); 
+							inspector.DisableWithPragma (Editor, DocumentContext, arbitraryFixInGroup.DocumentRegion); 
 						});
->>>>>>> fed6e4be
 					subMenu.Add (menuItem);
 				}
 
 				if (inspector.CanDisableOnce) {
-<<<<<<< HEAD
-					var menuItem = new Gtk.MenuItem (GettextCatalog.GetString ("_Disable Once"));
-					menuItem.Activated += delegate {
-						inspector.DisableOnce (Editor, DocumentContext, arbitraryFixInGroup.DocumentRegion); 
-					};
-=======
 					var menuItem = new FixMenuEntry (GettextCatalog.GetString ("_Disable Once"),
 						delegate {
-							inspector.DisableOnce (document, arbitraryFixInGroup.DocumentRegion); 
+							inspector.DisableOnce (Editor, DocumentContext, arbitraryFixInGroup.DocumentRegion); 
 						});
->>>>>>> fed6e4be
 					subMenu.Add (menuItem);
 				}
 
 				if (inspector.CanDisableAndRestore) {
-<<<<<<< HEAD
-					var menuItem = new Gtk.MenuItem (GettextCatalog.GetString ("Disable _and Restore"));
-					menuItem.Activated += delegate {
-						inspector.DisableAndRestore (Editor, DocumentContext, arbitraryFixInGroup.DocumentRegion); 
-					};
-=======
 					var menuItem = new FixMenuEntry (GettextCatalog.GetString ("Disable _and Restore"),
 						delegate {
-							inspector.DisableAndRestore (document, arbitraryFixInGroup.DocumentRegion); 
+							inspector.DisableAndRestore (Editor, DocumentContext, arbitraryFixInGroup.DocumentRegion); 
 						});
->>>>>>> fed6e4be
 					subMenu.Add (menuItem);
 				}
 				var label = GettextCatalog.GetString ("_Options for \"{0}\"", InspectorResults.GetTitle (ir.Inspector));
@@ -625,82 +541,8 @@
 			}
 		}
 
-<<<<<<< HEAD
 		ISmartTagMarker currentSmartTag;
 		MonoDevelop.Ide.Editor.DocumentLocation currentSmartTagBegin;
-=======
-		class SmartTagMarker : TextSegmentMarker, IActionTextLineMarker
-		{
-			CodeActionEditorExtension codeActionEditorExtension;
-			internal List<CodeAction> fixes;
-			DocumentLocation loc;
-
-			public SmartTagMarker (int offset, CodeActionEditorExtension codeActionEditorExtension, List<CodeAction> fixes, DocumentLocation loc) : base (offset, 0)
-			{
-				this.codeActionEditorExtension = codeActionEditorExtension;
-				this.fixes = fixes;
-				this.loc = loc;
-			}
-
-			public SmartTagMarker (int offset) : base (offset, 0)
-			{
-			}
-			const double tagMarkerWidth = 8;
-			const double tagMarkerHeight = 2;
-			public override void Draw (TextEditor editor, Cairo.Context cr, Pango.Layout layout, bool selected, int startOffset, int endOffset, double y, double startXPos, double endXPos)
-			{
-				var line = editor.GetLine (loc.Line);
-				var x = editor.ColumnToX (line, loc.Column) - editor.HAdjustment.Value + editor.TextViewMargin.XOffset + editor.TextViewMargin.TextStartPosition;
-
-				cr.Rectangle (Math.Floor (x) + 0.5, Math.Floor (y) + 0.5 + (line == editor.GetLineByOffset (startOffset) ? editor.LineHeight - tagMarkerHeight - 1 : 0), tagMarkerWidth * cr.LineWidth, tagMarkerHeight * cr.LineWidth);
-
-				if (HslColor.Brightness (editor.ColorStyle.PlainText.Background) < 0.5) {
-					cr.SetSourceRGBA (0.8, 0.8, 1, 0.9);
-				} else {
-					cr.SetSourceRGBA (0.2, 0.2, 1, 0.9);
-				}
-				cr.Stroke ();
-			}
-
-			#region IActionTextLineMarker implementation
-
-			bool IActionTextLineMarker.MousePressed (TextEditor editor, MarginMouseEventArgs args)
-			{
-				return false;
-			}
-
-			void IActionTextLineMarker.MouseHover (TextEditor editor, MarginMouseEventArgs args, TextLineMarkerHoverResult result)
-			{
-				if (args.Button != 0)
-					return;
-				var line = editor.GetLine (loc.Line);
-				if (line == null)
-					return;
-				var x = editor.ColumnToX (line, loc.Column) - editor.HAdjustment.Value + editor.TextViewMargin.TextStartPosition;
-				var y = editor.LineToY (line.LineNumber + 1) - editor.VAdjustment.Value;
-				const double xAdditionalSpace = tagMarkerWidth;
-				if (args.X - x >= -xAdditionalSpace * editor.Options.Zoom && 
-					args.X - x < (tagMarkerWidth + xAdditionalSpace) * editor.Options.Zoom /*&& 
-				    args.Y - y < (editor.LineHeight / 2) * editor.Options.Zoom*/) {
-					result.Cursor = null;
-					Popup ();
-				} else {
-					codeActionEditorExtension.CancelSmartTagPopupTimeout ();
-				}
-			}
-
-			public void Popup ()
-			{
-				codeActionEditorExtension.smartTagPopupTimeoutId = GLib.Timeout.Add (menuTimeout, delegate {
-					codeActionEditorExtension.PopupQuickFixMenu (null, menu => {
-						codeActionEditorExtension.codeActionMenu = menu;
-					});
-					codeActionEditorExtension.smartTagPopupTimeoutId = 0;
-					return false;
-				});
-			}
-
->>>>>>> fed6e4be
 
 		void CreateSmartTag (List<CodeAction> fixes, MonoDevelop.Ide.Editor.DocumentLocation loc)
 		{
@@ -849,18 +691,10 @@
 			CurrentSmartTagPopup ();
 		}
 
-<<<<<<< HEAD
-		internal IEnumerable<CodeAction> GetCurrentFixes ()
-		{
-			if (currentSmartTag == null)
-				return RefactoringService.GetValidActions (Editor, DocumentContext, Editor.CaretLocation).Result.ToList ();
-			return Fixes;
-=======
 		static readonly List<CodeAction> emptyList = new List<CodeAction> ();
 		internal List<CodeAction> GetCurrentFixes ()
 		{
-			return currentSmartTag == null ? emptyList : currentSmartTag.fixes;
->>>>>>> fed6e4be
+			return currentSmartTag == null ? emptyList : Fixes;
 		}
 	}
 }