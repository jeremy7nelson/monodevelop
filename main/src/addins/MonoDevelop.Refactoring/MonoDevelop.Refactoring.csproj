<?xml version="1.0" encoding="utf-8"?>
<Project DefaultTargets="Build" xmlns="http://schemas.microsoft.com/developer/msbuild/2003" ToolsVersion="4.0">
  <PropertyGroup>
    <Configuration Condition=" '$(Configuration)' == '' ">Debug</Configuration>
    <Platform Condition=" '$(Platform)' == '' ">AnyCPU</Platform>
    <ProductVersion>9.0.21022</ProductVersion>
    <SchemaVersion>2.0</SchemaVersion>
    <ProjectGuid>{100568FC-F4E8-439B-94AD-41D11724E45B}</ProjectGuid>
    <OutputType>Library</OutputType>
    <AssemblyName>MonoDevelop.Refactoring</AssemblyName>
    <RootNamespace>MonoDevelop.Refactoring</RootNamespace>
  </PropertyGroup>
  <PropertyGroup Condition=" '$(Configuration)|$(Platform)' == 'Debug|AnyCPU' ">
    <DebugSymbols>True</DebugSymbols>
    <DebugType>full</DebugType>
    <Optimize>False</Optimize>
    <OutputPath>..\..\..\build\AddIns\MonoDevelop.Refactoring</OutputPath>
    <DefineConstants>DEBUG</DefineConstants>
    <ErrorReport>prompt</ErrorReport>
    <WarningLevel>4</WarningLevel>
    <ConsolePause>False</ConsolePause>
  </PropertyGroup>
  <PropertyGroup Condition=" '$(Configuration)|$(Platform)' == 'Release|AnyCPU' ">
    <DebugType>none</DebugType>
    <Optimize>False</Optimize>
    <OutputPath>..\..\..\build\AddIns\MonoDevelop.Refactoring</OutputPath>
    <ErrorReport>prompt</ErrorReport>
    <WarningLevel>4</WarningLevel>
    <ConsolePause>False</ConsolePause>
  </PropertyGroup>
  <ItemGroup>
    <Reference Include="System" />
    <Reference Include="gtk-sharp, Version=2.12.0.0, Culture=neutral, PublicKeyToken=35e10195dab3c99f">
      <SpecificVersion>False</SpecificVersion>
    </Reference>
    <Reference Include="gdk-sharp, Version=2.12.0.0, Culture=neutral, PublicKeyToken=35e10195dab3c99f">
      <SpecificVersion>False</SpecificVersion>
    </Reference>
    <Reference Include="Mono.Posix" />
    <Reference Include="pango-sharp, Version=2.12.0.0, Culture=neutral, PublicKeyToken=35e10195dab3c99f">
      <SpecificVersion>False</SpecificVersion>
    </Reference>
    <Reference Include="glib-sharp, Version=2.12.0.0, Culture=neutral, PublicKeyToken=35e10195dab3c99f">
      <SpecificVersion>False</SpecificVersion>
    </Reference>
    <Reference Include="atk-sharp, Version=2.12.0.0, Culture=neutral, PublicKeyToken=35e10195dab3c99f">
      <SpecificVersion>False</SpecificVersion>
    </Reference>
    <Reference Include="System.Core" />
    <Reference Include="System.Xml" />
    <Reference Include="Mono.Cairo" />
  </ItemGroup>
  <ItemGroup>
    <Compile Include="AssemblyInfo.cs" />
    <Compile Include="gtk-gui\generated.cs" />
    <Compile Include="MonoDevelop.AnalysisCore\Gui\ResultsEditorExtension.cs" />
    <Compile Include="MonoDevelop.AnalysisCore\Gui\ResultTooltipProvider.cs" />
    <Compile Include="MonoDevelop.AnalysisCore\Gui\AnalysisOptionsPanel.cs" />
    <Compile Include="MonoDevelop.AnalysisCore\Gui\ResultMarker.cs" />
    <Compile Include="MonoDevelop.AnalysisCore\Fixes\RenameMemberFix.cs" />
    <Compile Include="MonoDevelop.AnalysisCore\Extensions\AnalysisTypeExtensionNode.cs" />
    <Compile Include="MonoDevelop.AnalysisCore\Extensions\FixHandlerExtensionNode.cs" />
    <Compile Include="MonoDevelop.AnalysisCore\Extensions\AnalysisRuleAddinNode.cs" />
    <Compile Include="MonoDevelop.AnalysisCore\AnalysisCommands.cs" />
    <Compile Include="MonoDevelop.AnalysisCore\AnalysisExtensions.cs" />
    <Compile Include="MonoDevelop.AnalysisCore\AnalysisOptions.cs" />
    <Compile Include="MonoDevelop.AnalysisCore\AnalysisService.cs" />
    <Compile Include="MonoDevelop.AnalysisCore\FixableResult.cs" />
    <Compile Include="MonoDevelop.AnalysisCore\Rules\Adaptors.cs" />
    <Compile Include="MonoDevelop.AnalysisCore\Result.cs" />
    <Compile Include="MonoDevelop.AnalysisCore\RuleTree.cs" />
    <Compile Include="MonoDevelop.AnalysisCore\RuleTreeType.cs" />
    <Compile Include="MonoDevelop.AnalysisCore\Fixes\GenericFix.cs" />
    <Compile Include="MonoDevelop.Refactoring\RefactoringService.cs" />
    <Compile Include="MonoDevelop.Refactoring\RefactoryCommands.cs" />
    <Compile Include="MonoDevelop.Refactoring\RefactoringOperation.cs" />
    <Compile Include="MonoDevelop.Refactoring\Change.cs" />
    <Compile Include="MonoDevelop.Refactoring\GotoDeclarationHandler.cs" />
    <Compile Include="MonoDevelop.Refactoring\FindReferencesHandler.cs" />
    <Compile Include="MonoDevelop.Refactoring.Rename\RenameTextEditorExtension.cs" />
    <Compile Include="MonoDevelop.Refactoring.Rename\RenameRefactoring.cs" />
    <Compile Include="MonoDevelop.Refactoring.Rename\RenameItemDialog.cs" />
    <Compile Include="MonoDevelop.Refactoring.Rename\RenameHandler.cs" />
    <Compile Include="gtk-gui\MonoDevelop.Refactoring.Rename.RenameItemDialog.cs" />
    <Compile Include="MonoDevelop.Refactoring\AbstractRefactoringCommandHandler.cs" />
    <Compile Include="MonoDevelop.Refactoring\RefactoringOptions.cs" />
    <Compile Include="MonoDevelop.Refactoring\RefactoringPreviewDialog.cs" />
    <Compile Include="gtk-gui\MonoDevelop.Refactoring.RefactoringPreviewDialog.cs" />
    <Compile Include="MonoDevelop.Refactoring\FindDerivedClassesHandler.cs" />
    <Compile Include="MonoDevelop.Refactoring\ImportSymbolHandler.cs" />
    <Compile Include="MonoDevelop.CodeIssues\CodeIssueProvider.cs" />
    <Compile Include="MonoDevelop.CodeIssues\CodeIssue.cs" />
    <Compile Include="MonoDevelop.CodeActions\CodeActionEditorExtension.cs" />
    <Compile Include="MonoDevelop.CodeActions\CodeAction.cs" />
    <Compile Include="MonoDevelop.CodeActions\CodeActionProvider.cs" />
    <Compile Include="MonoDevelop.CodeActions\CodeActionAddinNode.cs" />
    <Compile Include="MonoDevelop.CodeActions\CodeActionPanelWidget.cs" />
    <Compile Include="MonoDevelop.CodeActions\CodeActionWidget.cs" />
    <Compile Include="MonoDevelop.CodeActions\AnalysisCodeAction.cs" />
    <Compile Include="gtk-gui\MonoDevelop.CodeActions.ContextActionPanelWidget.cs" />
    <Compile Include="MonoDevelop.CodeIssues\CodeIssuePanelWidget.cs" />
    <Compile Include="gtk-gui\MonoDevelop.CodeIssues.CodeIssuePanelWidget.cs" />
    <Compile Include="MonoDevelop.CodeIssues\CodeIssueOptionsDialog.cs" />
    <Compile Include="gtk-gui\MonoDevelop.CodeIssues.CodeIssueOptionsDialog.cs" />
    <Compile Include="MonoDevelop.CodeActions\ICodeActionProviderSource.cs" />
    <Compile Include="MonoDevelop.CodeIssues\ICodeIssueProviderSource.cs" />
    <Compile Include="MonoDevelop.CodeIssues\CodeAnalysisRunner.cs" />
    <Compile Include="MonoDevelop.CodeIssues\DefaultCodeIssueCategories.cs" />
    <Compile Include="MonoDevelop.CodeIssues\CodeIssueAddinNode.cs" />
    <Compile Include="MonoDevelop.Refactoring\ResolveCommandHandler.cs" />
    <Compile Include="MonoDevelop.Refactoring\ExtensionMethods.cs" />
    <Compile Include="MonoDevelop.CodeIssues\CodeIssuePad.cs" />
<<<<<<< HEAD
    <Compile Include="MonoDevelop.CodeIssues\IGroupingProvider.cs" />
    <Compile Include="MonoDevelop.CodeIssues\IssueSummary.cs" />
    <Compile Include="MonoDevelop.CodeIssues\IssueGroup.cs" />
    <Compile Include="MonoDevelop.CodeIssues\CategoryGroupingProvider.cs" />
    <Compile Include="MonoDevelop.CodeIssues\GroupingProviderChainControl.cs" />
    <Compile Include="MonoDevelop.CodeIssues\GroupingDescriptionAttribute.cs" />
    <Compile Include="MonoDevelop.CodeIssues\NullGroupingProvider.cs" />
    <Compile Include="MonoDevelop.CodeIssues\IssueGroupEventArgs.cs" />
    <Compile Include="MonoDevelop.CodeIssues\GroupingProviderEventArgs.cs" />
    <Compile Include="MonoDevelop.CodeIssues\AbstractGroupingProvider.cs" />
    <Compile Include="MonoDevelop.CodeIssues\ProviderGroupingProvider.cs" />
    <Compile Include="MonoDevelop.CodeIssues\SeverityGroupingProvider.cs" />
    <Compile Include="MonoDevelop.CodeIssues\AnalysisState.cs" />
    <Compile Include="MonoDevelop.CodeIssues\AnalysisStateChangeEventArgs.cs" />
    <Compile Include="MonoDevelop.CodeIssues\CodeAnalysisBatchRunner.cs" />
    <Compile Include="MonoDevelop.CodeIssues\IIssueTreeNode.cs" />
    <Compile Include="MonoDevelop.CodeIssues\IIssueSummarySink.cs" />
    <Compile Include="MonoDevelop.CodeIssues\IssueTreeNodeEventArgs.cs" />
    <Compile Include="MonoDevelop.CodeIssues\ActionSummary.cs" />
    <Compile Include="MonoDevelop.CodeIssues\BatchFixer.cs" />
    <Compile Include="MonoDevelop.CodeIssues\IssueMatch.cs" />
    <Compile Include="MonoDevelop.CodeIssues\ExactIssueMatcher.cs" />
    <Compile Include="MonoDevelop.CodeIssues\IActionMatcher.cs" />
    <Compile Include="MonoDevelop.CodeActions\IScriptProvider.cs" />
=======
    <Compile Include="AddinInfo.cs" />
>>>>>>> b1fea560
  </ItemGroup>
  <ItemGroup>
    <Folder Include="MonoDevelop.Refactoring\" />
    <Folder Include="MonoDevelop.Refactoring.Rename\" />
    <Folder Include="MonoDevelop.AnalysisCore\" />
    <Folder Include="MonoDevelop.CodeIssues\" />
    <Folder Include="MonoDevelop.CodeActions\" />
  </ItemGroup>
  <ItemGroup>
    <EmbeddedResource Include="MonoDevelop.Refactoring.addin.xml">
      <LogicalName>MonoDevelop.Refactoring.addin.xml</LogicalName>
    </EmbeddedResource>
    <EmbeddedResource Include="gtk-gui\gui.stetic">
      <LogicalName>gui.stetic</LogicalName>
    </EmbeddedResource>
  </ItemGroup>
  <ItemGroup>
    <ProjectReference Include="..\..\core\MonoDevelop.Ide\MonoDevelop.Ide.csproj">
      <Project>{27096E7F-C91C-4AC6-B289-6897A701DF21}</Project>
      <Name>MonoDevelop.Ide</Name>
      <Private>False</Private>
    </ProjectReference>
    <ProjectReference Include="..\..\core\MonoDevelop.Core\MonoDevelop.Core.csproj">
      <Project>{7525BB88-6142-4A26-93B9-A30C6983390A}</Project>
      <Name>MonoDevelop.Core</Name>
      <Private>False</Private>
    </ProjectReference>
    <ProjectReference Include="..\..\core\Mono.Texteditor\Mono.TextEditor.csproj">
      <Project>{A2329308-3751-4DBD-9A75-5F7B8B024625}</Project>
      <Name>Mono.TextEditor</Name>
      <Private>False</Private>
    </ProjectReference>
    <ProjectReference Include="..\MonoDevelop.DesignerSupport\MonoDevelop.DesignerSupport.csproj">
      <Project>{2C24D515-4A2C-445C-8419-C09231913CFA}</Project>
      <Name>MonoDevelop.DesignerSupport</Name>
      <Private>False</Private>
    </ProjectReference>
    <ProjectReference Include="..\MonoDevelop.SourceEditor2\MonoDevelop.SourceEditor.csproj">
      <Project>{F8F92AA4-A376-4679-A9D4-60E7B7FBF477}</Project>
      <Name>MonoDevelop.SourceEditor</Name>
      <Private>False</Private>
    </ProjectReference>
    <ProjectReference Include="..\..\..\external\nrefactory\ICSharpCode.NRefactory\ICSharpCode.NRefactory.csproj">
      <Project>{3B2A5653-EC97-4001-BB9B-D90F1AF2C371}</Project>
      <Name>ICSharpCode.NRefactory</Name>
      <Private>False</Private>
    </ProjectReference>
    <ProjectReference Include="..\..\..\external\nrefactory\ICSharpCode.NRefactory.CSharp\ICSharpCode.NRefactory.CSharp.csproj">
      <Project>{53DCA265-3C3C-42F9-B647-F72BA678122B}</Project>
      <Name>ICSharpCode.NRefactory.CSharp</Name>
      <Private>False</Private>
    </ProjectReference>
    <ProjectReference Include="..\MonoDevelop.Debugger\MonoDevelop.Debugger.csproj">
      <Project>{2357AABD-08C7-4808-A495-8FF2D3CDFDB0}</Project>
      <Name>MonoDevelop.Debugger</Name>
      <Private>False</Private>
    </ProjectReference>
    <ProjectReference Include="..\..\..\external\mono-addins\Mono.Addins\Mono.Addins.csproj">
      <Project>{91DD5A2D-9FE3-4C3C-9253-876141874DAD}</Project>
      <Name>Mono.Addins</Name>
      <Private>False</Private>
    </ProjectReference>
    <ProjectReference Include="..\..\..\external\xwt\Xwt\Xwt.csproj">
      <Project>{92494904-35FA-4DC9-BDE9-3A3E87AC49D3}</Project>
      <Name>Xwt</Name>
      <Private>False</Private>
    </ProjectReference>
    <ProjectReference Include="..\..\..\external\debugger-libs\Mono.Debugging\Mono.Debugging.csproj">
      <Project>{90C99ADB-7D4B-4EB4-98C2-40BD1B14C7D2}</Project>
      <Name>Mono.Debugging</Name>
      <Private>False</Private>
    </ProjectReference>
    <ProjectReference Include="..\..\..\external\ngit\NGit\NGit.csproj">
      <Project>{E3BFF8B4-189C-496A-A817-7E8B31E22B91}</Project>
      <Name>NGit</Name>
    </ProjectReference>
  </ItemGroup>
  <Import Project="$(MSBuildBinPath)\Microsoft.CSharp.targets" />
  <ItemGroup>
    <None Include="MonoDevelop.AnalysisCore\README.txt" />
    <None Include="MonoDevelop.AnalysisCore\TODO.txt" />
    <None Include="MonoDevelop.Refactoring\QuickFixHandler.cs" />
    <None Include="MonoDevelop.Refactoring\EncapsulateFieldDialog.cs" />
    <None Include="MonoDevelop.Refactoring\OverridesImplementsDialog.cs" />
    <None Include="gtk-gui\MonoDevelop.Refactoring.OverridesImplementsDialog.cs" />
    <None Include="gtk-gui\MonoDevelop.Refactoring.EncapsulateFieldDialog.cs" />
  </ItemGroup>
</Project><|MERGE_RESOLUTION|>--- conflicted
+++ resolved
@@ -110,7 +110,6 @@
     <Compile Include="MonoDevelop.Refactoring\ResolveCommandHandler.cs" />
     <Compile Include="MonoDevelop.Refactoring\ExtensionMethods.cs" />
     <Compile Include="MonoDevelop.CodeIssues\CodeIssuePad.cs" />
-<<<<<<< HEAD
     <Compile Include="MonoDevelop.CodeIssues\IGroupingProvider.cs" />
     <Compile Include="MonoDevelop.CodeIssues\IssueSummary.cs" />
     <Compile Include="MonoDevelop.CodeIssues\IssueGroup.cs" />
@@ -135,9 +134,7 @@
     <Compile Include="MonoDevelop.CodeIssues\ExactIssueMatcher.cs" />
     <Compile Include="MonoDevelop.CodeIssues\IActionMatcher.cs" />
     <Compile Include="MonoDevelop.CodeActions\IScriptProvider.cs" />
-=======
     <Compile Include="AddinInfo.cs" />
->>>>>>> b1fea560
   </ItemGroup>
   <ItemGroup>
     <Folder Include="MonoDevelop.Refactoring\" />
