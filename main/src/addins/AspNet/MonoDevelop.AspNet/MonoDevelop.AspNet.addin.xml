<Addin id          = "AspNet"
       namespace   = "MonoDevelop"
       name        = "ASP.NET Project Support"
       author      = "Michael Hutchinson"
       copyright   = "MIT X11"
       url         = "http://www.monodevelop.com/"
       description = "Support for ASP.NET projects, including editing, compiling, previewing and deploying to remote servers."
       category    = "Web Development"
<<<<<<< HEAD
       version     = "2.9.1">
=======
       version     = "2.8.4">
>>>>>>> c09cec98
	
	<Runtime>
		<Import file="Schemas/xhtml1-strict.xsd" />
		<Import file="Schemas/xhtml1-transitional.xsd" />
		<Import file="Schemas/xhtml1-frameset.xsd" />
	</Runtime>
	
	<Dependencies>
<<<<<<< HEAD
		<Addin id="Core" version="2.9.1"/>
		<Addin id="Ide" version="2.9.1"/>
		<Addin id="DesignerSupport" version="2.9.1"/>
		<Addin id="Deployment" version="2.9.1"/>
		<Addin id="XmlEditor" version="2.9.1" />
		<Addin id="SourceEditor2" version="2.9.1"/>
=======
		<Addin id="Core" version="2.8.4"/>
		<Addin id="Ide" version="2.8.4"/>
		<Addin id="DesignerSupport" version="2.8.4"/>
		<Addin id="Deployment" version="2.8.4"/>
		<Addin id="XmlEditor" version="2.8.4" />
		<Addin id="SourceEditor2" version="2.8.4"/>
>>>>>>> c09cec98
	</Dependencies>
	
	<Extension path = "/MonoDevelop/ProjectModel/MSBuildItemTypes">
		<DotNetProjectSubtype
			guid="{349c5851-65df-11da-9384-00065b846f21}"
			type="MonoDevelop.AspNet.AspNetAppProject"
			/>
	</Extension>
	
	<ExtensionPoint path = "/MonoDevelop/Html/DocTypes">
		<ExtensionNode name = "DocType" type = "MonoDevelop.Html.DocTypeExtensionNode" />
	</ExtensionPoint>
	
	<ExtensionPoint path = "/MonoDevelop/Asp/CompletionBuilders">
		<ExtensionNode name="Class" />
	</ExtensionPoint>

	<Extension path = "/MonoDevelop/Ide/FileTemplates">
		<FileTemplate id       = "WebForm-Empty"
		              resource = "WebForm-Empty.xft.xml"/>
		<FileTemplate id       = "WebForm-CodeBehind"
		              resource = "WebForm-CodeBehind.xft.xml"/>
		<FileTemplate id       = "WebForm-CodeBehindNonPartial"
		              resource = "WebForm-CodeBehindNonPartial.xft.xml"/>
		
		<FileTemplate id       = "WebHandler-Empty"
		              resource = "WebHandler-Empty.xft.xml"/>
		<FileTemplate id       = "WebHandler-CodeBehind"
		              resource = "WebHandler-CodeBehind.xft.xml"/>
		
		<FileTemplate id       = "WebControl-Empty"
		              resource = "WebControl-Empty.xft.xml"/>
		<FileTemplate id       = "WebControl-CodeBehind"
		              resource = "WebControl-CodeBehind.xft.xml"/>
		<FileTemplate id       = "WebControl-CodeBehindNonPartial"
		              resource = "WebControl-CodeBehindNonPartial.xft.xml"/>
		
		<FileTemplate id       = "WebService-Empty"
		              resource = "WebService-Empty.xft.xml"/>
		<FileTemplate id       = "WebService-CodeBehind"
		              resource = "WebService-CodeBehind.xft.xml"/>
		
		<FileTemplate id       = "MasterPage-Empty"
		              resource = "MasterPage-Empty.xft.xml" />
		<FileTemplate id       = "MasterPage-CodeBehind"
		              resource = "MasterPage-CodeBehind.xft.xml" />
		<FileTemplate id       = "MasterPage-CodeBehindNonPartial"
		              resource = "MasterPage-CodeBehindNonPartial.xft.xml" />
		
		<FileTemplate id       = "NestedMasterPage"
		              resource = "NestedMasterPage.xft.xml" />
		<FileTemplate id       = "NestedMasterPage-CodeBehind"
		              resource = "NestedMasterPage-CodeBehind.xft.xml" />
		
		<FileTemplate id       = "GlobalAsax-Empty"
		              resource = "GlobalAsax-Empty.xft.xml" />
		<FileTemplate id       = "GlobalAsax-CodeBehind"
		              resource = "GlobalAsax-CodeBehind.xft.xml" />
		
		<FileTemplate id       = "WebConfig-Application"
		              resource = "WebConfig-Application.xft.xml" />
		<FileTemplate id       = "WebConfig-SubDir"
		              resource = "WebConfig-SubDir.xft.xml" />
		
		<FileTemplate id       = "WebContentForm-CodeBehind"
		              resource = "WebContentForm-CodeBehind.xft.xml" />
		<FileTemplate id       = "WebContentForm"
		              resource = "WebContentForm.xft.xml" />
	</Extension>
	
	<Extension path = "/MonoDevelop/Ide/FileTemplateTypes">
		<FileTemplateType name = "AspNetFile" class = "MonoDevelop.AspNet.AspNetFileDescriptionTemplate"/>
		<FileTemplateType name = "AspNetMasterContentFile" class = "MonoDevelop.AspNet.MasterContentFileDescriptionTemplate"/>
	</Extension>

	<Extension path = "/MonoDevelop/Ide/ProjectTemplates">
		<ProjectTemplate id = "WebApplication" resource = "WebApplication.xpt.xml"/>
		<ProjectTemplate id = "WebApplication-Empty" resource = "WebApplication-Empty.xpt.xml"/>
	</Extension>
	
	<Extension path = "/MonoDevelop/Ide/FileFilters">
		<FileFilter id = "AspNetWebFiles"
		            insertafter = "Xml"
		           _label = "ASP.NET Files"
		           extensions = "*.aspx,*.ashx,*.asmx,*.ascx,*.master,*.asax" />
		<FileFilter id = "Html"
		            _label = "HTML Files"
		            extensions = "*.htm,*.html"/>
	</Extension>
	
	<Extension path = "/MonoDevelop/ProjectModel/ProjectBindings">
		<ProjectBinding id = "AspNetApplication" class = "MonoDevelop.AspNet.AspNetAppProjectBinding" />
	</Extension>
	
	<Extension path = "/MonoDevelop/TypeSystem/Parser">
		<Parser class = "MonoDevelop.AspNet.Parser.AspNetParser" mimeType="application/x-aspx, application/x-ascx, application/x-master-page" />
		<Parser class = "MonoDevelop.Html.HtmlParser" mimeType=".text/html, application/x-spark" />
	</Extension>
	
	<Extension path = "/MonoDevelop/ProjectModel/SerializableClasses">
		<DataType class = "MonoDevelop.AspNet.AspNetAppProject" />
		<DataType class = "MonoDevelop.AspNet.AspNetAppProjectConfiguration" />
		<DataType class = "MonoDevelop.AspNet.AspNetToolboxNode" />
	</Extension>
	
	<Extension path = "/MonoDevelop/ProjectModel/Gui/ItemOptionPanels/Run">
		<Condition id="ItemType" value="MonoDevelop.AspNet.AspNetAppProject">
			<Section id = "XspOptions"
			             _label = "XSP Web Server"
			             class = "MonoDevelop.AspNet.Gui.XspOptionsPanel"/>
		</Condition>
	</Extension>
	
	<Extension path = "/MonoDevelop/ProjectModel/Gui/ItemOptionPanels/Build">
		<Condition id="ItemType" value="MonoDevelop.AspNet.AspNetAppProject">
			<Section id = "AspNetConfiguration"
			             _label = "ASP.NET Options"
			             class = "MonoDevelop.AspNet.Gui.AspNetConfigurationPanel"/>
		</Condition>
	</Extension>
	
	<Extension path = "/MonoDevelop/ProjectModel/Gui/ItemOptionPanels/Deployment">
		<Condition id="ItemType" value="MonoDevelop.AspNet.AspNetAppProject">
			<Section id = "MonoDevelop.AspNet.Deployment"
			             _label = "Web Deployment Targets"
			             class = "MonoDevelop.AspNet.Deployment.WebDeployOptionsPanel"
			             fill = "true" />
		</Condition>
	</Extension>
	
	<Extension path = "/MonoDevelop/ProjectModel/ProjectServiceExtensions">
		<Condition id="ItemType" value="MonoDevelop.AspNet.AspNetAppProject">
			<Class class = "MonoDevelop.AspNet.VerifyCodeBehindBuildStep" insertafter="MidStep" />
		</Condition>
	</Extension>

	<Extension path = "/MonoDevelop/DesignerSupport/ToolboxLoaders">
		<Class id="AspNetToolboxLoader" class="MonoDevelop.AspNet.AspNetToolboxLoader"/>
	</Extension>
	
	<Extension path = "/MonoDevelop/DesignerSupport/ToolboxProviders">
		<Class id="AspNetDefaultControlToolboxProvider" class="MonoDevelop.AspNet.AspNetToolboxProvider"/>
	</Extension>

	<Extension path = "/MonoDevelop/Ide/Commands">
		<Category _name = "ASP.NET" id = "AspNet">
		<Command id = "MonoDevelop.AspNet.AspNetCommands.AddAspNetDirectory"
		         _label = "ASP.NET Directory"
		         type="array" />
		<Command id = "MonoDevelop.AspNet.Deployment.WebDeployCommands.DeployProject"
		         defaultHandler = "MonoDevelop.AspNet.Deployment.ProjectDeployHandler"
		         _label = "Deploy to Web..." />
		</Category>
	</Extension>
	
	<Extension path = "/MonoDevelop/Ide/ContextMenu/ProjectPad/Add">
		<Condition id="ItemType" value="MonoDevelop.AspNet.AspNetAppProject">
			<ItemSet id = "AspNetDirectories" _label = "ASP.NET Directory" insertafter = "MonoDevelop.Ide.Commands.ProjectCommands.NewFolder">
				<CommandItem id = "MonoDevelop.AspNet.AspNetCommands.AddAspNetDirectory" />
			</ItemSet>
		</Condition>
	</Extension>
	
	<Extension path = "/MonoDevelop/Ide/Pads/ProjectPad">
		<NodeBuilder id="MonoDevelop.AspNet.ProjectFolderNodeBuilderExtension" class = "MonoDevelop.AspNet.ProjectFolderNodeBuilderExtension"/>
	</Extension>
	
	<Extension path = "/MonoDevelop/Ide/ContextMenu/ProjectPad/Tools">
		<Condition id="ItemType" value="MonoDevelop.AspNet.AspNetAppProject">
			<CommandItem id = "MonoDevelop.AspNet.Deployment.WebDeployCommands.DeployProject" insertafter="MonoDevelop.Ide.Commands.ProjectCommands.ExportProject"/>
		</Condition>
	</Extension>
	
	<Extension path = "/MonoDevelop/Ide/MainMenu/Project">
		<CommandItem id = "MonoDevelop.AspNet.Deployment.WebDeployCommands.DeployProject" insertafter="MonoDevelop.Ide.Commands.ProjectCommands.ExportProject"/>
	</Extension>
	
	<Extension path = "/MonoDevelop/SourceEditor2/CustomModes">
		<SyntaxMode mimeTypes="application/x-aspx" class="MonoDevelop.AspNet.AspNetSyntaxMode"/>
	</Extension>

	<Extension path = "/MonoDevelop/Core/MimeTypes">
		<MimeType id="application/x-aspx" _description="ASP.NET page" icon="md-html-file-icon" isText="true">
			<File pattern="*.aspx" />
		</MimeType>
		<MimeType id="application/x-ascx" _description="ASP.NET user control" icon="md-html-file-icon" isText="true">
			<File pattern="*.ascx" />
		</MimeType>
		<MimeType id="application/x-asax" _description="ASP.NET global application class" icon="md-html-file-icon" isText="true">
			<File pattern="*.asax" />
		</MimeType>
		<MimeType id="application/x-ashx" _description="ASP.NET handler" icon="md-html-file-icon" isText="true">
			<File pattern="*.ashx" />
		</MimeType>
		<MimeType id="application/x-asmx" _description="ASP.NET web service" icon="md-html-file-icon" isText="true">
			<File pattern="*.asmx" />
		</MimeType>
		<MimeType id="application/x-asix" _description="ASP.NET image generator" icon="md-html-file-icon" isText="true">
			<File pattern="*.asix" />
		</MimeType>
		<MimeType id="application/x-master-page" _description="ASP.NET master page" icon="md-html-file-icon" isText="true">
			<File pattern="*.master|*.Master" />
		</MimeType>
		<MimeType id="application/javascript" _description="Javascript source code" icon="md-html-file-icon" isText="true">
			<File pattern="*.js" />
		</MimeType>
		<MimeType id="text/css" _description="CSS document" icon="md-html-file-icon" isText="true">
			<File pattern="*.css" />
		</MimeType>
		<MimeType id="text/html" _description="HTML document" icon="md-html-file-icon" isText="true">
			<File pattern="*.html|*.htm" />
		</MimeType>
		<MimeType id="application/x-spark" _description="Spark View template" icon="md-html-file-icon" isText="true"
			baseType="text/html">
			<File pattern="*.spark" />
		</MimeType>
	</Extension>
	
	<Extension path = "/MonoDevelop/Ide/TextEditorExtensions">
		<Class fileExtensions=".aspx, .ascx, .master" class = "MonoDevelop.AspNet.Gui.AspNetEditorExtension" />
		<Class fileExtensions=".html, .htm, .spark" class = "MonoDevelop.AspNet.Gui.HtmlEditorExtension" />
	</Extension>
	
	<Extension path = "/MonoDevelop/Html/DocTypes">
		<DocType name = "XHTML 1.0 Strict" 
		         fullName = "&lt;!DOCTYPE html PUBLIC &quot;-//W3C//DTD XHTML 1.0 Strict//EN&quot;
&quot;http://www.w3.org/TR/xhtml1/DTD/xhtml1-strict.dtd&quot;>" 
		         xsdFile = "xhtml1-strict.xsd" />
		<DocType name = "XHTML 1.0 Transitional" 
		         fullName = "&lt;!DOCTYPE html PUBLIC &quot;-//W3C//DTD XHTML 1.0 Transitional//EN&quot;
&quot;http://www.w3.org/TR/xhtml1/DTD/xhtml1-transitional.dtd&quot;>" 
		         xsdFile = "xhtml1-transitional.xsd" />
		<DocType name = "XHTML 1.0 Frameset"
		         fullName = "&lt;!DOCTYPE html PUBLIC &quot;-//W3C//DTD XHTML 1.0 Frameset//EN&quot;
&quot;http://www.w3.org/TR/xhtml1/DTD/xhtml1-frameset.dtd&quot;>" 
		         xsdFile = "xhtml1-frameset.xsd" />
	</Extension>
	
	<Extension path = "/MonoDevelop/ProjectModel/MD1SerializationMaps">
		<SerializationMap resource="md1format.xml" />
	</Extension>
	
	<Extension path = "/MonoDevelop/Deployment/DeployServiceExtensions">
		<Class id="AspNetDeploy" insertbefore="PrepareDeploy" class = "MonoDevelop.AspNet.Deployment.AspNetDeployServiceExtension" />
	</Extension>
	
	<Extension path = "/MonoDevelop/Core/ExecutionHandlers">
		<ExecutionHandler id="AspNet" class = "MonoDevelop.AspNet.AspNetExecutionHandler"/>
	</Extension>
</Addin><|MERGE_RESOLUTION|>--- conflicted
+++ resolved
@@ -6,11 +6,7 @@
        url         = "http://www.monodevelop.com/"
        description = "Support for ASP.NET projects, including editing, compiling, previewing and deploying to remote servers."
        category    = "Web Development"
-<<<<<<< HEAD
        version     = "2.9.1">
-=======
-       version     = "2.8.4">
->>>>>>> c09cec98
 	
 	<Runtime>
 		<Import file="Schemas/xhtml1-strict.xsd" />
@@ -19,21 +15,12 @@
 	</Runtime>
 	
 	<Dependencies>
-<<<<<<< HEAD
 		<Addin id="Core" version="2.9.1"/>
 		<Addin id="Ide" version="2.9.1"/>
 		<Addin id="DesignerSupport" version="2.9.1"/>
 		<Addin id="Deployment" version="2.9.1"/>
 		<Addin id="XmlEditor" version="2.9.1" />
 		<Addin id="SourceEditor2" version="2.9.1"/>
-=======
-		<Addin id="Core" version="2.8.4"/>
-		<Addin id="Ide" version="2.8.4"/>
-		<Addin id="DesignerSupport" version="2.8.4"/>
-		<Addin id="Deployment" version="2.8.4"/>
-		<Addin id="XmlEditor" version="2.8.4" />
-		<Addin id="SourceEditor2" version="2.8.4"/>
->>>>>>> c09cec98
 	</Dependencies>
 	
 	<Extension path = "/MonoDevelop/ProjectModel/MSBuildItemTypes">
