--- conflicted
+++ resolved
@@ -218,15 +218,14 @@
       <Name>Mono.Addins</Name>
       <Private>False</Private>
     </ProjectReference>
-<<<<<<< HEAD
     <ProjectReference Include="..\..\..\..\external\NRefactory6\ICSharpCode.NRefactory.CSharp\ICSharpCode.NRefactory6.CSharp.csproj">
       <Project>{7E891659-45F3-42B5-B940-A728780CCAE9}</Project>
       <Name>ICSharpCode.NRefactory6.CSharp</Name>
-=======
+      <Private>False</Private>
+    </ProjectReference>
     <ProjectReference Include="..\..\MonoDevelop.Debugger\MonoDevelop.Debugger.csproj">
       <Project>{2357AABD-08C7-4808-A495-8FF2D3CDFDB0}</Project>
       <Name>MonoDevelop.Debugger</Name>
->>>>>>> 292ddd17
       <Private>False</Private>
     </ProjectReference>
   </ItemGroup>
