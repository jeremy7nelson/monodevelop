--- conflicted
+++ resolved
@@ -259,17 +259,11 @@
 				if (TryResolveObjcToCli (type.BaseObjCType, out resolved)) {
 					type.BaseCliType = resolved.CliName;
 				} else  {
-<<<<<<< HEAD
 					type.BaseCliType = dom.Compilation.LookupType (defaultNamespace, provider.CreateValidIdentifier (type.BaseObjCType)).FullName;
-					monitor.ReportWarning (string.Format ("Failed to resolve Objective-C type {0} to CLI type on type {1}",
-						type.BaseObjCType, type.ObjCName));
-=======
-					type.BaseCliType = defaultNamespace + "." + provider.CreateValidIdentifier (type.BaseObjCType);
 
 					var message = string.Format ("Failed to resolve Objective-C type '{0}' to a type in the current solution.", type.BaseObjCType);
 					message += string.Format (" If the type '{0}' exists, adding a [Register] attribute to the type will allow it to be synced correctly. Alternatively adding a [Register (\"{0}\")] attribute to any type will allow that type to be used while syncing.", type.BaseObjCType);
 					monitor.ReportError (null, new UserException ("Error while syncing", message));
->>>>>>> 0986ddfa
 				}
 			}
 			
