--- conflicted
+++ resolved
@@ -61,9 +61,9 @@
 using MonoDevelop.SourceEditor.Wrappers;
 using MonoDevelop.Ide.Editor.Extension;
 using MonoDevelop.Ide.Editor.Highlighting;
-using System.Threading.Tasks;
-using System.Threading;
-
+using System.Threading.Tasks;
+using System.Threading;
+
 namespace MonoDevelop.SourceEditor
 {	
 	partial class SourceEditorView : ViewContent, IBookmarkBuffer, IClipboardHandler, ITextFile,
@@ -197,20 +197,6 @@
 			widget.TextEditor.Caret.PositionChanged += HandlePositionChanged; 
 			widget.TextEditor.IconMargin.ButtonPressed += OnIconButtonPress;
 
-<<<<<<< HEAD
-			debugStackLineMarker = new DebugStackLineTextMarker (widget.TextEditor);
-			currentDebugLineMarker = new CurrentDebugLineTextMarker (widget.TextEditor);
-			
-=======
-			WorkbenchWindowChanged += HandleWorkbenchWindowChanged;
-			ContentNameChanged += delegate {
-				Document.FileName = ContentName;
-				if (String.IsNullOrEmpty (ContentName) || !File.Exists (ContentName))
-					return;
-				
-				lastSaveTimeUtc = File.GetLastWriteTimeUtc (ContentName);
-			};
->>>>>>> 00664c02
 			ClipbardRingUpdated += UpdateClipboardRing;
 			
 			TextEditorService.FileExtensionAdded += HandleFileExtensionAdded;
@@ -543,69 +529,69 @@
 		}
 		
 		MessageBubbleCache messageBubbleCache;
-		List<MessageBubbleTextMarker> currentErrorMarkers = new List<MessageBubbleTextMarker> ();
+		List<MessageBubbleTextMarker> currentErrorMarkers = new List<MessageBubbleTextMarker> ();
 		CancellationTokenSource messageBubbleUpdateSource = new CancellationTokenSource ();
 
-		void UpdateTasks (object sender, TaskEventArgs e)
-		{
-			TaskListEntry [] tasks = TaskService.Errors.GetFileTasks (ContentName);
-			if (tasks == null)
-				return;
-			DisposeErrorMarkers (); // disposes messageBubbleCache as well.
-			if (IdeApp.Preferences.ShowMessageBubbles == ShowMessageBubbles.Never)
-				return;
-			messageBubbleCache = new MessageBubbleCache (widget.TextEditor);
-			CancelMessageBubbleUpdate ();
-			var token = messageBubbleUpdateSource;
-
-			Task.Run (delegate {
-				var errorMarkers = new List<MessageBubbleTextMarker> ();
-				foreach (TaskListEntry task in tasks) {
-					if (token.IsCancellationRequested)
-						return null;
-					if (task.Severity == TaskSeverity.Error || task.Severity == TaskSeverity.Warning) {
-						if (IdeApp.Preferences.ShowMessageBubbles == ShowMessageBubbles.ForErrors && task.Severity == TaskSeverity.Warning)
-							continue;
-						var errorTextMarker = new MessageBubbleTextMarker (messageBubbleCache, task, task.Severity == TaskSeverity.Error, task.Description);
-						errorMarkers.Add (errorTextMarker);
-
-						errorTextMarker.IsVisible = !IdeApp.Preferences.DefaultHideMessageBubbles;
-					}
-				}
-				return errorMarkers;
-			}).ContinueWith (t => {
-				if (token.IsCancellationRequested)
-					return;
-				Application.Invoke (delegate {
-					if (token.IsCancellationRequested)
+		void UpdateTasks (object sender, TaskEventArgs e)
+		{
+			TaskListEntry [] tasks = TaskService.Errors.GetFileTasks (ContentName);
+			if (tasks == null)
+				return;
+			DisposeErrorMarkers (); // disposes messageBubbleCache as well.
+			if (IdeApp.Preferences.ShowMessageBubbles == ShowMessageBubbles.Never)
+				return;
+			messageBubbleCache = new MessageBubbleCache (widget.TextEditor);
+			CancelMessageBubbleUpdate ();
+			var token = messageBubbleUpdateSource;
+
+			Task.Run (delegate {
+				var errorMarkers = new List<MessageBubbleTextMarker> ();
+				foreach (TaskListEntry task in tasks) {
+					if (token.IsCancellationRequested)
+						return null;
+					if (task.Severity == TaskSeverity.Error || task.Severity == TaskSeverity.Warning) {
+						if (IdeApp.Preferences.ShowMessageBubbles == ShowMessageBubbles.ForErrors && task.Severity == TaskSeverity.Warning)
+							continue;
+						var errorTextMarker = new MessageBubbleTextMarker (messageBubbleCache, task, task.Severity == TaskSeverity.Error, task.Description);
+						errorMarkers.Add (errorTextMarker);
+
+						errorTextMarker.IsVisible = !IdeApp.Preferences.DefaultHideMessageBubbles;
+					}
+				}
+				return errorMarkers;
+			}).ContinueWith (t => {
+				if (token.IsCancellationRequested)
+					return;
+				Application.Invoke (delegate {
+					if (token.IsCancellationRequested)
 						return;
-					var newErrorMarkers = new List<MessageBubbleTextMarker> ();
-					foreach (var marker in t.Result) {
-						if (token.IsCancellationRequested)
-							return;
-						var lineSegment = widget.Document.GetLine (marker.Task.Line);
-						if (lineSegment == null)
+					var newErrorMarkers = new List<MessageBubbleTextMarker> ();
+					foreach (var marker in t.Result) {
+						if (token.IsCancellationRequested)
+							return;
+						var lineSegment = widget.Document.GetLine (marker.Task.Line);
+						if (lineSegment == null)
 							continue;
 						var oldMarker = lineSegment.Markers.OfType<MessageBubbleTextMarker> ().FirstOrDefault ();
 						if (oldMarker != null) {
 							oldMarker.AddError (marker.Task, marker.Task.Severity == TaskSeverity.Error, marker.Task.Description);
 						} else {
-							marker.LineSegment = lineSegment;
+							marker.LineSegment = lineSegment;
 							widget.Document.AddMarker (lineSegment, marker, false);
 							newErrorMarkers.Add (marker);
-						}
+						}
 					}
-					this.currentErrorMarkers = newErrorMarkers;
-				});
-			});
-		}
-
-		void CancelMessageBubbleUpdate ()
-		{
-			messageBubbleUpdateSource.Cancel ();
-			messageBubbleUpdateSource = new CancellationTokenSource ();
-		}
-
+					this.currentErrorMarkers = newErrorMarkers;
+				});
+			});
+		}
+
+		void CancelMessageBubbleUpdate ()
+		{
+			messageBubbleUpdateSource.Cancel ();
+			messageBubbleUpdateSource = new CancellationTokenSource ();
+		}
+
 		void DisposeErrorMarkers ()
 		{
 			//the window has a reference to the markers we're destroying
@@ -964,7 +950,7 @@
 		{
 			if (isDisposed)
 				return;
-			isDisposed = true;
+			isDisposed = true;
 
 			CancelMessageBubbleUpdate ();
 			ClearExtensions ();
