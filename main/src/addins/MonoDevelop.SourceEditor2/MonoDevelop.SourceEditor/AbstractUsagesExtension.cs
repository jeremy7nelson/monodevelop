--- conflicted
+++ resolved
@@ -212,12 +212,7 @@
 						var loc = TextEditorData.OffsetToLocation (r.Offset);
 						var marker = GetMarker (loc.Line);
 
-<<<<<<< HEAD
-						//usages.Add (new Usage (r.Region.Begin, r.ReferenceUsageType));
-						usages.Add (loc);
-=======
-						usages.Add (new Usage (r.Region.Begin, r.ReferenceUsageType));
->>>>>>> 292ddd17
+						usages.Add (new Usage (loc, r.ReferenceUsageType));
 
 						int offset = r.Offset;
 						int endOffset = offset + r.Length;
