// LanguageItemWindow.cs
//
// Author:
//   Mike Krüger <mkrueger@novell.com>
//
// Copyright (c) 2008 Novell, Inc (http://www.novell.com)
//
// Permission is hereby granted, free of charge, to any person obtaining a copy
// of this software and associated documentation files (the "Software"), to deal
// in the Software without restriction, including without limitation the rights
// to use, copy, modify, merge, publish, distribute, sublicense, and/or sell
// copies of the Software, and to permit persons to whom the Software is
// furnished to do so, subject to the following conditions:
//
// The above copyright notice and this permission notice shall be included in
// all copies or substantial portions of the Software.
//
// THE SOFTWARE IS PROVIDED "AS IS", WITHOUT WARRANTY OF ANY KIND, EXPRESS OR
// IMPLIED, INCLUDING BUT NOT LIMITED TO THE WARRANTIES OF MERCHANTABILITY,
// FITNESS FOR A PARTICULAR PURPOSE AND NONINFRINGEMENT. IN NO EVENT SHALL THE
// AUTHORS OR COPYRIGHT HOLDERS BE LIABLE FOR ANY CLAIM, DAMAGES OR OTHER
// LIABILITY, WHETHER IN AN ACTION OF CONTRACT, TORT OR OTHERWISE, ARISING FROM,
// OUT OF OR IN CONNECTION WITH THE SOFTWARE OR THE USE OR OTHER DEALINGS IN
// THE SOFTWARE.

using System;
using System.Text;
using System.Text.RegularExpressions;
using System.Xml;

using Gtk;

using MonoDevelop.Ide.Gui;
using MonoDevelop.Core;
using MonoDevelop.Ide.Fonts;
using ICSharpCode.NRefactory.TypeSystem;
using MonoDevelop.Ide.TypeSystem;
using ICSharpCode.NRefactory.Semantics;

namespace MonoDevelop.SourceEditor
{
	class LanguageItemWindow: MonoDevelop.Components.TooltipWindow
	{
		public bool IsEmpty { get; set; }
		
<<<<<<< HEAD
		public LanguageItemWindow (ExtensibleTextEditor ed, Xwt.ModifierKeys modifierState, ResolveResult result, string errorInformations, IUnresolvedFile unit)
=======
		public LanguageItemWindow (ExtensibleTextEditor ed, Gdk.ModifierType modifierState, object result, string errorInformations, object unit)
>>>>>>> 00664c02
		{
			string tooltip = null;
			if (result is UnknownIdentifierResolveResult) {
				tooltip = string.Format ("error CS0103: The name `{0}' does not exist in the current context", ((UnknownIdentifierResolveResult)result).Identifier);
			} else if (result is UnknownMemberResolveResult) {
				var ur = (UnknownMemberResolveResult)result;
				if (ur.TargetType.Kind != TypeKind.Unknown)
					tooltip = string.Format ("error CS0117: `{0}' does not contain a definition for `{1}'", ur.TargetType.FullName, ur.MemberName);
			} else if (result != null && ed.TextEditorResolverProvider != null) {
				//tooltip = ed.TextEditorResolverProvider.CreateTooltip (unit, result, errorInformations, ambience, modifierState);
				// TODO: Type sysetm conversion. (btw. this isn't required because the analyzer should provide semantic error messages.)	
				//				if (result.ResolveErrors.Count > 0) {
				//					StringBuilder sb = new StringBuilder ();
				//					sb.Append (tooltip);
				//					sb.AppendLine ();
				//					sb.AppendLine ();
				//					sb.AppendLine (GettextCatalog.GetPluralString ("Error:", "Errors:", result.ResolveErrors.Count));
				//					for (int i = 0; i < result.ResolveErrors.Count; i++) {
				//						sb.Append ('\t');
				//						sb.Append (result.ResolveErrors[i]);
				//						if (i + 1 < result.ResolveErrors.Count) 
				//							sb.AppendLine ();
				//					}
				//					tooltip = sb.ToString ();
				//				}
			} else {
				tooltip = errorInformations;
			}
			if (string.IsNullOrEmpty (tooltip)|| tooltip == "?") {
				IsEmpty = true;
				return;
			}

			var label = new MonoDevelop.Components.FixedWidthWrapLabel () {
				Wrap = Pango.WrapMode.WordChar,
				Indent = -20,
				BreakOnCamelCasing = true,
				BreakOnPunctuation = true,
				Markup = tooltip,
			};
			this.BorderWidth = 3;
			Add (label);
			UpdateFont (label);
			
			EnableTransparencyControl = true;
		}
		
		//return the real width
		public int SetMaxWidth (int maxWidth)
		{
			var label = Child as MonoDevelop.Components.FixedWidthWrapLabel;
			if (label == null)
				return Allocation.Width;
			label.MaxWidth = maxWidth;
			return label.RealWidth;
		}
		
		protected override void OnStyleSet (Style previous_style)
		{
			base.OnStyleSet (previous_style);
			UpdateFont (Child as MonoDevelop.Components.FixedWidthWrapLabel);
		}
		
		void UpdateFont (MonoDevelop.Components.FixedWidthWrapLabel label)
		{
			if (label == null)
				return;
			label.FontDescription = FontService.GetFontDescription ("Pad");
			
		}
	}
}<|MERGE_RESOLUTION|>--- conflicted
+++ resolved
@@ -43,11 +43,7 @@
 	{
 		public bool IsEmpty { get; set; }
 		
-<<<<<<< HEAD
-		public LanguageItemWindow (ExtensibleTextEditor ed, Xwt.ModifierKeys modifierState, ResolveResult result, string errorInformations, IUnresolvedFile unit)
-=======
-		public LanguageItemWindow (ExtensibleTextEditor ed, Gdk.ModifierType modifierState, object result, string errorInformations, object unit)
->>>>>>> 00664c02
+		public LanguageItemWindow (ExtensibleTextEditor ed, Xwt.ModifierKeys modifierState, object result, string errorInformations, object unit)
 		{
 			string tooltip = null;
 			if (result is UnknownIdentifierResolveResult) {
