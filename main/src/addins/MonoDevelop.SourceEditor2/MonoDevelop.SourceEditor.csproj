<Project DefaultTargets="Build" xmlns="http://schemas.microsoft.com/developer/msbuild/2003" ToolsVersion="4.0">
  <Import Project="..\..\..\MonoDevelop.props" />
  <Import Project="$(ReferencesVSEditor)" />
  <PropertyGroup>
    <Configuration Condition=" '$(Configuration)' == '' ">Debug</Configuration>
    <Platform Condition=" '$(Platform)' == '' ">AnyCPU</Platform>
    <ProjectGuid>{F8F92AA4-A376-4679-A9D4-60E7B7FBF477}</ProjectGuid>
    <TargetFrameworkVersion>$(MDFrameworkVersion)</TargetFrameworkVersion>
    <OutputPath>..\..\..\build\AddIns\DisplayBindings\SourceEditor</OutputPath>
    <AllowUnsafeBlocks>true</AllowUnsafeBlocks>
  </PropertyGroup>
  <PropertyGroup Condition=" '$(Configuration)|$(Platform)' == 'Debug|AnyCPU' " />
  <PropertyGroup Condition=" '$(Configuration)|$(Platform)' == 'DebugMac|AnyCPU' " />
  <PropertyGroup Condition=" '$(Configuration)|$(Platform)' == 'Release|AnyCPU' " />
  <PropertyGroup Condition=" '$(Configuration)|$(Platform)' == 'ReleaseMac|AnyCPU' " />
  <PropertyGroup Condition=" '$(RunConfiguration)' == 'Default' ">
    <StartAction>Program</StartAction>
    <StartProgram>mono</StartProgram>
    <StartArguments>--debug ../../../build/bin/MonoDevelop.exe</StartArguments>
    <ConsolePause>false</ConsolePause>
  </PropertyGroup>
  <ItemGroup>
    <ProjectReference Include="..\..\core\MonoDevelop.Core\MonoDevelop.Core.csproj">
      <Project>{7525BB88-6142-4A26-93B9-A30C6983390A}</Project>
      <Name>MonoDevelop.Core</Name>
      <Private>False</Private>
    </ProjectReference>
    <ProjectReference Include="..\..\core\MonoDevelop.Ide\MonoDevelop.Ide.csproj">
      <Project>{27096E7F-C91C-4AC6-B289-6897A701DF21}</Project>
      <Name>MonoDevelop.Ide</Name>
      <Private>False</Private>
    </ProjectReference>
    <ProjectReference Include="..\MonoDevelop.DesignerSupport\MonoDevelop.DesignerSupport.csproj">
      <Project>{2C24D515-4A2C-445C-8419-C09231913CFA}</Project>
      <Name>MonoDevelop.DesignerSupport</Name>
      <Private>False</Private>
    </ProjectReference>
    <ProjectReference Include="..\MonoDevelop.Debugger\MonoDevelop.Debugger.csproj">
      <Project>{2357AABD-08C7-4808-A495-8FF2D3CDFDB0}</Project>
      <Name>MonoDevelop.Debugger</Name>
      <Private>False</Private>
    </ProjectReference>
    <ProjectReference Include="..\..\..\external\mono-addins\Mono.Addins\Mono.Addins.csproj">
      <Project>{91DD5A2D-9FE3-4C3C-9253-876141874DAD}</Project>
      <Name>Mono.Addins</Name>
      <Private>False</Private>
    </ProjectReference>
    <ProjectReference Include="..\..\..\external\xwt\Xwt\Xwt.csproj">
      <Project>{92494904-35FA-4DC9-BDE9-3A3E87AC49D3}</Project>
      <Name>Xwt</Name>
      <Private>False</Private>
    </ProjectReference>
    <ProjectReference Include="..\..\..\external\debugger-libs\Mono.Debugging\Mono.Debugging.csproj">
      <Project>{90C99ADB-7D4B-4EB4-98C2-40BD1B14C7D2}</Project>
      <Name>Mono.Debugging</Name>
      <Private>False</Private>
    </ProjectReference>
    <ProjectReference Include="..\..\..\external\xwt\Xwt.Gtk\Xwt.Gtk.csproj">
      <Project>{C3887A93-B2BD-4097-8E2F-3A063EFF32FD}</Project>
      <Name>Xwt.Gtk</Name>
      <Private>False</Private>
    </ProjectReference>
  </ItemGroup>
  <ItemGroup>
    <Reference Include="Microsoft.VisualStudio.Threading, Version=14.0.0.0, Culture=neutral, PublicKeyToken=b03f5f7f11d50a3a, processorArchitecture=MSIL">
      <SpecificVersion>False</SpecificVersion>
      <HintPath>..\..\..\build\bin\Microsoft.VisualStudio.Threading.dll</HintPath>
      <Private>False</Private>
    </Reference>
    <Reference Include="Microsoft.VisualStudio.Text.Implementation">
      <HintPath>..\..\..\build\bin\Microsoft.VisualStudio.Text.Implementation.dll</HintPath>
      <Private>False</Private>
    </Reference>
    <Reference Include="System" />
    <Reference Include="System.Xml" />
    <Reference Include="Mono.Posix" />
    <Reference Include="System.ComponentModel.Composition" />
    <Reference Include="glib-sharp, Version=2.12.0.0, Culture=neutral, PublicKeyToken=35e10195dab3c99f" />
    <Reference Include="pango-sharp, Version=2.12.0.0, Culture=neutral, PublicKeyToken=35e10195dab3c99f" />
    <Reference Include="atk-sharp, Version=2.12.0.0, Culture=neutral, PublicKeyToken=35e10195dab3c99f" />
    <Reference Include="gdk-sharp, Version=2.12.0.0, Culture=neutral, PublicKeyToken=35e10195dab3c99f" />
    <Reference Include="gtk-sharp, Version=2.12.0.0, Culture=neutral, PublicKeyToken=35e10195dab3c99f" />
    <Reference Include="System.Core" />
    <Reference Include="Mono.Cairo" />
    <Reference Include="System.Reflection.Metadata">
      <HintPath>..\..\..\build\bin\System.Reflection.Metadata.dll</HintPath>
      <Private>False</Private>
    </Reference>
    <Reference Include="System.Collections.Immutable">
      <HintPath>..\..\..\build\bin\System.Collections.Immutable.dll</HintPath>
      <Private>False</Private>
    </Reference>
    <Reference Include="Microsoft.CodeAnalysis">
      <HintPath>..\..\..\build\bin\Microsoft.CodeAnalysis.dll</HintPath>
      <Private>False</Private>
    </Reference>
    <Reference Include="System.Xml.Linq" />
    <Reference Include="System.Runtime.Serialization" />
    <Reference Include="System.ValueTuple">
      <HintPath>..\..\..\packages\System.ValueTuple.4.4.0\lib\net461\System.ValueTuple.dll</HintPath>
      <Private>False</Private>
    </Reference>
    <Reference Include="Xamarin.Mac" Condition=" '$(Configuration)' == 'DebugMac' Or '$(Configuration)' == 'ReleaseMac' ">
      <HintPath>..\..\..\external\Xamarin.Mac.dll</HintPath>
      <Private>False</Private>
    </Reference>
<<<<<<< HEAD
    <Reference Include="Xamarin.Mac" Condition=" '$(Configuration)' == 'DebugMac' Or '$(Configuration)' == 'ReleaseMac' ">
      <HintPath>..\..\..\external\Xamarin.Mac.dll</HintPath>
=======
    <Reference Include="Microsoft.VisualStudio.Composition">
      <HintPath>..\..\..\build\bin\Microsoft.VisualStudio.Composition.dll</HintPath>
      <Private>False</Private>
    </Reference>
    <Reference Include="Microsoft.CodeAnalysis.Workspaces">
      <HintPath>..\..\..\build\bin\Microsoft.CodeAnalysis.Workspaces.dll</HintPath>
>>>>>>> 4edf53d2
      <Private>False</Private>
    </Reference>
  </ItemGroup>
  <ItemGroup>
    <None Include="MonoDevelop.SourceEditor.dll.config">
      <CopyToOutputDirectory>PreserveNewest</CopyToOutputDirectory>
    </None>
    <Compile Include="AssemblyInfo.cs" />
    <Compile Include="Mono.TextEditor\Gui\MdTextViewLineCollection.MdTextViewLine.cs" />
    <Compile Include="Mono.TextEditor\Gui\MdTextViewLineCollection.cs" />
    <Compile Include="Mono.TextEditor\Gui\MonoTextEditor.IViewScroller.cs" />
    <Compile Include="Mono.TextEditor\Gui\MonoTextEditor.ITextView.cs" />
    <Compile Include="Mono.TextEditor\Gui\MonoTextEditor.ITextView.MouseHover.cs" />
    <Compile Include="MonoDevelop.SourceEditor\EditActions.cs" />
    <Compile Include="MonoDevelop.SourceEditor\ExtensibleTextEditor.cs" />
    <Compile Include="MonoDevelop.SourceEditor\LanguageItemWindow.cs" />
    <Compile Include="MonoDevelop.SourceEditor\SourceEditorView.cs" />
    <Compile Include="MonoDevelop.SourceEditor\SourceEditorWidget.cs" />
    <Compile Include="MonoDevelop.SourceEditor.OptionPanels\BehaviorPanel.cs" />
    <Compile Include="MonoDevelop.SourceEditor.OptionPanels\GeneralOptionsPanel.cs" />
    <Compile Include="MonoDevelop.SourceEditor.OptionPanels\HighlightingPanel.cs" />
    <Compile Include="MonoDevelop.SourceEditor.OptionPanels\MarkerPanel.cs" />
    <Compile Include="MonoDevelop.SourceEditor\SourceEditorCommands.cs" />
    <Compile Include="MonoDevelop.SourceEditor\MarkerOperationsHandler.cs" />
    <Compile Include="MonoDevelop.SourceEditor\SearchAndReplaceWidget.cs" />
    <Compile Include="MonoDevelop.SourceEditor\GotoLineNumberWidget.cs" />
    <Compile Include="MonoDevelop.SourceEditor\CompileErrorTooltipProvider.cs" />
    <Compile Include="MonoDevelop.SourceEditor\DebugValueWindow.cs" />
    <Compile Include="MonoDevelop.SourceEditor\DebugValueTooltipProvider.cs" />
    <Compile Include="MonoDevelop.SourceEditor\Counters.cs" />
    <Compile Include="MonoDevelop.SourceEditor\PinnedWatchWidget.cs" />
    <Compile Include="MonoDevelop.SourceEditor\SourceEditorPrintOperation.cs" />
    <Compile Include="MonoDevelop.SourceEditor\PrintSettingsWidget.cs" />
    <Compile Include="MonoDevelop.SourceEditor\MessageBubbleTextMarker.cs" />
    <Compile Include="MonoDevelop.SourceEditor\MessageBubbleCache.cs" />
    <Compile Include="MonoDevelop.SourceEditor.OptionPanels\NewColorShemeDialog.cs" />
    <Compile Include="MonoDevelop.SourceEditor.QuickTasks\QuickTaskStrip.cs" />
    <Compile Include="MonoDevelop.SourceEditor.QuickTasks\ScrollbarCommand.cs" />
    <Compile Include="MonoDevelop.SourceEditor.QuickTasks\ScrollBarMode.cs" />
    <Compile Include="MonoDevelop.SourceEditor.QuickTasks\QuickTaskMiniMapMode.cs" />
    <Compile Include="MonoDevelop.SourceEditor.QuickTasks\QuickTaskOverviewMode.cs" />
    <Compile Include="MonoDevelop.SourceEditor\FileRegistry.cs" />
    <Compile Include="MonoDevelop.SourceEditor\SearchAndReplaceOptions.cs" />
    <Compile Include="MonoDevelop.SourceEditor\ErrorText.cs" />
    <Compile Include="MonoDevelop.SourceEditor.OptionPanels\CompletionOptionsPanel.cs" />
    <Compile Include="MonoDevelop.SourceEditor.OptionPanels\CompletionAppearancePanel.cs" />
    <Compile Include="AddinInfo.cs" />
    <Compile Include="MonoDevelop.SourceEditor.OptionPanels\CompletionCharactersPanel.cs" />
    <Compile Include="MonoDevelop.SourceEditor\OverlayMessageWindow.cs" />
    <Compile Include="MonoDevelop.SourceEditor\HoverCloseButton.cs" />
    <Compile Include="MonoDevelop.SourceEditor\TextMarker\UsageSegmentMarker.cs" />
    <Compile Include="MonoDevelop.SourceEditor\TextMarker\DebugTextMarker.cs" />
    <Compile Include="MonoDevelop.SourceEditor\EditorFactory.cs" />
    <Compile Include="MonoDevelop.SourceEditor\TextMarker\WavedLineMarker.cs" />
    <Compile Include="MonoDevelop.SourceEditor\TextMarker\GrayOutMarker.cs" />
    <Compile Include="MonoDevelop.SourceEditor\TextMarker\SmartTagMarker.cs" />
    <Compile Include="MonoDevelop.SourceEditor\TextMarker\UrlTextLineMarker.cs" />
    <Compile Include="MonoDevelop.SourceEditor\TextMarker\AsmLineMarker.cs" />
    <Compile Include="MonoDevelop.SourceEditor\TextMarker\LinkMarker.cs" />
    <Compile Include="MonoDevelop.SourceEditor\ListDataProviderWrapper.cs" />
    <Compile Include="MonoDevelop.SourceEditor.Wrappers\TooltipProviderWrapper.cs" />
    <Compile Include="MonoDevelop.SourceEditor\TextMarker\UnitTestMarker.cs" />
    <Compile Include="MonoDevelop.SourceEditor\StyledSourceEditorOptions.cs" />
    <Compile Include="MonoDevelop.SourceEditor.Wrappers\SemanticHighlightingSyntaxMode.cs" />
    <Compile Include="MonoDevelop.SourceEditor\TextMarker\ErrorMarker.cs" />
    <Compile Include="MonoDevelop.SourceEditor\SearchInSelectionMarker.cs" />
    <Compile Include="MonoDevelop.SourceEditor\DefaultAutoInsertBracketHandler.cs" />
    <Compile Include="Mono.TextEditor\Gui\ActionMargin.cs" />
    <Compile Include="Mono.TextEditor\Gui\CodeSegmentEditorWindow.cs" />
    <Compile Include="Mono.TextEditor\Gui\CodeSegmentPreviewWindow.cs" />
    <Compile Include="Mono.TextEditor\Gui\DashedLineMargin.cs" />
    <Compile Include="Mono.TextEditor\Gui\FoldingScreenbackgroundRenderer.cs" />
    <Compile Include="Mono.TextEditor\Gui\FoldMarkerMargin.cs" />
    <Compile Include="Mono.TextEditor\Gui\GutterMargin.cs" />
    <Compile Include="Mono.TextEditor\Gui\IAnimationDrawer.cs" />
    <Compile Include="Mono.TextEditor\Gui\IBackgroundRenderer.cs" />
    <Compile Include="Mono.TextEditor\Gui\IconMargin.cs" />
    <Compile Include="Mono.TextEditor\Gui\LayoutCache.cs" />
    <Compile Include="Mono.TextEditor\Gui\Margin.cs" />
    <Compile Include="Mono.TextEditor\Gui\MarginDrawer.cs" />
    <Compile Include="Mono.TextEditor\Gui\MonoTextEditor.cs" />
    <Compile Include="Mono.TextEditor\Gui\TextArea.cs" />
    <Compile Include="Mono.TextEditor\Gui\TextEditorAccessibility.cs" />
    <Compile Include="Mono.TextEditor\Gui\TextViewMargin.cs" />
    <Compile Include="Mono.TextEditor\Gui\TooltipProvider.cs" />
    <Compile Include="Mono.TextEditor.PopupWindow\IListDataProvider.cs" />
    <Compile Include="Mono.TextEditor.PopupWindow\ListWidget.cs" />
    <Compile Include="Mono.TextEditor.PopupWindow\ListWindow.cs" />
    <Compile Include="Mono.TextEditor.PopupWindow\ModeHelpWindow.cs" />
    <Compile Include="Mono.TextEditor.Theatrics\Actor.cs" />
    <Compile Include="Mono.TextEditor.Theatrics\AnimatedBox.cs" />
    <Compile Include="Mono.TextEditor.Theatrics\AnimatedVBox.cs" />
    <Compile Include="Mono.TextEditor.Theatrics\AnimatedWidget.cs" />
    <Compile Include="Mono.TextEditor.Theatrics\Animation.cs" />
    <Compile Include="Mono.TextEditor.Theatrics\BounceFadePopupWindow.cs" />
    <Compile Include="Mono.TextEditor.Theatrics\Choreographer.cs" />
    <Compile Include="Mono.TextEditor.Theatrics\Pulsator.cs" />
    <Compile Include="Mono.TextEditor.Theatrics\SingleActorStage.cs" />
    <Compile Include="Mono.TextEditor.Theatrics\SmartScrolledWindow.cs" />
    <Compile Include="Mono.TextEditor.Theatrics\Stage.cs" />
    <None Include="packages.config" />
    <Compile Include="MonoDevelop.SourceEditor\TextMarker\LineSeparatorMarker.cs" />
    <Compile Include="MonoDevelop.SourceEditor.QuickTasks\QuickTaskOverviewMode.IndicatorDrawingCache.cs" />
    <Compile Include="MonoDevelop.SourceEditor.QuickTasks\QuickTaskOverviewMode.IdleUpdater.cs" />
    <Compile Include="MonoDevelop.SourceEditor\SourceEditorView.IMonoDevelopEditorOperations.cs" />
    <Compile Include="VSEditor\ConnectionManager.cs" />
    <Compile Include="VSEditor\IMdTextView.cs" />
    <Compile Include="VSEditor\ITagBasedSyntaxHighlightingFactory.cs" />
    <Compile Include="VSEditor\MDUtils.cs" />
    <Compile Include="VSEditor\SmartIndentationService.cs" />
    <Compile Include="VSEditor\TagBasedSyntaxHighlighting.cs" />
    <Compile Include="VSEditor\TextEditorFactoryService.cs" />
    <Compile Include="VSEditor\TextSelection.cs" />
    <Compile Include="VSEditor\TextViewRoleSet.cs" />
    <Compile Include="VSEditor\VacuousTextDataModel.cs" />
    <Compile Include="VSEditor\FakeWpf\Geometry.cs" />
    <Compile Include="VSEditor\FakeWpf\Mouse.cs" />
    <Compile Include="VSEditor\FakeWpf\SimulatingExtensions.cs" />
    <Compile Include="VSEditor\Language\Def\Intellisense\IPopupIntellisensePresenter.cs" />
    <Compile Include="VSEditor\Language\Impl\Helpers.cs" />
    <Compile Include="VSEditor\Language\Impl\Intellisense\BaseIntellisenseSession.cs" />
    <Compile Include="VSEditor\Language\Impl\Intellisense\CurrentLineSpaceReservationAgent.cs" />
    <Compile Include="VSEditor\Language\Impl\Intellisense\IMultiSessionIntellisensePresenter.cs" />
    <Compile Include="VSEditor\Language\Impl\Intellisense\IntellisenseManager.cs" />
    <Compile Include="VSEditor\Language\Impl\Intellisense\IntellisenseSession.cs" />
    <Compile Include="VSEditor\Language\Impl\Intellisense\IntellisenseSessionStack.cs" />
    <Compile Include="VSEditor\Language\Impl\Intellisense\IntellisenseSessionStackMapService.cs" />
    <Compile Include="VSEditor\Language\Impl\Intellisense\IntellisenseSpaceReservationManagers.cs" />
    <Compile Include="VSEditor\Language\Impl\Intellisense\MultiSessionIntellisensePresenterProvider.cs" />
    <Compile Include="VSEditor\Language\Impl\Intellisense\SignatureHelp\DefaultSignatureHelpPresenter.cs" />
    <Compile Include="VSEditor\Language\Impl\Intellisense\SignatureHelp\DefaultSignatureHelpPresenterProvider.cs" />
    <Compile Include="VSEditor\Language\Impl\Intellisense\SignatureHelp\DefaultSignatureHelpPresenterSurfaceElement.cs" />
    <Compile Include="VSEditor\Language\Impl\Intellisense\SignatureHelp\SignatureHelpBroker.cs" />
    <Compile Include="VSEditor\Language\Impl\Intellisense\SignatureHelp\SignatureHelpParameterBoldingClassfier.cs" />
    <Compile Include="VSEditor\Language\Impl\Intellisense\SignatureHelp\SignatureHelpSession.cs" />
    <Compile Include="VSEditor\Language\Impl\Intellisense\SignatureHelp\SignatureHelpSessionView.cs" />
    <Compile Include="VSEditor\Language\Util\LanguageUtil\IntellisenseSourceCache.cs" />
    <Compile Include="VSEditor\Language\Util\LanguageUtil\IntellisenseUtilities.cs" />
    <Compile Include="VSEditor\Text\Def\TextUIWpf\Adornments\ToolTipPresenterStyle.cs" />
    <Compile Include="VSEditor\Text\Def\TextUIWpf\Editor\ISpaceReservationAgent.cs" />
    <Compile Include="VSEditor\Text\Def\TextUIWpf\Editor\ISpaceReservationManager.cs" />
    <Compile Include="VSEditor\Text\Def\TextUIWpf\Editor\SpaceReservationAgentChangedEventArgs.cs" />
    <Compile Include="VSEditor\Text\Def\TextUIWpf\Editor\SpaceReservationManagerDefinition.cs" />
    <Compile Include="VSEditor\Text\Impl\ToolTipAdornment\GuardedToolTipPresenter.cs" />
    <Compile Include="VSEditor\Text\Impl\ToolTipAdornment\IViewElementFactoryMetadata.cs" />
    <Compile Include="VSEditor\Text\Impl\ToolTipAdornment\ToolTipService.cs" />
    <Compile Include="VSEditor\Text\Impl\ToolTipAdornment\ViewElementFactoryService.cs" />
    <Compile Include="VSEditor\Text\Impl\WpfToolTipAdornment\BaseWpfToolTipPresenter.cs" />
    <Compile Include="VSEditor\Text\Impl\WpfToolTipAdornment\DefaultToolTipPresenterStyle.cs" />
    <Compile Include="VSEditor\Text\Impl\WpfToolTipAdornment\MouseTrackingWpfToolTipPresenter.cs" />
    <Compile Include="VSEditor\Text\Impl\WpfToolTipAdornment\SpanTrackingWpfToolTipPresenter.cs" />
    <Compile Include="VSEditor\Text\Impl\WpfToolTipAdornment\ToolTipStyleFactory.cs" />
    <Compile Include="VSEditor\Text\Impl\WpfToolTipAdornment\WpfToolTipPresenterProvider.cs" />
    <Compile Include="VSEditor\Text\Impl\WpfToolTipAdornment\Legacy\ToolTipProvider.cs" />
    <Compile Include="VSEditor\Text\Impl\WpfToolTipAdornment\Legacy\ToolTipProviderFactory.cs" />
    <Compile Include="VSEditor\Text\Impl\WpfToolTipAdornment\ViewElementFactories\WpfClassifiedTextElementViewElementFactory.cs" />
    <Compile Include="VSEditor\Text\Impl\WpfToolTipAdornment\ViewElementFactories\WpfContainerElementViewElementFactory.cs" />
    <Compile Include="VSEditor\Text\Impl\WpfToolTipAdornment\ViewElementFactories\WpfImageElementViewElementFactory.cs" />
    <Compile Include="VSEditor\Text\Impl\WpfView\PopupAgent.cs" />
    <Compile Include="VSEditor\Text\Impl\WpfView\SpaceReservationManager.cs" />
    <Compile Include="VSEditor\Text\Impl\WpfView\SpaceReservationStack.cs" />
    <Compile Include="VSEditor\Text\Util\TextDataUtil\MappingHelper.cs" />
    <Compile Include="VSEditor\VisualStudio\Impl\ViewAdapter\TipManager.cs" />
    <Compile Include="Gui\MonoDevelop.SourceEditor.GotoLineNumberWidget.cs" />
    <Compile Include="Gui\MonoDevelop.SourceEditor.OptionPanels.BehaviorPanel.cs" />
    <Compile Include="Gui\MonoDevelop.SourceEditor.OptionPanels.CompletionAppearancePanel.cs" />
    <Compile Include="Gui\MonoDevelop.SourceEditor.OptionPanels.CompletionOptionsPanel.cs" />
    <Compile Include="Gui\MonoDevelop.SourceEditor.OptionPanels.GeneralOptionsPanel.cs" />
    <Compile Include="Gui\MonoDevelop.SourceEditor.OptionPanels.HighlightingPanel.cs" />
    <Compile Include="Gui\MonoDevelop.SourceEditor.OptionPanels.MarkerPanel.cs" />
    <Compile Include="Gui\MonoDevelop.SourceEditor.OptionPanels.NewColorShemeDialog.cs" />
    <Compile Include="Gui\MonoDevelop.SourceEditor.PrintSettingsWidget.cs" />
    <Compile Include="Gui\MonoDevelop.SourceEditor.SearchAndReplaceWidget.cs" />
    <Compile Include="Gui\MonoDevelop.SourceEditor.SearchWidget.cs" />
    <Compile Include="MonoDevelop.SourceEditor\TextMarker\BackgroundTextMarker.cs" />
    <Compile Include="Mono.TextEditor\Gui\FoldMarkerMargin.FoldMarkerMarginDrawer.cs" />
    <Compile Include="Mono.TextEditor\Gui\FoldMarkerMargin.VSNetFoldMarkerMarginDrawer.cs" />
    <Compile Include="Mono.TextEditor\Gui\FoldMarkerMargin.VSCodeFoldMarkerMarginDrawer.cs" />
    <Compile Include="VSEditor\Text\Impl\WpfToolTipAdornment\ViewElementFactories\WpfObjectViewElementFactory.cs" />
    <Compile Include="Mono.TextEditor\Gui\TextEditorKeyPressTimings.cs" />
    <Compile Include="MonoDevelop.SourceEditor.Braces\BraceCompletionAdornmentService.cs" />
    <Compile Include="MonoDevelop.SourceEditor.Braces\BraceCompletionAdornmentServiceFactory.cs" />
    <Compile Include="MonoDevelop.SourceEditor.Braces\BraceCompletionAggregator.cs" />
    <Compile Include="MonoDevelop.SourceEditor.Braces\BraceCompletionAggregatorFactory.cs" />
    <Compile Include="MonoDevelop.SourceEditor.Braces\BraceCompletionDefaultSession.cs" />
    <Compile Include="MonoDevelop.SourceEditor.Braces\BraceCompletionEditorExtension.cs" />
    <Compile Include="MonoDevelop.SourceEditor.Braces\BraceCompletionManager.cs" />
    <Compile Include="MonoDevelop.SourceEditor.Braces\BraceCompletionManagerFactory.cs" />
    <Compile Include="MonoDevelop.SourceEditor.Braces\BraceCompletionStack.cs" />
    <Compile Include="MonoDevelop.SourceEditor.Braces\IBraceCompletionAdornmentService.cs" />
    <Compile Include="MonoDevelop.SourceEditor.Braces\IBraceCompletionAdornmentServiceFactory.cs" />
    <Compile Include="MonoDevelop.SourceEditor.Braces\IBraceCompletionAggregator.cs" />
    <Compile Include="MonoDevelop.SourceEditor.Braces\IBraceCompletionAggregatorFactory.cs" />
    <Compile Include="MonoDevelop.SourceEditor.Braces\IBraceCompletionMetadata.cs" />
    <Compile Include="MonoDevelop.SourceEditor.Braces\IBraceCompletionStack.cs" />
  </ItemGroup>
  <ItemGroup>
    <EmbeddedResource Include="MonoDevelop.SourceEditor.addin.xml" />
    <EmbeddedResource Include="icons\issues-busy-16.png" />
    <EmbeddedResource Include="icons\issues-busy-16%402x.png" />
    <EmbeddedResource Include="icons\issues-busy-16~dark.png" />
    <EmbeddedResource Include="icons\issues-busy-16~dark%402x.png" />
    <EmbeddedResource Include="icons\issues-error-16.png" />
    <EmbeddedResource Include="icons\issues-error-16%402x.png" />
    <EmbeddedResource Include="icons\issues-error-16~dark.png" />
    <EmbeddedResource Include="icons\issues-error-16~dark%402x.png" />
    <EmbeddedResource Include="icons\issues-ok-16.png" />
    <EmbeddedResource Include="icons\issues-ok-16%402x.png" />
    <EmbeddedResource Include="icons\issues-ok-16~dark.png" />
    <EmbeddedResource Include="icons\issues-ok-16~dark%402x.png" />
    <EmbeddedResource Include="icons\issues-suggestion-16.png" />
    <EmbeddedResource Include="icons\issues-suggestion-16%402x.png" />
    <EmbeddedResource Include="icons\issues-suggestion-16~dark.png" />
    <EmbeddedResource Include="icons\issues-suggestion-16~dark%402x.png" />
    <EmbeddedResource Include="icons\issues-warning-16.png" />
    <EmbeddedResource Include="icons\issues-warning-16%402x.png" />
    <EmbeddedResource Include="icons\issues-warning-16~dark.png" />
    <EmbeddedResource Include="icons\issues-warning-16~dark%402x.png" />
    <EmbeddedResource Include="icons\find-options-22x32.png" />
    <EmbeddedResource Include="icons\find-options-22x32%402x.png" />
    <EmbeddedResource Include="icons\find-options-22x32~dark.png" />
    <EmbeddedResource Include="icons\find-options-22x32~dark%402x.png" />
    <EmbeddedResource Include="icons\gutter-bookmark-15.png" />
    <EmbeddedResource Include="icons\gutter-bookmark-15%402x.png" />
    <EmbeddedResource Include="icons\gutter-bookmark-15~dark.png" />
    <EmbeddedResource Include="icons\gutter-bookmark-15~dark%402x.png" />
    <EmbeddedResource Include="icons\gutter-error-15.png" />
    <EmbeddedResource Include="icons\gutter-error-15%402x.png" />
    <EmbeddedResource Include="icons\gutter-warning-15.png" />
    <EmbeddedResource Include="icons\gutter-warning-15%402x.png" />
    <EmbeddedResource Include="icons\prefs-markers-rulers-16.png" />
    <EmbeddedResource Include="icons\prefs-markers-rulers-16%402x.png" />
    <EmbeddedResource Include="icons\prefs-markers-rulers-16~dark.png" />
    <EmbeddedResource Include="icons\prefs-markers-rulers-16~dark%402x.png" />
    <EmbeddedResource Include="icons\prefs-markers-rulers-16~sel.png" />
    <EmbeddedResource Include="icons\prefs-markers-rulers-16~sel%402x.png" />
    <EmbeddedResource Include="icons\prefs-markers-rulers-16~dark~sel.png" />
    <EmbeddedResource Include="icons\prefs-markers-rulers-16~dark~sel%402x.png" />
    <EmbeddedResource Include="icons\prefs-syntax-highlighting-16.png" />
    <EmbeddedResource Include="icons\prefs-syntax-highlighting-16%402x.png" />
    <EmbeddedResource Include="icons\prefs-syntax-highlighting-16~dark.png" />
    <EmbeddedResource Include="icons\prefs-syntax-highlighting-16~dark%402x.png" />
    <EmbeddedResource Include="icons\prefs-syntax-highlighting-16~sel.png" />
    <EmbeddedResource Include="icons\prefs-syntax-highlighting-16~sel%402x.png" />
    <EmbeddedResource Include="icons\prefs-syntax-highlighting-16~dark~sel.png" />
    <EmbeddedResource Include="icons\prefs-syntax-highlighting-16~dark~sel%402x.png" />
    <EmbeddedResource Include="icons\prefs-text-editor-general-16.png" />
    <EmbeddedResource Include="icons\prefs-text-editor-general-16%402x.png" />
    <EmbeddedResource Include="icons\prefs-text-editor-general-16~dark.png" />
    <EmbeddedResource Include="icons\prefs-text-editor-general-16~dark%402x.png" />
    <EmbeddedResource Include="icons\prefs-text-editor-general-16~sel.png" />
    <EmbeddedResource Include="icons\prefs-text-editor-general-16~sel%402x.png" />
    <EmbeddedResource Include="icons\prefs-text-editor-general-16~dark~sel.png" />
    <EmbeddedResource Include="icons\prefs-text-editor-general-16~dark~sel%402x.png" />
    <EmbeddedResource Include="icons\prefs-text-editor-behavior-16.png" />
    <EmbeddedResource Include="icons\prefs-text-editor-behavior-16%402x.png" />
    <EmbeddedResource Include="icons\prefs-text-editor-behavior-16~dark.png" />
    <EmbeddedResource Include="icons\prefs-text-editor-behavior-16~dark%402x.png" />
    <EmbeddedResource Include="icons\prefs-text-editor-behavior-16~sel.png" />
    <EmbeddedResource Include="icons\prefs-text-editor-behavior-16~sel%402x.png" />
    <EmbeddedResource Include="icons\prefs-text-editor-behavior-16~dark~sel.png" />
    <EmbeddedResource Include="icons\prefs-text-editor-behavior-16~dark~sel%402x.png" />
    <EmbeddedResource Include="icons\prefs-completion-16.png" />
    <EmbeddedResource Include="icons\prefs-completion-16%402x.png" />
    <EmbeddedResource Include="icons\prefs-completion-16~dark.png" />
    <EmbeddedResource Include="icons\prefs-completion-16~dark%402x.png" />
    <EmbeddedResource Include="icons\prefs-completion-16~sel.png" />
    <EmbeddedResource Include="icons\prefs-completion-16~sel%402x.png" />
    <EmbeddedResource Include="icons\prefs-completion-16~dark~sel.png" />
    <EmbeddedResource Include="icons\prefs-completion-16~dark~sel%402x.png" />
    <EmbeddedResource Include="icons\issues-hide-16.png" />
    <EmbeddedResource Include="icons\issues-hide-16%402x.png" />
    <EmbeddedResource Include="icons\issues-hide-16~dark.png" />
    <EmbeddedResource Include="icons\issues-hide-16~dark%402x.png" />
  </ItemGroup>
  <ItemGroup>
    <InternalsVisibleTo Include="UnitTests" />
    <InternalsVisibleTo Include="MonoDevelop.VersionControl" />
    <InternalsVisibleTo Include="MonoDevelop.VersionControl.Subversion" />
    <InternalsVisibleTo Include="MonoDevelop.VersionControl.Git" />
    <InternalsVisibleTo Include="MonoDevelop.Refactoring" />
    <InternalsVisibleTo Include="MonoDevelop.TextEditor.Tests" />
    <InternalsVisibleTo Include="MonoDevelop.AspNet" />
    <InternalsVisibleTo Include="MonoDevelop.AspNet.Tests" />
    <InternalsVisibleTo Include="FSharpBinding" />
    <InternalsVisibleTo Include="MonoDevelop.FSharp.Tests" />
    <InternalsVisibleTo Include="MonoDevelop.CSharpBinding" />
    <InternalsVisibleTo Include="MonoDevelop.CSharpBinding.Tests" />
    <InternalsVisibleTo Include="MonoDevelop.Ide.Tests" />
  </ItemGroup>
  <Import Project="..\..\core\Mono.TextEditor.Shared\Mono.TextEditor.Shared.projitems" Label="Shared" Condition="Exists('..\..\core\Mono.TextEditor.Shared\Mono.TextEditor.Shared.projitems')" />
  <Import Project="$(MSBuildBinPath)\Microsoft.CSharp.targets" />
</Project><|MERGE_RESOLUTION|>--- conflicted
+++ resolved
@@ -104,17 +104,16 @@
       <HintPath>..\..\..\external\Xamarin.Mac.dll</HintPath>
       <Private>False</Private>
     </Reference>
-<<<<<<< HEAD
     <Reference Include="Xamarin.Mac" Condition=" '$(Configuration)' == 'DebugMac' Or '$(Configuration)' == 'ReleaseMac' ">
       <HintPath>..\..\..\external\Xamarin.Mac.dll</HintPath>
-=======
+      <Private>False</Private>
+    </Reference>
     <Reference Include="Microsoft.VisualStudio.Composition">
       <HintPath>..\..\..\build\bin\Microsoft.VisualStudio.Composition.dll</HintPath>
       <Private>False</Private>
     </Reference>
     <Reference Include="Microsoft.CodeAnalysis.Workspaces">
       <HintPath>..\..\..\build\bin\Microsoft.CodeAnalysis.Workspaces.dll</HintPath>
->>>>>>> 4edf53d2
       <Private>False</Private>
     </Reference>
   </ItemGroup>
