<Addin id          = "TextTemplating"
       namespace   = "MonoDevelop"
       name        = "Text Templating"
       author      = "Michael Hutchinson"
       copyright   = "MIT X11"
       url         = "http://monodevelop.com"
       description = "Support for editing and running T4 text templates."
       category    = "IDE extensions"
<<<<<<< HEAD
       version     = "4.0">
	
=======
       version     = "3.0.5">

>>>>>>> 215df589
	<Runtime>
		<Import assembly="Mono.TextTemplating.dll" />
	</Runtime>

	<Dependencies>
<<<<<<< HEAD
		<Addin id="Core" version="4.0"/>
		<Addin id="Ide" version="4.0"/>
		<Addin id="SourceEditor2" version="4.0"/>
=======
		<Addin id="Core" version="3.0.5"/>
		<Addin id="Ide" version="3.0.5"/>
		<Addin id="SourceEditor2" version="3.0.5"/>
>>>>>>> 215df589
	</Dependencies>

	<Extension path = "/MonoDevelop/SourceEditor2/SyntaxModes">
		<Templates resource="T4SyntaxMode.xml" />
	</Extension>

	<Extension path = "/MonoDevelop/Core/MimeTypes">
		<MimeType id="application/t4-template" _description="Text template" icon="md-template" isText="true">
			<File pattern="*.tt" />
		</MimeType>
	</Extension>

	<Extension path = "/MonoDevelop/Ide/FileFilters">
		<FileFilter id = "T4Templates"
		           _label = "T4 Templates"
		           extensions = "*.tt" />
	</Extension>

	<Extension path = "/MonoDevelop/TypeSystem/Parser">
		<Parser class = "MonoDevelop.TextTemplating.Parser.T4Parser" mimeType="application/t4-template" />
	</Extension>

	<Extension path = "/MonoDevelop/Ide/TextEditorExtensions">
		<Class fileExtensions = ".tt" class = "MonoDevelop.TextTemplating.Gui.T4EditorExtension" />
	</Extension>

	<Extension path = "/MonoDevelop/Ide/FileTemplates">
		<FileTemplate id       = "T4TemplateCSharp"
		              file     = "Templates/T4TemplateCSharp.xft.xml"/>
		<FileTemplate id       = "T4PreprocessedTemplateCSharp"
		              file     = "Templates/T4PreprocessedTemplateCSharp.xft.xml"/>
	</Extension>

	<Extension path = "/MonoDevelop/Ide/CustomTools">
		<Tool name="TextTemplatingFileGenerator" type="MonoDevelop.TextTemplating.TextTemplatingFileGenerator"/>
		<Tool name="TextTemplatingFilePreprocessor" type="MonoDevelop.TextTemplating.TextTemplatingFilePreprocessor"/>
	</Extension>
</Addin><|MERGE_RESOLUTION|>--- conflicted
+++ resolved
@@ -6,27 +6,16 @@
        url         = "http://monodevelop.com"
        description = "Support for editing and running T4 text templates."
        category    = "IDE extensions"
-<<<<<<< HEAD
        version     = "4.0">
 	
-=======
-       version     = "3.0.5">
-
->>>>>>> 215df589
 	<Runtime>
 		<Import assembly="Mono.TextTemplating.dll" />
 	</Runtime>
 
 	<Dependencies>
-<<<<<<< HEAD
 		<Addin id="Core" version="4.0"/>
 		<Addin id="Ide" version="4.0"/>
 		<Addin id="SourceEditor2" version="4.0"/>
-=======
-		<Addin id="Core" version="3.0.5"/>
-		<Addin id="Ide" version="3.0.5"/>
-		<Addin id="SourceEditor2" version="3.0.5"/>
->>>>>>> 215df589
 	</Dependencies>
 
 	<Extension path = "/MonoDevelop/SourceEditor2/SyntaxModes">
