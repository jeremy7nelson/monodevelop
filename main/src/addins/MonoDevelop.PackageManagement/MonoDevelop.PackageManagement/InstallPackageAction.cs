--- conflicted
+++ resolved
@@ -1,116 +1,113 @@
-﻿// 
-// InstallPackageAction.cs
-// 
-// Author:
-//   Matt Ward <ward.matt@gmail.com>
-// 
-// Copyright (C) 2012 Matthew Ward
-// 
-// Permission is hereby granted, free of charge, to any person obtaining
-// a copy of this software and associated documentation files (the
-// "Software"), to deal in the Software without restriction, including
-// without limitation the rights to use, copy, modify, merge, publish,
-// distribute, sublicense, and/or sell copies of the Software, and to
-// permit persons to whom the Software is furnished to do so, subject to
-// the following conditions:
-// 
-// The above copyright notice and this permission notice shall be
-// included in all copies or substantial portions of the Software.
-// 
-// THE SOFTWARE IS PROVIDED "AS IS", WITHOUT WARRANTY OF ANY KIND,
-// EXPRESS OR IMPLIED, INCLUDING BUT NOT LIMITED TO THE WARRANTIES OF
-// MERCHANTABILITY, FITNESS FOR A PARTICULAR PURPOSE AND
-// NONINFRINGEMENT. IN NO EVENT SHALL THE AUTHORS OR COPYRIGHT HOLDERS BE
-// LIABLE FOR ANY CLAIM, DAMAGES OR OTHER LIABILITY, WHETHER IN AN ACTION
-// OF CONTRACT, TORT OR OTHERWISE, ARISING FROM, OUT OF OR IN CONNECTION
-// WITH THE SOFTWARE OR THE USE OR OTHER DEALINGS IN THE SOFTWARE.
-//
-
-using System;
-using System.Collections.Generic;
-<<<<<<< HEAD
-using MonoDevelop.Projects;
-=======
-using MonoDevelop.Core;
->>>>>>> 4191208b
-using NuGet;
-
-namespace MonoDevelop.PackageManagement
-{
-	internal class InstallPackageAction : ProcessPackageOperationsAction, IInstallNuGetPackageAction
-	{
-		IFileRemover fileRemover;
-
-		public InstallPackageAction(
-			IPackageManagementProject project,
-			IPackageManagementEvents packageManagementEvents)
-			: this (project, packageManagementEvents, new FileRemover ())
-		{
-		}
-
-		public InstallPackageAction (
-			IPackageManagementProject project,
-			IPackageManagementEvents packageManagementEvents,
-			IFileRemover fileRemover)
-			: this (project, packageManagementEvents, fileRemover, new LicenseAcceptanceService ())
-		{
-		}
-
-		public InstallPackageAction (
-			IPackageManagementProject project,
-			IPackageManagementEvents packageManagementEvents,
-			IFileRemover fileRemover,
-			ILicenseAcceptanceService licenseAcceptanceService)
-			: base (project, packageManagementEvents, licenseAcceptanceService)
-		{
-			this.fileRemover = fileRemover;
-
-			OpenReadMeText = true;
-			PreserveLocalCopyReferences = true;
-			LicensesMustBeAccepted = true;
-		}
-
-		public bool IgnoreDependencies { get; set; }
-		public bool OpenReadMeText { get; set; }
-		public bool PreserveLocalCopyReferences { get; set; }
-		
-		protected override IEnumerable<PackageOperation> GetPackageOperations()
-		{
-			return Project.GetInstallPackageOperations(Package, this);
-		}
-		
-		protected override void ExecuteCore()
-		{
-			using (IOpenPackageReadMeMonitor monitor = CreateOpenPackageReadMeMonitor (Package.Id)) {
-				using (IDisposable fileMonitor = CreateFileMonitor (fileRemover)) {
-					if (PreserveLocalCopyReferences) {
-						using (IDisposable referenceMaintainer = CreateLocalCopyReferenceMaintainer ()) {
-							Project.InstallPackage (Package, this);
-						}
-					} else {
-						Project.InstallPackage (Package, this);
-					}
-				}
-				monitor.OpenReadMeFile ();
-				OnParentPackageInstalled ();
-			}
-		}
-
-		protected override string StartingMessageFormat {
-			get { return GettextCatalog.GetString ("Adding {0}..."); }
-		}
-
-		protected override IOpenPackageReadMeMonitor CreateOpenPackageReadMeMonitor (string packageId)
-		{
-			if (OpenReadMeText) {
-				return base.CreateOpenPackageReadMeMonitor (packageId);
-			}
-			return NullOpenPackageReadMeMonitor.Null;
-		}
-
-		public bool IsForProject (DotNetProject project)
-		{
-			return Project.DotNetProject == project;
-		}
-	}
-}
+﻿// 
+// InstallPackageAction.cs
+// 
+// Author:
+//   Matt Ward <ward.matt@gmail.com>
+// 
+// Copyright (C) 2012 Matthew Ward
+// 
+// Permission is hereby granted, free of charge, to any person obtaining
+// a copy of this software and associated documentation files (the
+// "Software"), to deal in the Software without restriction, including
+// without limitation the rights to use, copy, modify, merge, publish,
+// distribute, sublicense, and/or sell copies of the Software, and to
+// permit persons to whom the Software is furnished to do so, subject to
+// the following conditions:
+// 
+// The above copyright notice and this permission notice shall be
+// included in all copies or substantial portions of the Software.
+// 
+// THE SOFTWARE IS PROVIDED "AS IS", WITHOUT WARRANTY OF ANY KIND,
+// EXPRESS OR IMPLIED, INCLUDING BUT NOT LIMITED TO THE WARRANTIES OF
+// MERCHANTABILITY, FITNESS FOR A PARTICULAR PURPOSE AND
+// NONINFRINGEMENT. IN NO EVENT SHALL THE AUTHORS OR COPYRIGHT HOLDERS BE
+// LIABLE FOR ANY CLAIM, DAMAGES OR OTHER LIABILITY, WHETHER IN AN ACTION
+// OF CONTRACT, TORT OR OTHERWISE, ARISING FROM, OUT OF OR IN CONNECTION
+// WITH THE SOFTWARE OR THE USE OR OTHER DEALINGS IN THE SOFTWARE.
+//
+
+using System;
+using System.Collections.Generic;
+using MonoDevelop.Core;
+using MonoDevelop.Projects;
+using NuGet;
+
+namespace MonoDevelop.PackageManagement
+{
+	internal class InstallPackageAction : ProcessPackageOperationsAction, IInstallNuGetPackageAction
+	{
+		IFileRemover fileRemover;
+
+		public InstallPackageAction(
+			IPackageManagementProject project,
+			IPackageManagementEvents packageManagementEvents)
+			: this (project, packageManagementEvents, new FileRemover ())
+		{
+		}
+
+		public InstallPackageAction (
+			IPackageManagementProject project,
+			IPackageManagementEvents packageManagementEvents,
+			IFileRemover fileRemover)
+			: this (project, packageManagementEvents, fileRemover, new LicenseAcceptanceService ())
+		{
+		}
+
+		public InstallPackageAction (
+			IPackageManagementProject project,
+			IPackageManagementEvents packageManagementEvents,
+			IFileRemover fileRemover,
+			ILicenseAcceptanceService licenseAcceptanceService)
+			: base (project, packageManagementEvents, licenseAcceptanceService)
+		{
+			this.fileRemover = fileRemover;
+
+			OpenReadMeText = true;
+			PreserveLocalCopyReferences = true;
+			LicensesMustBeAccepted = true;
+		}
+
+		public bool IgnoreDependencies { get; set; }
+		public bool OpenReadMeText { get; set; }
+		public bool PreserveLocalCopyReferences { get; set; }
+		
+		protected override IEnumerable<PackageOperation> GetPackageOperations()
+		{
+			return Project.GetInstallPackageOperations(Package, this);
+		}
+		
+		protected override void ExecuteCore()
+		{
+			using (IOpenPackageReadMeMonitor monitor = CreateOpenPackageReadMeMonitor (Package.Id)) {
+				using (IDisposable fileMonitor = CreateFileMonitor (fileRemover)) {
+					if (PreserveLocalCopyReferences) {
+						using (IDisposable referenceMaintainer = CreateLocalCopyReferenceMaintainer ()) {
+							Project.InstallPackage (Package, this);
+						}
+					} else {
+						Project.InstallPackage (Package, this);
+					}
+				}
+				monitor.OpenReadMeFile ();
+				OnParentPackageInstalled ();
+			}
+		}
+
+		protected override string StartingMessageFormat {
+			get { return GettextCatalog.GetString ("Adding {0}..."); }
+		}
+
+		protected override IOpenPackageReadMeMonitor CreateOpenPackageReadMeMonitor (string packageId)
+		{
+			if (OpenReadMeText) {
+				return base.CreateOpenPackageReadMeMonitor (packageId);
+			}
+			return NullOpenPackageReadMeMonitor.Null;
+		}
+
+		public bool IsForProject (DotNetProject project)
+		{
+			return Project.DotNetProject == project;
+		}
+	}
+}