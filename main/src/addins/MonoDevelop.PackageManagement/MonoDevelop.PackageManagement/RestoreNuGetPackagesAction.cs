﻿//
// RestoreNuGetPackagesAction.cs
//
// Author:
//       Matt Ward <matt.ward@xamarin.com>
//
// Copyright (c) 2016 Xamarin Inc. (http://xamarin.com)
//
// Permission is hereby granted, free of charge, to any person obtaining a copy
// of this software and associated documentation files (the "Software"), to deal
// in the Software without restriction, including without limitation the rights
// to use, copy, modify, merge, publish, distribute, sublicense, and/or sell
// copies of the Software, and to permit persons to whom the Software is
// furnished to do so, subject to the following conditions:
//
// The above copyright notice and this permission notice shall be included in
// all copies or substantial portions of the Software.
//
// THE SOFTWARE IS PROVIDED "AS IS", WITHOUT WARRANTY OF ANY KIND, EXPRESS OR
// IMPLIED, INCLUDING BUT NOT LIMITED TO THE WARRANTIES OF MERCHANTABILITY,
// FITNESS FOR A PARTICULAR PURPOSE AND NONINFRINGEMENT. IN NO EVENT SHALL THE
// AUTHORS OR COPYRIGHT HOLDERS BE LIABLE FOR ANY CLAIM, DAMAGES OR OTHER
// LIABILITY, WHETHER IN AN ACTION OF CONTRACT, TORT OR OTHERWISE, ARISING FROM,
// OUT OF OR IN CONNECTION WITH THE SOFTWARE OR THE USE OR OTHER DEALINGS IN
// THE SOFTWARE.

using System.Collections.Generic;
using System.Linq;
using System.Threading;
using System.Threading.Tasks;
using MonoDevelop.Core;
using MonoDevelop.Projects;
using NuGet.PackageManagement;
using NuGet.ProjectManagement;
using NuGet.ProjectManagement.Projects;

namespace MonoDevelop.PackageManagement
{
	internal class RestoreNuGetPackagesAction : IPackageAction
	{
		IPackageRestoreManager restoreManager;
		MonoDevelopBuildIntegratedRestorer buildIntegratedRestorer;
		NuGetAwareProjectPackageRestoreManager nugetAwareRestorer;
		IMonoDevelopSolutionManager solutionManager;
		IPackageManagementEvents packageManagementEvents;
		Solution solution;
		List<NuGetProject> nugetProjects;
		List<INuGetAwareProject> nugetAwareProjects;

		public RestoreNuGetPackagesAction (Solution solution)
		{
			this.solution = solution;
			packageManagementEvents = PackageManagementServices.PackageManagementEvents;
			RestorePackagesConfigProjects = true;

			solutionManager = PackageManagementServices.Workspace.GetSolutionManager (solution);

			nugetProjects = solutionManager.GetNuGetProjects ().ToList ();

			if (AnyProjectsUsingPackagesConfig ()) {
				restoreManager = new PackageRestoreManager (
					solutionManager.CreateSourceRepositoryProvider (),
					solutionManager.Settings,
					solutionManager
				);
			}

			if (AnyDotNetCoreProjectsOrProjectsUsingProjectJson ()) {
				buildIntegratedRestorer = new MonoDevelopBuildIntegratedRestorer (solutionManager);
			}

			if (AnyNuGetAwareProjects ()) {
				nugetAwareRestorer = new NuGetAwareProjectPackageRestoreManager (solutionManager);
			}
		}

		bool AnyProjectsUsingPackagesConfig ()
		{
			return nugetProjects.Any (project => !(project is BuildIntegratedNuGetProject));
		}

		bool AnyDotNetCoreProjectsOrProjectsUsingProjectJson ()
		{
			return GetBuildIntegratedNuGetProjects ().Any ();
		}

		IEnumerable<BuildIntegratedNuGetProject> GetBuildIntegratedNuGetProjects ()
		{
			return nugetProjects.OfType<BuildIntegratedNuGetProject> ();
		}

<<<<<<< HEAD
		public bool RestorePackagesConfigProjects { get; set; }
=======
		bool AnyNuGetAwareProjects ()
		{
			nugetAwareProjects = solution.GetAllProjects ().OfType<INuGetAwareProject> ().ToList ();
			return nugetAwareProjects.Any ();
		}
>>>>>>> fa948619

		public void Execute ()
		{
			Execute (CancellationToken.None);
		}

		public void Execute (CancellationToken cancellationToken)
		{
			Task task = ExecuteAsync (cancellationToken);
			using (var restoreTask = new PackageRestoreTask (task)) {
				task.Wait ();
			}
		}

		public bool HasPackageScriptsToRun ()
		{
			return false;
		}

		async Task ExecuteAsync (CancellationToken cancellationToken)
		{
			if (restoreManager != null && RestorePackagesConfigProjects) {
				using (var monitor = new PackageRestoreMonitor (restoreManager)) {
					await restoreManager.RestoreMissingPackagesInSolutionAsync (
						solutionManager.SolutionDirectory,
						new NuGetProjectContext (),
						cancellationToken);
				}
			}

			if (buildIntegratedRestorer != null) {
				await buildIntegratedRestorer.RestorePackages (
					GetBuildIntegratedNuGetProjects (),
					cancellationToken);
			}

			if (nugetAwareRestorer != null) {
				await nugetAwareRestorer.RestoreMissingPackagesAsync (
					nugetAwareProjects,
					new NuGetProjectContext (),
					cancellationToken);
			}

			await Runtime.RunInMainThread (() => RefreshProjectReferences ());

			packageManagementEvents.OnPackagesRestored ();
		}

		void RefreshProjectReferences ()
		{
			foreach (DotNetProject dotNetProject in solution.GetAllDotNetProjects ()) {
				dotNetProject.RefreshReferenceStatus ();
			}
		}
	}
}

<|MERGE_RESOLUTION|>--- conflicted
+++ resolved
@@ -1,157 +1,155 @@
-﻿//
-// RestoreNuGetPackagesAction.cs
-//
-// Author:
-//       Matt Ward <matt.ward@xamarin.com>
-//
-// Copyright (c) 2016 Xamarin Inc. (http://xamarin.com)
-//
-// Permission is hereby granted, free of charge, to any person obtaining a copy
-// of this software and associated documentation files (the "Software"), to deal
-// in the Software without restriction, including without limitation the rights
-// to use, copy, modify, merge, publish, distribute, sublicense, and/or sell
-// copies of the Software, and to permit persons to whom the Software is
-// furnished to do so, subject to the following conditions:
-//
-// The above copyright notice and this permission notice shall be included in
-// all copies or substantial portions of the Software.
-//
-// THE SOFTWARE IS PROVIDED "AS IS", WITHOUT WARRANTY OF ANY KIND, EXPRESS OR
-// IMPLIED, INCLUDING BUT NOT LIMITED TO THE WARRANTIES OF MERCHANTABILITY,
-// FITNESS FOR A PARTICULAR PURPOSE AND NONINFRINGEMENT. IN NO EVENT SHALL THE
-// AUTHORS OR COPYRIGHT HOLDERS BE LIABLE FOR ANY CLAIM, DAMAGES OR OTHER
-// LIABILITY, WHETHER IN AN ACTION OF CONTRACT, TORT OR OTHERWISE, ARISING FROM,
-// OUT OF OR IN CONNECTION WITH THE SOFTWARE OR THE USE OR OTHER DEALINGS IN
-// THE SOFTWARE.
-
-using System.Collections.Generic;
-using System.Linq;
-using System.Threading;
-using System.Threading.Tasks;
-using MonoDevelop.Core;
-using MonoDevelop.Projects;
-using NuGet.PackageManagement;
-using NuGet.ProjectManagement;
-using NuGet.ProjectManagement.Projects;
-
-namespace MonoDevelop.PackageManagement
-{
-	internal class RestoreNuGetPackagesAction : IPackageAction
-	{
-		IPackageRestoreManager restoreManager;
-		MonoDevelopBuildIntegratedRestorer buildIntegratedRestorer;
-		NuGetAwareProjectPackageRestoreManager nugetAwareRestorer;
-		IMonoDevelopSolutionManager solutionManager;
-		IPackageManagementEvents packageManagementEvents;
-		Solution solution;
-		List<NuGetProject> nugetProjects;
-		List<INuGetAwareProject> nugetAwareProjects;
-
-		public RestoreNuGetPackagesAction (Solution solution)
-		{
-			this.solution = solution;
-			packageManagementEvents = PackageManagementServices.PackageManagementEvents;
-			RestorePackagesConfigProjects = true;
-
-			solutionManager = PackageManagementServices.Workspace.GetSolutionManager (solution);
-
-			nugetProjects = solutionManager.GetNuGetProjects ().ToList ();
-
-			if (AnyProjectsUsingPackagesConfig ()) {
-				restoreManager = new PackageRestoreManager (
-					solutionManager.CreateSourceRepositoryProvider (),
-					solutionManager.Settings,
-					solutionManager
-				);
-			}
-
+﻿//
+// RestoreNuGetPackagesAction.cs
+//
+// Author:
+//       Matt Ward <matt.ward@xamarin.com>
+//
+// Copyright (c) 2016 Xamarin Inc. (http://xamarin.com)
+//
+// Permission is hereby granted, free of charge, to any person obtaining a copy
+// of this software and associated documentation files (the "Software"), to deal
+// in the Software without restriction, including without limitation the rights
+// to use, copy, modify, merge, publish, distribute, sublicense, and/or sell
+// copies of the Software, and to permit persons to whom the Software is
+// furnished to do so, subject to the following conditions:
+//
+// The above copyright notice and this permission notice shall be included in
+// all copies or substantial portions of the Software.
+//
+// THE SOFTWARE IS PROVIDED "AS IS", WITHOUT WARRANTY OF ANY KIND, EXPRESS OR
+// IMPLIED, INCLUDING BUT NOT LIMITED TO THE WARRANTIES OF MERCHANTABILITY,
+// FITNESS FOR A PARTICULAR PURPOSE AND NONINFRINGEMENT. IN NO EVENT SHALL THE
+// AUTHORS OR COPYRIGHT HOLDERS BE LIABLE FOR ANY CLAIM, DAMAGES OR OTHER
+// LIABILITY, WHETHER IN AN ACTION OF CONTRACT, TORT OR OTHERWISE, ARISING FROM,
+// OUT OF OR IN CONNECTION WITH THE SOFTWARE OR THE USE OR OTHER DEALINGS IN
+// THE SOFTWARE.
+
+using System.Collections.Generic;
+using System.Linq;
+using System.Threading;
+using System.Threading.Tasks;
+using MonoDevelop.Core;
+using MonoDevelop.Projects;
+using NuGet.PackageManagement;
+using NuGet.ProjectManagement;
+using NuGet.ProjectManagement.Projects;
+
+namespace MonoDevelop.PackageManagement
+{
+	internal class RestoreNuGetPackagesAction : IPackageAction
+	{
+		IPackageRestoreManager restoreManager;
+		MonoDevelopBuildIntegratedRestorer buildIntegratedRestorer;
+		NuGetAwareProjectPackageRestoreManager nugetAwareRestorer;
+		IMonoDevelopSolutionManager solutionManager;
+		IPackageManagementEvents packageManagementEvents;
+		Solution solution;
+		List<NuGetProject> nugetProjects;
+		List<INuGetAwareProject> nugetAwareProjects;
+
+		public RestoreNuGetPackagesAction (Solution solution)
+		{
+			this.solution = solution;
+			packageManagementEvents = PackageManagementServices.PackageManagementEvents;
+			RestorePackagesConfigProjects = true;
+
+			solutionManager = PackageManagementServices.Workspace.GetSolutionManager (solution);
+
+			nugetProjects = solutionManager.GetNuGetProjects ().ToList ();
+
+			if (AnyProjectsUsingPackagesConfig ()) {
+				restoreManager = new PackageRestoreManager (
+					solutionManager.CreateSourceRepositoryProvider (),
+					solutionManager.Settings,
+					solutionManager
+				);
+			}
+
 			if (AnyDotNetCoreProjectsOrProjectsUsingProjectJson ()) {
 				buildIntegratedRestorer = new MonoDevelopBuildIntegratedRestorer (solutionManager);
-			}
+			}
+
+			if (AnyNuGetAwareProjects ()) {
+				nugetAwareRestorer = new NuGetAwareProjectPackageRestoreManager (solutionManager);
+			}
+		}
 
-			if (AnyNuGetAwareProjects ()) {
-				nugetAwareRestorer = new NuGetAwareProjectPackageRestoreManager (solutionManager);
-			}
-		}
+		bool AnyProjectsUsingPackagesConfig ()
+		{
+			return nugetProjects.Any (project => !(project is BuildIntegratedNuGetProject));
+		}
+
+		bool AnyDotNetCoreProjectsOrProjectsUsingProjectJson ()
+		{
+			return GetBuildIntegratedNuGetProjects ().Any ();
+		}
+
+		IEnumerable<BuildIntegratedNuGetProject> GetBuildIntegratedNuGetProjects ()
+		{
+			return nugetProjects.OfType<BuildIntegratedNuGetProject> ();
+		}
+
+		bool AnyNuGetAwareProjects ()
+		{
+			nugetAwareProjects = solution.GetAllProjects ().OfType<INuGetAwareProject> ().ToList ();
+			return nugetAwareProjects.Any ();
+		}
+
+		public bool RestorePackagesConfigProjects { get; set; }
 
-		bool AnyProjectsUsingPackagesConfig ()
-		{
-			return nugetProjects.Any (project => !(project is BuildIntegratedNuGetProject));
-		}
+		public void Execute ()
+		{
+			Execute (CancellationToken.None);
+		}
+
+		public void Execute (CancellationToken cancellationToken)
+		{
+			Task task = ExecuteAsync (cancellationToken);
+			using (var restoreTask = new PackageRestoreTask (task)) {
+				task.Wait ();
+			}
+		}
+
+		public bool HasPackageScriptsToRun ()
+		{
+			return false;
+		}
+
+		async Task ExecuteAsync (CancellationToken cancellationToken)
+		{
+			if (restoreManager != null && RestorePackagesConfigProjects) {
+				using (var monitor = new PackageRestoreMonitor (restoreManager)) {
+					await restoreManager.RestoreMissingPackagesInSolutionAsync (
+						solutionManager.SolutionDirectory,
+						new NuGetProjectContext (),
+						cancellationToken);
+				}
+			}
+
+			if (buildIntegratedRestorer != null) {
+				await buildIntegratedRestorer.RestorePackages (
+					GetBuildIntegratedNuGetProjects (),
+					cancellationToken);
+			}
+
+			if (nugetAwareRestorer != null) {
+				await nugetAwareRestorer.RestoreMissingPackagesAsync (
+					nugetAwareProjects,
+					new NuGetProjectContext (),
+					cancellationToken);
+			}
+
+			await Runtime.RunInMainThread (() => RefreshProjectReferences ());
+
+			packageManagementEvents.OnPackagesRestored ();
+		}
 
-		bool AnyDotNetCoreProjectsOrProjectsUsingProjectJson ()
-		{
-			return GetBuildIntegratedNuGetProjects ().Any ();
-		}
-
-		IEnumerable<BuildIntegratedNuGetProject> GetBuildIntegratedNuGetProjects ()
-		{
-			return nugetProjects.OfType<BuildIntegratedNuGetProject> ();
-		}
-
-<<<<<<< HEAD
-		public bool RestorePackagesConfigProjects { get; set; }
-=======
-		bool AnyNuGetAwareProjects ()
-		{
-			nugetAwareProjects = solution.GetAllProjects ().OfType<INuGetAwareProject> ().ToList ();
-			return nugetAwareProjects.Any ();
-		}
->>>>>>> fa948619
-
-		public void Execute ()
-		{
-			Execute (CancellationToken.None);
-		}
-
-		public void Execute (CancellationToken cancellationToken)
-		{
-			Task task = ExecuteAsync (cancellationToken);
-			using (var restoreTask = new PackageRestoreTask (task)) {
-				task.Wait ();
-			}
-		}
-
-		public bool HasPackageScriptsToRun ()
-		{
-			return false;
-		}
-
-		async Task ExecuteAsync (CancellationToken cancellationToken)
-		{
-			if (restoreManager != null && RestorePackagesConfigProjects) {
-				using (var monitor = new PackageRestoreMonitor (restoreManager)) {
-					await restoreManager.RestoreMissingPackagesInSolutionAsync (
-						solutionManager.SolutionDirectory,
-						new NuGetProjectContext (),
-						cancellationToken);
-				}
-			}
-
-			if (buildIntegratedRestorer != null) {
-				await buildIntegratedRestorer.RestorePackages (
-					GetBuildIntegratedNuGetProjects (),
-					cancellationToken);
-			}
-
-			if (nugetAwareRestorer != null) {
-				await nugetAwareRestorer.RestoreMissingPackagesAsync (
-					nugetAwareProjects,
-					new NuGetProjectContext (),
-					cancellationToken);
-			}
-
-			await Runtime.RunInMainThread (() => RefreshProjectReferences ());
-
-			packageManagementEvents.OnPackagesRestored ();
-		}
-
-		void RefreshProjectReferences ()
-		{
-			foreach (DotNetProject dotNetProject in solution.GetAllDotNetProjects ()) {
-				dotNetProject.RefreshReferenceStatus ();
-			}
-		}
-	}
-}
-
+		void RefreshProjectReferences ()
+		{
+			foreach (DotNetProject dotNetProject in solution.GetAllDotNetProjects ()) {
+				dotNetProject.RefreshReferenceStatus ();
+			}
+		}
+	}
+}
+