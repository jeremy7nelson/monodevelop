﻿//
// PackageRestoreRunner.cs
//
// Author:
//       Matt Ward <matt.ward@xamarin.com>
//
// Copyright (c) 2014 Xamarin Inc. (http://xamarin.com)
//
// Permission is hereby granted, free of charge, to any person obtaining a copy
// of this software and associated documentation files (the "Software"), to deal
// in the Software without restriction, including without limitation the rights
// to use, copy, modify, merge, publish, distribute, sublicense, and/or sell
// copies of the Software, and to permit persons to whom the Software is
// furnished to do so, subject to the following conditions:
//
// The above copyright notice and this permission notice shall be included in
// all copies or substantial portions of the Software.
//
// THE SOFTWARE IS PROVIDED "AS IS", WITHOUT WARRANTY OF ANY KIND, EXPRESS OR
// IMPLIED, INCLUDING BUT NOT LIMITED TO THE WARRANTIES OF MERCHANTABILITY,
// FITNESS FOR A PARTICULAR PURPOSE AND NONINFRINGEMENT. IN NO EVENT SHALL THE
// AUTHORS OR COPYRIGHT HOLDERS BE LIABLE FOR ANY CLAIM, DAMAGES OR OTHER
// LIABILITY, WHETHER IN AN ACTION OF CONTRACT, TORT OR OTHERWISE, ARISING FROM,
// OUT OF OR IN CONNECTION WITH THE SOFTWARE OR THE USE OR OTHER DEALINGS IN
// THE SOFTWARE.

using System;
using System.Linq;
using ICSharpCode.PackageManagement;
using MonoDevelop.Core;
using MonoDevelop.Core.Execution;
using MonoDevelop.Ide;
using MonoDevelop.Ide.Gui;
using MonoDevelop.Core.ProgressMonitoring;
using MonoDevelop.Projects;
using NuGet;

namespace MonoDevelop.PackageManagement
{
	public class PackageRestoreRunner
	{
		IPackageManagementSolution solution;
		IPackageManagementProgressMonitorFactory progressMonitorFactory;
		IPackageManagementEvents packageManagementEvents;
		IProgressProvider progressProvider;

		public PackageRestoreRunner()
			: this(
				PackageManagementServices.Solution,
				PackageManagementServices.ProgressMonitorFactory,
				PackageManagementServices.PackageManagementEvents,
				PackageManagementServices.ProgressProvider)
		{
		}

		public PackageRestoreRunner(
			IPackageManagementSolution solution,
			IPackageManagementProgressMonitorFactory progressMonitorFactory,
			IPackageManagementEvents packageManagementEvents,
			IProgressProvider progressProvider)
		{
			this.solution = solution;
			this.progressMonitorFactory = progressMonitorFactory;
			this.packageManagementEvents = packageManagementEvents;
			this.progressProvider = progressProvider;
		}

		public void Run ()
		{
<<<<<<< HEAD
			ProgressMonitorStatusMessage progressMessage = ProgressMonitorStatusMessageFactory.CreateRestoringPackagesInSolutionMessage ();
=======
			Run (ProgressMonitorStatusMessageFactory.CreateRestoringPackagesInSolutionMessage ());
		}

		public void Run (ProgressMonitorStatusMessage progressMessage)
		{
			IProgressMonitor progressMonitor = CreateProgressMonitor (progressMessage);
>>>>>>> b35b362e

			using (IProgressMonitor progressMonitor = CreateProgressMonitor (progressMessage)) {
				using (PackageManagementEventsMonitor eventMonitor = CreateEventMonitor (progressMonitor)) {
					try {
						RestorePackages (progressMonitor, progressMessage);
					} catch (Exception ex) {
						LoggingService.LogInternalError (ex);
						progressMonitor.Log.WriteLine (ex.Message);
						progressMonitor.ReportError (progressMessage.Error, null);
						progressMonitor.ShowPackageConsole ();
						progressMonitor.Dispose ();
						RestoreFailed = true;
					}
				}
			}
		}

		public bool RestoreFailed { get; private set; }

		IProgressMonitor CreateProgressMonitor (ProgressMonitorStatusMessage progressMessage)
		{
			return progressMonitorFactory.CreateProgressMonitor (progressMessage.Status);
		}

		PackageManagementEventsMonitor CreateEventMonitor (IProgressMonitor monitor)
		{
			return new PackageManagementEventsMonitor (monitor, packageManagementEvents, progressProvider);
		}

		void RestorePackages(IProgressMonitor progressMonitor, ProgressMonitorStatusMessage progressMessage)
		{
			var action = new RestorePackagesAction (solution, packageManagementEvents);
			action.Execute ();

			RefreshProjectReferences ();
			ForceCreationOfSharedRepositoriesConfigFile ();

			progressMonitor.ReportSuccess (progressMessage.Success);
			packageManagementEvents.OnPackagesRestored ();
		}

		/// <summary>
		/// Creating package managers for all the projects will force the 
		/// repositories.config file to be created.
		/// </summary>
		void ForceCreationOfSharedRepositoriesConfigFile ()
		{
			var repository = PackageManagementServices.RegisteredPackageRepositories.CreateAggregateRepository ();
			solution.GetProjects (repository).ToList ();
		}

		void RefreshProjectReferences ()
		{
			DispatchService.GuiDispatch (() => {
				Solution solution = IdeApp.ProjectOperations.CurrentSelectedSolution;
				if (solution != null) {
					foreach (DotNetProject project in solution.GetAllDotNetProjects ()) {
						project.RefreshReferenceStatus ();
					}
				}
			});
		}
	}
}

<|MERGE_RESOLUTION|>--- conflicted
+++ resolved
@@ -1,144 +1,139 @@
-﻿//
-// PackageRestoreRunner.cs
-//
-// Author:
-//       Matt Ward <matt.ward@xamarin.com>
-//
-// Copyright (c) 2014 Xamarin Inc. (http://xamarin.com)
-//
-// Permission is hereby granted, free of charge, to any person obtaining a copy
-// of this software and associated documentation files (the "Software"), to deal
-// in the Software without restriction, including without limitation the rights
-// to use, copy, modify, merge, publish, distribute, sublicense, and/or sell
-// copies of the Software, and to permit persons to whom the Software is
-// furnished to do so, subject to the following conditions:
-//
-// The above copyright notice and this permission notice shall be included in
-// all copies or substantial portions of the Software.
-//
-// THE SOFTWARE IS PROVIDED "AS IS", WITHOUT WARRANTY OF ANY KIND, EXPRESS OR
-// IMPLIED, INCLUDING BUT NOT LIMITED TO THE WARRANTIES OF MERCHANTABILITY,
-// FITNESS FOR A PARTICULAR PURPOSE AND NONINFRINGEMENT. IN NO EVENT SHALL THE
-// AUTHORS OR COPYRIGHT HOLDERS BE LIABLE FOR ANY CLAIM, DAMAGES OR OTHER
-// LIABILITY, WHETHER IN AN ACTION OF CONTRACT, TORT OR OTHERWISE, ARISING FROM,
-// OUT OF OR IN CONNECTION WITH THE SOFTWARE OR THE USE OR OTHER DEALINGS IN
-// THE SOFTWARE.
-
-using System;
-using System.Linq;
-using ICSharpCode.PackageManagement;
-using MonoDevelop.Core;
-using MonoDevelop.Core.Execution;
-using MonoDevelop.Ide;
-using MonoDevelop.Ide.Gui;
-using MonoDevelop.Core.ProgressMonitoring;
-using MonoDevelop.Projects;
-using NuGet;
-
-namespace MonoDevelop.PackageManagement
-{
-	public class PackageRestoreRunner
-	{
-		IPackageManagementSolution solution;
-		IPackageManagementProgressMonitorFactory progressMonitorFactory;
-		IPackageManagementEvents packageManagementEvents;
-		IProgressProvider progressProvider;
-
-		public PackageRestoreRunner()
-			: this(
-				PackageManagementServices.Solution,
-				PackageManagementServices.ProgressMonitorFactory,
-				PackageManagementServices.PackageManagementEvents,
-				PackageManagementServices.ProgressProvider)
-		{
-		}
-
-		public PackageRestoreRunner(
-			IPackageManagementSolution solution,
-			IPackageManagementProgressMonitorFactory progressMonitorFactory,
-			IPackageManagementEvents packageManagementEvents,
-			IProgressProvider progressProvider)
-		{
-			this.solution = solution;
-			this.progressMonitorFactory = progressMonitorFactory;
-			this.packageManagementEvents = packageManagementEvents;
-			this.progressProvider = progressProvider;
-		}
-
-		public void Run ()
-		{
-<<<<<<< HEAD
-			ProgressMonitorStatusMessage progressMessage = ProgressMonitorStatusMessageFactory.CreateRestoringPackagesInSolutionMessage ();
-=======
-			Run (ProgressMonitorStatusMessageFactory.CreateRestoringPackagesInSolutionMessage ());
-		}
-
-		public void Run (ProgressMonitorStatusMessage progressMessage)
-		{
-			IProgressMonitor progressMonitor = CreateProgressMonitor (progressMessage);
->>>>>>> b35b362e
-
-			using (IProgressMonitor progressMonitor = CreateProgressMonitor (progressMessage)) {
-				using (PackageManagementEventsMonitor eventMonitor = CreateEventMonitor (progressMonitor)) {
-					try {
-						RestorePackages (progressMonitor, progressMessage);
-					} catch (Exception ex) {
-						LoggingService.LogInternalError (ex);
-						progressMonitor.Log.WriteLine (ex.Message);
-						progressMonitor.ReportError (progressMessage.Error, null);
-						progressMonitor.ShowPackageConsole ();
-						progressMonitor.Dispose ();
-						RestoreFailed = true;
-					}
-				}
-			}
-		}
-
-		public bool RestoreFailed { get; private set; }
-
-		IProgressMonitor CreateProgressMonitor (ProgressMonitorStatusMessage progressMessage)
-		{
-			return progressMonitorFactory.CreateProgressMonitor (progressMessage.Status);
-		}
-
-		PackageManagementEventsMonitor CreateEventMonitor (IProgressMonitor monitor)
-		{
-			return new PackageManagementEventsMonitor (monitor, packageManagementEvents, progressProvider);
-		}
-
-		void RestorePackages(IProgressMonitor progressMonitor, ProgressMonitorStatusMessage progressMessage)
-		{
-			var action = new RestorePackagesAction (solution, packageManagementEvents);
-			action.Execute ();
-
-			RefreshProjectReferences ();
-			ForceCreationOfSharedRepositoriesConfigFile ();
-
-			progressMonitor.ReportSuccess (progressMessage.Success);
-			packageManagementEvents.OnPackagesRestored ();
-		}
-
-		/// <summary>
-		/// Creating package managers for all the projects will force the 
-		/// repositories.config file to be created.
-		/// </summary>
-		void ForceCreationOfSharedRepositoriesConfigFile ()
-		{
-			var repository = PackageManagementServices.RegisteredPackageRepositories.CreateAggregateRepository ();
-			solution.GetProjects (repository).ToList ();
-		}
-
-		void RefreshProjectReferences ()
-		{
-			DispatchService.GuiDispatch (() => {
-				Solution solution = IdeApp.ProjectOperations.CurrentSelectedSolution;
-				if (solution != null) {
-					foreach (DotNetProject project in solution.GetAllDotNetProjects ()) {
-						project.RefreshReferenceStatus ();
-					}
-				}
-			});
-		}
-	}
-}
-
+﻿//
+// PackageRestoreRunner.cs
+//
+// Author:
+//       Matt Ward <matt.ward@xamarin.com>
+//
+// Copyright (c) 2014 Xamarin Inc. (http://xamarin.com)
+//
+// Permission is hereby granted, free of charge, to any person obtaining a copy
+// of this software and associated documentation files (the "Software"), to deal
+// in the Software without restriction, including without limitation the rights
+// to use, copy, modify, merge, publish, distribute, sublicense, and/or sell
+// copies of the Software, and to permit persons to whom the Software is
+// furnished to do so, subject to the following conditions:
+//
+// The above copyright notice and this permission notice shall be included in
+// all copies or substantial portions of the Software.
+//
+// THE SOFTWARE IS PROVIDED "AS IS", WITHOUT WARRANTY OF ANY KIND, EXPRESS OR
+// IMPLIED, INCLUDING BUT NOT LIMITED TO THE WARRANTIES OF MERCHANTABILITY,
+// FITNESS FOR A PARTICULAR PURPOSE AND NONINFRINGEMENT. IN NO EVENT SHALL THE
+// AUTHORS OR COPYRIGHT HOLDERS BE LIABLE FOR ANY CLAIM, DAMAGES OR OTHER
+// LIABILITY, WHETHER IN AN ACTION OF CONTRACT, TORT OR OTHERWISE, ARISING FROM,
+// OUT OF OR IN CONNECTION WITH THE SOFTWARE OR THE USE OR OTHER DEALINGS IN
+// THE SOFTWARE.
+
+using System;
+using System.Linq;
+using ICSharpCode.PackageManagement;
+using MonoDevelop.Core;
+using MonoDevelop.Core.Execution;
+using MonoDevelop.Ide;
+using MonoDevelop.Ide.Gui;
+using MonoDevelop.Core.ProgressMonitoring;
+using MonoDevelop.Projects;
+using NuGet;
+
+namespace MonoDevelop.PackageManagement
+{
+	public class PackageRestoreRunner
+	{
+		IPackageManagementSolution solution;
+		IPackageManagementProgressMonitorFactory progressMonitorFactory;
+		IPackageManagementEvents packageManagementEvents;
+		IProgressProvider progressProvider;
+
+		public PackageRestoreRunner()
+			: this(
+				PackageManagementServices.Solution,
+				PackageManagementServices.ProgressMonitorFactory,
+				PackageManagementServices.PackageManagementEvents,
+				PackageManagementServices.ProgressProvider)
+		{
+		}
+
+		public PackageRestoreRunner(
+			IPackageManagementSolution solution,
+			IPackageManagementProgressMonitorFactory progressMonitorFactory,
+			IPackageManagementEvents packageManagementEvents,
+			IProgressProvider progressProvider)
+		{
+			this.solution = solution;
+			this.progressMonitorFactory = progressMonitorFactory;
+			this.packageManagementEvents = packageManagementEvents;
+			this.progressProvider = progressProvider;
+		}
+
+		public void Run ()
+		{
+			Run (ProgressMonitorStatusMessageFactory.CreateRestoringPackagesInSolutionMessage ());
+		}
+
+		public void Run (ProgressMonitorStatusMessage progressMessage)
+		{
+
+			using (IProgressMonitor progressMonitor = CreateProgressMonitor (progressMessage)) {
+				using (PackageManagementEventsMonitor eventMonitor = CreateEventMonitor (progressMonitor)) {
+					try {
+						RestorePackages (progressMonitor, progressMessage);
+					} catch (Exception ex) {
+						LoggingService.LogInternalError (ex);
+						progressMonitor.Log.WriteLine (ex.Message);
+						progressMonitor.ReportError (progressMessage.Error, null);
+						progressMonitor.ShowPackageConsole ();
+						progressMonitor.Dispose ();
+						RestoreFailed = true;
+					}
+				}
+			}
+		}
+
+		public bool RestoreFailed { get; private set; }
+
+		IProgressMonitor CreateProgressMonitor (ProgressMonitorStatusMessage progressMessage)
+		{
+			return progressMonitorFactory.CreateProgressMonitor (progressMessage.Status);
+		}
+
+		PackageManagementEventsMonitor CreateEventMonitor (IProgressMonitor monitor)
+		{
+			return new PackageManagementEventsMonitor (monitor, packageManagementEvents, progressProvider);
+		}
+
+		void RestorePackages(IProgressMonitor progressMonitor, ProgressMonitorStatusMessage progressMessage)
+		{
+			var action = new RestorePackagesAction (solution, packageManagementEvents);
+			action.Execute ();
+
+			RefreshProjectReferences ();
+			ForceCreationOfSharedRepositoriesConfigFile ();
+
+			progressMonitor.ReportSuccess (progressMessage.Success);
+			packageManagementEvents.OnPackagesRestored ();
+		}
+
+		/// <summary>
+		/// Creating package managers for all the projects will force the 
+		/// repositories.config file to be created.
+		/// </summary>
+		void ForceCreationOfSharedRepositoriesConfigFile ()
+		{
+			var repository = PackageManagementServices.RegisteredPackageRepositories.CreateAggregateRepository ();
+			solution.GetProjects (repository).ToList ();
+		}
+
+		void RefreshProjectReferences ()
+		{
+			DispatchService.GuiDispatch (() => {
+				Solution solution = IdeApp.ProjectOperations.CurrentSelectedSolution;
+				if (solution != null) {
+					foreach (DotNetProject project in solution.GetAllDotNetProjects ()) {
+						project.RefreshReferenceStatus ();
+					}
+				}
+			});
+		}
+	}
+}
+