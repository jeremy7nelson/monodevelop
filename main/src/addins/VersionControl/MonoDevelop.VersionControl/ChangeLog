--- conflicted
+++ resolved
@@ -1,12 +1,3 @@
-<<<<<<< HEAD
-2008-07-29  Mike Krüger <mkrueger@novell.com> 
-
-	* MonoDevelop.VersionControl/Update.cs,
-	  MonoDevelop.VersionControl/RevertRevisionsCommands.cs,
-	  MonoDevelop.VersionControl/AddRemoveMoveCommand.cs,
-	  MonoDevelop.VersionControl/RevertCommand.cs: Translated old code to
-	  new dom.
-=======
 2008-08-05  Lluis Sanchez Gual <lluis@novell.com> 
 
 	* overlay_locked.png, overlay_unlocked.png,
@@ -25,7 +16,14 @@
 	  MonoDevelop.VersionControl/VersionControlService.cs,
 	  overlay_lock_required.png: Add support for locking/unlocking, and
 	  for on-demand unlocking (RequestFileEdit event).
->>>>>>> c8778616
+
+2008-07-29  Mike Krüger <mkrueger@novell.com> 
+
+	* MonoDevelop.VersionControl/Update.cs,
+	  MonoDevelop.VersionControl/RevertRevisionsCommands.cs,
+	  MonoDevelop.VersionControl/AddRemoveMoveCommand.cs,
+	  MonoDevelop.VersionControl/RevertCommand.cs: Translated old code to
+	  new dom.
 
 2008-07-21  Lluis Sanchez Gual <lluis@novell.com> 
 
