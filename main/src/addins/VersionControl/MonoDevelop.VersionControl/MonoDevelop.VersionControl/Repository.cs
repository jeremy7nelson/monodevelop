--- conflicted
+++ resolved
@@ -641,28 +641,11 @@
 		{
 			return new DiffInfo [0];
 		}
-<<<<<<< HEAD
 
 		public string GetTextAtRevision (FilePath repositoryPath, Revision revision)
 		{
 			return OnGetTextAtRevision (repositoryPath, revision);
 		}
-=======
-
-		/// <summary>
-		/// Returns the text for a file at a particular revision. If the file is binary, 'null' is returned
-		/// </summary>
-		/// <returns>
-		/// The text at revision or 'null' if the file is binary.
-		/// </returns>
-		/// <param name='repositoryPath'>
-		/// Repository path.
-		/// </param>
-		/// <param name='revision'>
-		/// Revision.
-		/// </param>
-		public abstract string GetTextAtRevision (FilePath repositoryPath, Revision revision);
->>>>>>> dd32d110
 
 		protected abstract string OnGetTextAtRevision (FilePath repositoryPath, Revision revision);
 
