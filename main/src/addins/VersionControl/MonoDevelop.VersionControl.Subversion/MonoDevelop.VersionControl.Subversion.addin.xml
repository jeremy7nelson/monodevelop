<Addin id        = "VersionControl.Subversion"
       namespace = "MonoDevelop"
       name      = "Subversion core engine"
       author    = "Joshua Tauberer"
       copyright = "LGPL"
       url       = "http://taubz.for.net/code/diff"
       description = "Subversion core engine"
       category  = "Version Control"
       flags     = "Hidden"
<<<<<<< HEAD
       version   = "4.0">
 
	<Dependencies>
	    <Addin id="Core" version="4.0"/>
	    <Addin id="Ide" version="4.0"/>
	    <Addin id="VersionControl" version="4.0"/>
=======
       version   = "3.0.5">

	<Dependencies>
	    <Addin id="Core" version="3.0.5"/>
	    <Addin id="Ide" version="3.0.5"/>
	    <Addin id="VersionControl" version="3.0.5"/>
>>>>>>> 215df589
	</Dependencies>

	<Extension path = "/MonoDevelop/Ide/Commands/VersionControl">
		<Command id = "MonoDevelop.VersionControl.Subversion.Commands.Resolve"
			_label = "Resolve"
			description = "Resolve conflicts on working copy files or directories."/>
	</Extension>

	<Extension path = "/MonoDevelop/Ide/Pads/ProjectPad">
		<NodeBuilder class = "MonoDevelop.VersionControl.Subversion.SubversionNodeExtension"/>
	</Extension>

	<Extension path = "/MonoDevelop/Ide/ContextMenu/ProjectPad/VersionControl">
		<Condition id="ItemType" value="IFileItem|IFolderItem">
			<CommandItem id = "MonoDevelop.VersionControl.Subversion.Commands.Resolve" insertafter="MonoDevelop.VersionControl.Commands.Revert" />
		</Condition>
	</Extension>

	<Extension path = "/MonoDevelop/VersionControl/StatusViewCommands">
		<CommandItem id = "MonoDevelop.VersionControl.Subversion.Commands.Resolve" type="MonoDevelop.VersionControl.Subversion.SubversionCommandHandler"/>
	</Extension>
</Addin>
<|MERGE_RESOLUTION|>--- conflicted
+++ resolved
@@ -1,46 +1,37 @@
-<Addin id        = "VersionControl.Subversion"
-       namespace = "MonoDevelop"
-       name      = "Subversion core engine"
-       author    = "Joshua Tauberer"
-       copyright = "LGPL"
-       url       = "http://taubz.for.net/code/diff"
-       description = "Subversion core engine"
-       category  = "Version Control"
-       flags     = "Hidden"
-<<<<<<< HEAD
-       version   = "4.0">
- 
-	<Dependencies>
-	    <Addin id="Core" version="4.0"/>
-	    <Addin id="Ide" version="4.0"/>
-	    <Addin id="VersionControl" version="4.0"/>
-=======
-       version   = "3.0.5">
-
-	<Dependencies>
-	    <Addin id="Core" version="3.0.5"/>
-	    <Addin id="Ide" version="3.0.5"/>
-	    <Addin id="VersionControl" version="3.0.5"/>
->>>>>>> 215df589
-	</Dependencies>
-
-	<Extension path = "/MonoDevelop/Ide/Commands/VersionControl">
-		<Command id = "MonoDevelop.VersionControl.Subversion.Commands.Resolve"
-			_label = "Resolve"
-			description = "Resolve conflicts on working copy files or directories."/>
-	</Extension>
-
-	<Extension path = "/MonoDevelop/Ide/Pads/ProjectPad">
-		<NodeBuilder class = "MonoDevelop.VersionControl.Subversion.SubversionNodeExtension"/>
-	</Extension>
-
-	<Extension path = "/MonoDevelop/Ide/ContextMenu/ProjectPad/VersionControl">
-		<Condition id="ItemType" value="IFileItem|IFolderItem">
-			<CommandItem id = "MonoDevelop.VersionControl.Subversion.Commands.Resolve" insertafter="MonoDevelop.VersionControl.Commands.Revert" />
-		</Condition>
-	</Extension>
-
-	<Extension path = "/MonoDevelop/VersionControl/StatusViewCommands">
-		<CommandItem id = "MonoDevelop.VersionControl.Subversion.Commands.Resolve" type="MonoDevelop.VersionControl.Subversion.SubversionCommandHandler"/>
-	</Extension>
-</Addin>
+<Addin id        = "VersionControl.Subversion"
+       namespace = "MonoDevelop"
+       name      = "Subversion core engine"
+       author    = "Joshua Tauberer"
+       copyright = "LGPL"
+       url       = "http://taubz.for.net/code/diff"
+       description = "Subversion core engine"
+       category  = "Version Control"
+       flags     = "Hidden"
+       version   = "4.0">
+ 
+	<Dependencies>
+	    <Addin id="Core" version="4.0"/>
+	    <Addin id="Ide" version="4.0"/>
+	    <Addin id="VersionControl" version="4.0"/>
+	</Dependencies>
+
+	<Extension path = "/MonoDevelop/Ide/Commands/VersionControl">
+		<Command id = "MonoDevelop.VersionControl.Subversion.Commands.Resolve"
+			_label = "Resolve"
+			description = "Resolve conflicts on working copy files or directories."/>
+	</Extension>
+
+	<Extension path = "/MonoDevelop/Ide/Pads/ProjectPad">
+		<NodeBuilder class = "MonoDevelop.VersionControl.Subversion.SubversionNodeExtension"/>
+	</Extension>
+
+	<Extension path = "/MonoDevelop/Ide/ContextMenu/ProjectPad/VersionControl">
+		<Condition id="ItemType" value="IFileItem|IFolderItem">
+			<CommandItem id = "MonoDevelop.VersionControl.Subversion.Commands.Resolve" insertafter="MonoDevelop.VersionControl.Commands.Revert" />
+		</Condition>
+	</Extension>
+
+	<Extension path = "/MonoDevelop/VersionControl/StatusViewCommands">
+		<CommandItem id = "MonoDevelop.VersionControl.Subversion.Commands.Resolve" type="MonoDevelop.VersionControl.Subversion.SubversionCommandHandler"/>
+	</Extension>
+</Addin>