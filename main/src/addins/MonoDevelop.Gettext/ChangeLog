<<<<<<< HEAD
2009-01-21  Michael Hutchinson  <mhutchinson@novell.com>

	* MonoDevelop.Gettext/Catalog.cs:
	* MonoDevelop.Gettext/CatalogParser.cs:
	* MonoDevelop.Gettext/TranslationProject.cs:
	* MonoDevelop.Gettext.Editor/POEditorWidget.cs:
	* MonoDevelop.Gettext.Editor/CatalogEditorView.cs:
	* MonoDevelop.Gettext.Editor/GettextEditorDisplayBinding.cs: Use the
	UserInformation API, which requires a parent SolutionItem.
=======
2009-01-26  Michael Hutchinson  <mhutchinson@novell.com>

	* MonoDevelop.Gettext.mdp: Flush project format changes.
>>>>>>> 079aa481

2008-12-19  Lluis Sanchez Gual  <lluis@novell.com>

	* gtk-gui/objects.xml: TooltipWindow has been moved to MD.Components.

2008-12-12  Lluis Sanchez Gual  <lluis@novell.com>

	* MonoDevelop.Gettext.mdp: All projects now require fx 3.5.

2008-12-09  Lluis Sanchez Gual  <lluis@novell.com>

	* MonoDevelop.Gettext.mdp: Don't require a specific version of
	Mono.Addins.

2008-12-02  Michael Hutchinson  <mhutchinson@novell.com>

	* AssemblyInfo.cs: Add AssemblyInfo.cs files that are autogenerated from
	the addin manifests.

2008-11-25  Michael Hutchinson  <mhutchinson@novell.com>

	* MonoDevelop.Gettext/RegexFileScanner.cs: Remove debug writelines.

2008-11-24  Mike Kestner  <mkestner@novell.com>

	* MonoDevelop.Gettext.Editor/POEditorWidget.cs: set labels on the
	valid/missing/fuzzy filter buttons. Use a MenuButton to ensure 
	proper menu placement on the options button.  Fixes #367274.

2008-11-24  Mike Kestner  <mkestner@novell.com>

	* MonoDevelop.Gettext.Editor/CatalogHeadersWidget.cs: some null
	guarding for a couple strings.

2008-11-19  Lluis Sanchez Gual  <lluis@novell.com>

	* Makefile.am:
	* icons/locale.svg:
	* MonoDevelop.Gettext.mdp:
	* MonoDevelop.Gettext.addin.xml: Removed the locale.svg file.
	PixbufLoader does not support svg in all platforms.

2008-11-06  Michael Hutchinson  <mhutchinson@novell.com>

	* Makefile.am: Fix build dependencies.

2008-11-05  Lluis Sanchez Gual  <lluis@novell.com>

	* MonoDevelop.Gettext.addin.xml: Bump MD version.

2008-10-01  Michael Hutchinson <mhutchinson@novell.com> 

	* MonoDevelop.Gettext.addin.xml,
	  MonoDevelop.Gettext.NodeBuilders/ProjectFileNodeBuilderExtension.cs,
	  MonoDevelop.Gettext.mdp, Commands.cs, Makefile.am: Added quick
	  property for enabling translation of files. Supports multi-select.

2008-09-24  Mike Krüger <mkrueger@novell.com> 

	* MonoDevelop.Gettext.Editor/CatalogEditorView.cs,
	  MonoDevelop.Gettext.Editor/POEditorWidget.cs: fixed some minor
	  issues in the po editor.

2008-09-17  Lluis Sanchez Gual <lluis@novell.com> 

	* MonoDevelop.Gettext.mdp: Updated projects.

2008-09-12  Lluis Sanchez Gual <lluis@novell.com> 

	* gtk-gui/MonoDevelop.Gettext.GettextFeatureWidget.cs,
	  gtk-gui/generated.cs,
	  gtk-gui/MonoDevelop.Gettext.POEditorWidget.cs,
	  gtk-gui/MonoDevelop.Gettext.Translator.LanguageChooserDialog.cs,
	  gtk-gui/MonoDevelop.Gettext.Editor.CatalogHeadersWidget.cs,
	  gtk-gui/MonoDevelop.Gettext.TranslationProjectOptionsDialog.cs:
	  Updated generated code.

2008-09-04  Lluis Sanchez Gual <lluis@novell.com> 

	* MonoDevelop.Gettext.NodeBuilders/TranslationNodeBuilder.cs,
	  MonoDevelop.Gettext.NodeBuilders/TranslationProjectNodeBuilder.cs:
	  Moved the extensible tree view to its own directory.

2008-07-21  Lluis Sanchez Gual <lluis@novell.com> 

	* MonoDevelop.Gettext/TranslationProject.cs: Don't set the dirty flag
	  when a translation is added while loading the project.

2008-07-21  Lluis Sanchez Gual <lluis@novell.com> 

	* MonoDevelop.Gettext.mdp,
	  gtk-gui/MonoDevelop.Gettext.Translator.LanguageChooserDialog.cs,
	  gtk-gui/gui.stetic: Updated.
	* MonoDevelop.Gettext/TranslationProject.cs,
	  MonoDevelop.Gettext/Translation.cs: Properly check if a translation
	  needs to be built.

2008-07-21  Lluis Sanchez Gual <lluis@novell.com> 

	* GettextProjectBinding.cs, MonoDevelop.Gettext/Translation.cs,
	  MonoDevelop.Gettext/TranslationProject.cs: Moved serialization
	  engine to MonoDevelop.Core. Use new syntax for specifying attribute
	  scope.

2008-06-26  Mike Krüger <mkrueger@novell.com> 

	* MonoDevelop.Gettext/TranslationProjectOptionsDialog.cs: fixed bug in
	  options dialog.

2008-06-04  Lluis Sanchez Gual <lluis@novell.com> 

	* MonoDevelop.Gettext.addin.xml: Bump MD version.

2008-06-03  Lluis Sanchez Gual <lluis@novell.com> 

	* MonoDevelop.Gettext.Editor/POEditorWidget.cs, gtk-gui/gui.stetic: Use
	  the OnDestroyed event instead of Dispose, since with the latest
	  changes in gtk#, Dispose is not called anymore when a widget is
	  destroyed.

2008-06-03  Lluis Sanchez Gual <lluis@novell.com> 

	* MonoDevelop.Gettext/TranslationProject.cs: Track api changes.

2008-05-30  Mike Krüger <mkrueger@novell.com> 

	* MonoDevelop.Gettext.Editor/GettextEditorDisplayBinding.cs,
	  MonoDevelop.Gettext.Editor/CatalogEditorView.cs: Fixed bug (gettext
	  addin didn't work).

2008-05-22  Lluis Sanchez Gual <lluis@novell.com> 

	* MonoDevelop.Gettext/TranslationProject.cs: Replaced
	  ICompilerResult/DefaultCompilerResult/CompilerResults by a new
	  BuildResult class, which has owner information at error level, so
	  it is possible to know which project generated an error when
	  building a solution. Updated Task and TaskService to use the new
	  owner information.

2008-05-21  Lluis Sanchez Gual <lluis@novell.com> 

	* MonoDevelop.Gettext.NodeBuilders/TranslationNodeBuilder.cs,
	  MonoDevelop.Gettext.NodeBuilders/TranslationProjectNodeBuilder.cs,
	  MonoDevelop.Gettext.mdp,
	  MonoDevelop.Gettext.Editor/POEditorWidget.cs,
	  gtk-gui/MonoDevelop.Gettext.Translator.LanguageChooserDialog.cs,
	  gtk-gui/MonoDevelop.Gettext.TranslationProjectOptionsDialog.cs,
	  gtk-gui/gui.stetic, Makefile.am,
	  MonoDevelop.Gettext/MakefileHandler.cs,
	  MonoDevelop.Gettext/TranslationService.cs,
	  MonoDevelop.Gettext/TranslationProjectOptionsDialog.cs,
	  MonoDevelop.Gettext/GettextTool.cs,
	  MonoDevelop.Gettext/TranslationProject.cs,
	  MonoDevelop.Gettext/Translation.cs,
	  MonoDevelop.Gettext/GettextFeature.cs,
	  MonoDevelop.Gettext/GettextFeatureWidget.cs,
	  MonoDevelop.Gettext/TranslationCollection.cs: New project model
	  changes.

2008-05-08  Michael Hutchinson <mhutchinson@novell.com> 

	* MonoDevelop.Gettext.addin.xml: Set "isText" attribute on the mimetype
	  definitions.

2008-04-11  Lluis Sanchez Gual <lluis@novell.com> 

	* MonoDevelop.Gettext.addin.xml: Use the new mime type extension to
	  register new file types.

2008-03-18  Mike Krüger <mkrueger@novell.com> 

	* MonoDevelop.Gettext.Editor/POEditorWidget.cs: POEditor has a new rule
	  (checks for {0}, {1}, {*} mismatch). Rules are now threaded.

2008-03-14  Mike Krüger <mkrueger@novell.com> 

	* MonoDevelop.Gettext.Editor/CatalogEditorView.cs,
	  MonoDevelop.Gettext.Editor/POEditorWidget.cs,
	  gtk-gui/MonoDevelop.Gettext.POEditorWidget.cs,
	  gtk-gui/MonoDevelop.Gettext.Translator.LanguageChooserDialog.cs,
	  gtk-gui/MonoDevelop.Gettext.Editor.CatalogHeadersWidget.cs,
	  gtk-gui/gui.stetic: Worked on gettext addin.

2008-03-13  Mike Krüger <mkrueger@novell.com> 

	* gtk-gui/gui.stetic: Made the language chooser dialog gnome compliant.

2008-03-04  Mike Krüger <mkrueger@novell.com> 

	* MonoDevelop.Gettext.NodeBuilders/TranslationNodeBuilder.cs,
	  MonoDevelop.Gettext.NodeBuilders/TranslationProjectNodeBuilder.cs,
	  MonoDevelop.Gettext.Editor/POEditorWidget.cs,
	  gtk-gui/MonoDevelop.Gettext.POEditorWidget.cs,
	  gtk-gui/MonoDevelop.Gettext.Translator.LanguageChooserDialog.cs,
	  gtk-gui/MonoDevelop.Gettext.Editor.CatalogHeadersWidget.cs: Worked on
	  gnome hig compliant alerts.

2008-03-02  Marcos David Marín Amador <MarcosMarin@gmail.com> 

	* MonoDevelop.Gettext.Editor/POEditorWidget.cs: Workaraound a bug in mono
	  1.2.4 where anonymous delegates ignore usings.

2008-03-01  Mike Krüger <mkrueger@novell.com> 

	* MonoDevelop.Gettext.Editor/POEditorWidget.cs: Filter is not preserved
	  anymore (this was more annoying than helpful).

2008-03-01  Mike Krüger <mkrueger@novell.com> 

	* MonoDevelop.Gettext.Editor/POEditorWidget.cs,
	  gtk-gui/MonoDevelop.Gettext.POEditorWidget.cs: Added some filter
	  options.

2008-02-29  Mike Krüger <mkrueger@novell.com> 

	* MonoDevelop.Gettext.addin.xml,
	  MonoDevelop.Gettext.NodeBuilders/TranslationNodeBuilder.cs,
	  MonoDevelop.Gettext.NodeBuilders/TranslationProjectNodeBuilder.cs,
	  Commands.cs, MonoDevelop.Gettext/TranslationProject.cs: Added command to
	  update a single translation.

2008-02-29  Mike Krüger <mkrueger@novell.com> 

	* MonoDevelop.Gettext.addin.xml: Added many shortcuts.

2008-02-29  Mike Krüger <mkrueger@novell.com> 

	* MonoDevelop.Gettext.Editor/POEditorWidget.cs,
	  gtk-gui/MonoDevelop.Gettext.POEditorWidget.cs: Fixed bug in po editor.

2008-02-29  Mike Krüger <mkrueger@novell.com> 

	* MonoDevelop.Gettext.Editor/POEditorWidget.cs,
	  MonoDevelop.Gettext/Catalog.cs: Not longer using Thread.Abort

2008-02-27  Mike Krüger <mkrueger@novell.com> 

	

2008-02-27  Mike Krüger <mkrueger@novell.com> 

	* MonoDevelop.Gettext.Editor/POEditorWidget.cs: filter updates more nicely.

2008-02-27  Mike Krüger <mkrueger@novell.com> 

	* MonoDevelop.Gettext.Editor/POEditorWidget.cs,
	  gtk-gui/MonoDevelop.Gettext.POEditorWidget.cs: Refactored status bar.

2008-02-26  Mike Krüger <mkrueger@novell.com> 

	* MonoDevelop.Gettext.Editor/POEditorWidget.cs: Untranslated <--> translated
	  update now works in entry list.

2008-02-26  Mike Krüger <mkrueger@novell.com> 

	* MonoDevelop.Gettext/CatalogParser.cs: Fixed plural message bug.

2008-02-26  Mike Krüger <mkrueger@novell.com> 

	* MonoDevelop.Gettext.Editor/POEditorWidget.cs: Columns are now resizeable.

2008-02-26  Mike Krüger <mkrueger@novell.com> 

	* MonoDevelop.Gettext.Editor/POEditorWidget.cs,
	  gtk-gui/MonoDevelop.Gettext.POEditorWidget.cs: Improved ui: original
	  strings are now selectable.Fixed ui glitch: original string in the
	  entrylist is now in gettext format too.

2008-02-26  Mike Krüger <mkrueger@novell.com> 

	* MonoDevelop.Gettext.Editor/POEditorWidget.cs,
	  MonoDevelop.Gettext/StringEscaping.cs,
	  MonoDevelop.Gettext/PluralForms.cs: Now using the gettext format for
	  text input instead of the plain text (otherwise the translation of some
	  strings is impossible and I assume that the translators are used to the
	  \n, \r, \t escape sequences).

2008-02-26  Mike Krüger <mkrueger@novell.com> 

	* MonoDevelop.Gettext.Editor/CatalogEditorView.cs,
	  MonoDevelop.Gettext.Editor/POEditorWidget.cs,
	  MonoDevelop.Gettext.Editor/CatalogHeadersWidget.cs,
	  gtk-gui/MonoDevelop.Gettext.Translator.LanguageChooserDialog.cs,
	  MonoDevelop.Gettext/CatalogParser.cs,
	  MonoDevelop.Gettext/CatalogEntry.cs,
	  MonoDevelop.Gettext/CatalogHeaders.cs, MonoDevelop.Gettext/Catalog.cs:
	  Refactored gettext addin, fixed bug in headers widget.

2008-02-26  Mike Krüger <mkrueger@novell.com> 

	* MonoDevelop.Gettext.Editor/GettextEditorDisplayBinding.cs,
	  MonoDevelop.Gettext.Editor/CatalogEditorView.cs,
	  MonoDevelop.Gettext.Editor/CatalogEditor.cs,
	  MonoDevelop.Gettext.Editor/CatalogHeadersWidget.cs,
	  gtk-gui/MonoDevelop.Gettext.Translator.LanguageChooserDialog.cs,
	  gtk-gui/MonoDevelop.Gettext.Editor.CatalogHeadersWidget.cs,
	  MonoDevelop.Gettext/CatalogHeaders.cs, MonoDevelop.Gettext/Catalog.cs:
	  Fixed bug in header editor. Added feature to ensure that no line end is
	  forgotton or accidentally added.

2008-02-25  Mike Krüger <mkrueger@novell.com> 

	* MonoDevelop.Gettext.Editor/POEditorWidget.cs: Made the update operation a
	  lot faster.

2008-02-25  Mike Krüger <mkrueger@novell.com> 

	* MonoDevelop.Gettext/StringEscaping.cs: Fixed bug in FromGettextFormat.

2008-02-25  Mike Krüger <mkrueger@novell.com> 

	* MonoDevelop.Gettext.addin.xml: Added shortcuts to menu items.

2008-02-25  Mike Krüger <mkrueger@novell.com> 

	* MonoDevelop.Gettext/CatalogParser.cs: Fixed multiline bug.

2008-02-25  Mike Krüger <mkrueger@novell.com> 

	* MonoDevelop.Gettext.addin.xml,
	  MonoDevelop.Gettext.Editor/POEditorWidget.cs,
	  gtk-gui/MonoDevelop.Gettext.Translator.LanguageChooserDialog.cs,
	  MonoDevelop.Gettext/StringEscaping.cs,
	  MonoDevelop.Gettext/CatalogDeletedEntry.cs,
	  MonoDevelop.Gettext/RegexFileScanner.cs,
	  MonoDevelop.Gettext/CatalogParser.cs,
	  MonoDevelop.Gettext/CatalogEntry.cs, MonoDevelop.Gettext/Catalog.cs:
	  Fixed some gettext issues (at least for monodevelop/german it works now)

2008-02-25  Mike Krüger <mkrueger@novell.com> 

	* MonoDevelop.Gettext.Editor/POEditorWidget.cs: gettext pad now updates the
	  changes in the translated message list.

2008-02-25  Mike Krüger <mkrueger@novell.com> 

	* MonoDevelop.Gettext.Editor/POEditorWidget.cs,
	  gtk-gui/MonoDevelop.Gettext.Translator.LanguageChooserDialog.cs: Added
	  some tooltips for the description button

2008-02-25  Mike Krüger <mkrueger@novell.com> 

	* MonoDevelop.Gettext.Editor/POEditorWidget.cs,
	  gtk-gui/MonoDevelop.Gettext.GettextFeatureWidget.cs,
	  gtk-gui/MonoDevelop.Gettext.POEditorWidget.cs,
	  gtk-gui/MonoDevelop.Gettext.Translator.LanguageChooserDialog.cs,
	  gtk-gui/MonoDevelop.Gettext.Editor.CatalogHeadersWidget.cs,
	  gtk-gui/MonoDevelop.Gettext.TranslationProjectOptionsDialog.cs,
	  MonoDevelop.Gettext/StringEscaping.cs: Added filter & sort functions to
	  the gettext editor.

2008-02-23  Mike Krüger <mkrueger@novell.com> 

	* MonoDevelop.Gettext.mdp, gtk-gui/MonoDevelop.Gettext.POEditorWidget.cs,
	  MonoDevelop.Gettext/TranslationService.cs: Removed reference to
	  gnome-vfs-sharp and fixed 2 warnings.

2008-02-20  Lluis Sanchez Gual <lluis@novell.com> 

	* MonoDevelop.Gettext.NodeBuilders/TranslationNodeBuilder.cs,
	  MonoDevelop.Gettext.NodeBuilders/TranslationProjectNodeBuilder.cs:
	  Handle the delete key in TreeViewPad, so it will work event if the
	  shortcut is not defined.

2008-02-18  Lluis Sanchez Gual <lluis@novell.com> 

	* MonoDevelop.Gettext/TranslationProject.cs: Include .po files in the list
	  of exportable files of the project. Fixes bug #362567.

2008-01-25  Michael Hutchinson <mhutchinson@novell.com> 

	* MonoDevelop.Gettext.addin.xml, MonoDevelop.Gettext/RegexFileScanner.cs,
	  MonoDevelop.Gettext.ExtensionNodes/IncludeExtensionNode.cs,
	  MonoDevelop.Gettext.ExtensionNodes/RegexScannerExtensionNode.cs,
	  MonoDevelop.Gettext.ExtensionNodes/XmlRegexScannerExtensionNode.cs:
	  Rework unescaping of C# and XML translatable strings.
	* MonoDevelop.Gettext.mdp, Makefile.am: Updated.
	* MonoDevelop.Gettext/StringEscaping.cs: Helper class for
	  escaping/unescaping text.
	* MonoDevelop.Gettext/Catalog.cs: Rework escaping of strings.
	
	Fixes "Bug 355967 - Translation issues with regex toolkit descriptions".

2008-01-25  Lluis Sanchez Gual <lluis@novell.com> 

	* MonoDevelop.Gettext.addin.xml: Update MD version.

2008-01-24  Lluis Sanchez Gual <lluis@novell.com> 

	* templates/Makefile.am.template: CLEANFILES must be set before including
	  Makefile.include.

2008-01-23  Michael Hutchinson <mhutchinson@novell.com> 

	* MonoDevelop.Gettext/RegexFileScanner.cs: Remove debug code.

2008-01-21  Lluis Sanchez Gual <lluis@novell.com> 

	* MonoDevelop.Gettext/TranslationProject.cs: Performance improvement.

2008-01-16  Michael Hutchinson <mhutchinson@novell.com> 

	* MonoDevelop.Gettext.NodeBuilders/TranslationProjectNodeBuilder.cs: Make
	  string translatable.
	* MonoDevelop.Gettext/TranslationProject.cs: Wait for child process's output
	  before writing completion message.

2008-01-15  Michael Hutchinson <mhutchinson@novell.com> 

	* templates/TranslationProject.xpt.xml: Make template categories
	  translatable.

2008-01-04  Michael Hutchinson <mhutchinson@novell.com> 

	* MonoDevelop.Gettext.addin.xml: Handle simple concatenated strings in C#.
	  Allows line breaks when specifying long strings.
	* MonoDevelop.Gettext/RegexFileScanner.cs: Apply transforms to plural
	  strings as well. Add the capability to specify regex options.
	* MonoDevelop.Gettext.ExtensionNodes/TransformExtensionNode.cs,
	  MonoDevelop.Gettext.ExtensionNodes/ExcludeRegex.cs,
	  MonoDevelop.Gettext.ExtensionNodes/IncludeExtensionNode.cs,
	  MonoDevelop.Gettext.ExtensionNodes/RegexScannerExtensionNode.cs,
	  MonoDevelop.Gettext.ExtensionNodes/XmlRegexScannerExtensionNode.cs: Add
	  the capability to specify regex options.

2008-01-03  Michael Hutchinson <mhutchinson@novell.com> 

	* MonoDevelop.Gettext.addin.xml: Plural string regexes needed to capture
	  first string. Partial fix for "Bug 351017 - Gettext addin is extracting
	  some translation messages wrongly".

2007-12-31  David Makovský (Yakeen) <yakeen@sannyas-on.net>

	* gtk-gui/gui.stetic,
	* gtk-gui/MonoDevelop.Gettext.TranslationProjectOptionsDialog.cs: Fixed typo in initialization string.

2007-12-19  Ankit Jain  <jankit@novell.com>

	* MakefileHandler.cs: Set top_srcdir and all_target correctly.
	* TranslationProject.cs: Set the default value for RelPath
	to empty string instead of null.
	Remove AbsPath.
	* MonoDevelop.Gettext/TranslationProjectOptionsDialog: Update.
	* templates/Makefile.template: Make top_srcdir and all_target template
	variables to allow setting from MakefileHandler.

2007-12-18  Ankit Jain  <jankit@novell.com>

	Fix bug #349419.
	* templates/Makefile.template: Remove EXTRA_DIST, it gets generated.
	* MakefileHandler.cs: Honor DESTDIR for INSTALL_DIR.
	Based on patch by Wade Berrier.

2007-12-14  Lluis Sanchez Gual <lluis@novell.com> 

	* MonoDevelop.Gettext.mdp: Updated project files. The order of extended
	  properties won't change anymore.

2007-12-13  Lluis Sanchez Gual <lluis@novell.com> 

	* MonoDevelop.Gettext/TranslationProject.cs: Moved PlatformService to
	  MD.Core.Gui. Removed old FileIconService class, which is now implemented
	  in PlatformService.

2007-12-13  Lluis Sanchez Gual <lluis@novell.com> 

	* MonoDevelop.Gettext/TranslationProject.cs: API cleanup.

2007-12-13  Lluis Sanchez Gual <lluis@novell.com> 

	* gtk-gui/gui.stetic: Updated.

2007-12-12  Lluis Sanchez Gual <lluis@novell.com> 

	* MonoDevelop.Gettext.addin.xml: Bump add-in versions.

2007-12-06  Geoff Norton  <gnorton@novell.com>

	* MonoDevelop.Gettext/GetTextTool.cs:
	* MonoDevelop.Gettext/TranslationProject.cs: Do not call Gnome.Vfs directly;
	  utilize the PlatformService to get mime information.

2007-12-04  Lluis Sanchez Gual <lluis@novell.com> 

	* MonoDevelop.Gettext.mdp, Makefile.am: Directory reorganization.

2007-12-02  Lluis Sanchez Gual <lluis@novell.com> 

	* MonoDevelop.Gettext/Catalog.cs: Fix build.

2007-12-01  Lluis Sanchez Gual <lluis@novell.com> 

	* MonoDevelop.Gettext/Translation.cs: Added properties for getting the Po
	  and Out files.
	* Makefile.am, MonoDevelop.Gettext.addin.xml,
	  MonoDevelop.Gettext.ExtensionNodes/ExcludeRegex.cs,
	  MonoDevelop.Gettext.ExtensionNodes/IncludeExtensionNode.cs,
	  MonoDevelop.Gettext.ExtensionNodes/RegexScannerExtensionNode.cs,
	  MonoDevelop.Gettext.ExtensionNodes/TransformExtensionNode.cs,
	  MonoDevelop.Gettext.ExtensionNodes/XmlRegexScannerExtensionNode.cs,
	  MonoDevelop.Gettext.mdp, MonoDevelop.Gettext/Catalog.cs,
	  MonoDevelop.Gettext/IFileScanner.cs,
	  MonoDevelop.Gettext/RegexFileScanner.cs,
	  MonoDevelop.Gettext/TranslationProject.cs,
	  MonoDevelop.Gettext/TranslationProjectOptionsDialog.cs,
	  MonoDevelop.Gettext/TranslationService.cs,
	  templates/TranslationProject.xpt.xml: Added an extension point for
	  specifying regular expressions to use for scanning files. Fixed some old
	  regexes. Moved some properties from TranslationProjectConfiguration to
	  TranslationProject, since it is not really useful to handle that info
	  per-config.
	* MonoDevelop.Gettext/MakefileHandler.cs, templates/Makefile.template: Set
	  the correct install dir depending on the project output type.

2007-12-01  Lluis Sanchez Gual <lluis@novell.com> 

	* MonoDevelop.Gettext/GettextFeature.cs,
	  MonoDevelop.Gettext/GettextFeatureWidget.cs: Show the gettext feature
	  when creating new Packaging projects.

2007-12-01  Lluis Sanchez Gual <lluis@novell.com> 

	* MonoDevelop.Gettext.NodeBuilders/TranslationProjectNodeBuilder.cs: Run the
	  translation update in a background thread.
	* MonoDevelop.Gettext/GettextTool.cs: New command line tool for updating
	  translation projects.
	* gtk-gui/gui.stetic,
	  gtk-gui/MonoDevelop.Gettext.Editor.CatalogHeadersWidget.cs,
	  gtk-gui/MonoDevelop.Gettext.GettextFeatureWidget.cs,
	  gtk-gui/MonoDevelop.Gettext.POEditorWidget.cs,
	  gtk-gui/MonoDevelop.Gettext.TranslationProjectOptionsDialog.cs,
	  gtk-gui/MonoDevelop.Gettext.Translator.LanguageChooserDialog.cs:
	  Updated.

2007-11-22  Mike Krüger <mkrueger@novell.com> 

	* MonoDevelop.Gettext.Editor/POEditorWidget.cs,
	  gtk-gui/MonoDevelop.Gettext.Translator.LanguageChooserDialog.cs,
	  Makefile.am, MonoDevelop.Gettext.mdp,
	  MonoDevelop.Gettext/TranslationService.cs,
	  MonoDevelop.Gettext/TranslationProject.cs,
	  MonoDevelop.Gettext/Catalog.cs: Now message strings are extracted using
	  regexes instead of xgettext.

2007-11-20  Mike Krüger <mkrueger@novell.com> 

	* MonoDevelop.Gettext/TranslationProject.cs: Process output is now written
	  to the monitor.Log.

2007-11-20  Mike Krüger <mkrueger@novell.com> 

	* MonoDevelop.Gettext/TranslationProject.cs: gettext addin now only scans
	  code files for translations.

2007-11-16  Mike Krüger <mkrueger@novell.com> 

	* MonoDevelop.Gettext.Editor/POEditorWidget.cs,
	  MonoDevelop.Gettext.NodeBuilders/TranslationProjectNodeBuilder.cs,
	  MonoDevelop.Gettext/TranslationProject.cs,
	  MonoDevelop.Gettext/Catalog.cs: Added some gui update code.

2007-11-16  Mike Krüger <mkrueger@novell.com> 

	* gtk-gui/MonoDevelop.Gettext.GettextFeatureWidget.cs,
	  gtk-gui/MonoDevelop.Gettext.POEditorWidget.cs,
	  gtk-gui/MonoDevelop.Gettext.Translator.LanguageChooserDialog.cs,
	  gtk-gui/MonoDevelop.Gettext.Editor.CatalogHeadersWidget.cs,
	  gtk-gui/MonoDevelop.Gettext.TranslationProjectOptionsDialog.cs,
	  MonoDevelop.Gettext.NodeBuilders/TranslationProjectNodeBuilder.cs,
	  MonoDevelop.Gettext/TranslationService.cs,
	  MonoDevelop.Gettext/TranslationProject.cs,
	  MonoDevelop.Gettext/CatalogParser.cs: The gettext addin now uses
	  xgettext and msgmerge command line tools instead of custom routines.
	  Fixed some bugs in the po editor and catalog parser.

2007-11-15  Lluis Sanchez Gual <lluis@novell.com> 

	* gtk-gui/MonoDevelop.Gettext.Translator.LanguageChooserDialog.cs,
	  gtk-gui/gui.stetic: Updated.
	* MonoDevelop.Gettext.NodeBuilders/TranslationProjectNodeBuilder.cs: Moved
	  code for updating translation to TranslationProject.
	* MonoDevelop.Gettext/TranslationService.cs,
	  MonoDevelop.Gettext/TranslationProject.cs,
	  MonoDevelop.Gettext/Catalog.cs,
	  MonoDevelop.Gettext.Editor/CatalogEditor.cs: Use progress monitors to
	  report errors.
	* MonoDevelop.Gettext/TranslationProjectOptionsDialog.cs: Create a new
	  configuration if none exist.

2007-11-09  Michael Hutchinson <mhutchinson@novell.com> 

	* MonoDevelop.Gettext/TranslationService.cs, MonoDevelop.Gettext/Catalog.cs:
	  Track LoggingService API changes.

2007-10-29  Lluis Sanchez Gual <lluis@novell.com> 

	* MonoDevelop.Gettext.addin.xml: Bump MD version.

2007-10-29  Lluis Sanchez Gual <lluis@novell.com> 

	* MonoDevelop.Gettext/TranslationProject.cs: Set correct target directory
	  path.

2007-10-29  Lluis Sanchez Gual <lluis@novell.com> 

	* gtk-gui/MonoDevelop.Gettext.GettextFeatureWidget.cs,
	  gtk-gui/MonoDevelop.Gettext.POEditorWidget.cs,
	  gtk-gui/MonoDevelop.Gettext.Translator.LanguageChooserDialog.cs,
	  gtk-gui/MonoDevelop.Gettext.Editor.CatalogHeadersWidget.cs,
	  gtk-gui/MonoDevelop.Gettext.TranslationProjectOptionsDialog.cs: Updated
	  project icons. Use the base project icon with an overlay to show the
	  type.

2007-10-29  Lluis Sanchez Gual <lluis@novell.com> 

	* MonoDevelop.Gettext.addin.xml: Track changes in the Icon extension node.

2007-10-25  Mike Krüger <mkrueger@novell.com> 

	* MonoDevelop.Gettext/CatalogParser.cs, MonoDevelop.Gettext/Catalog.cs:
	  Fixed some parsing/generationg errors in the catalog.

2007-10-25  Lluis Sanchez Gual <lluis@novell.com> 

	* MonoDevelop.Gettext.Editor/CatalogEditor.cs: Destroy the view widget when
	  the view is disposed.

2007-10-25  Mike Krüger <mkrueger@novell.com> 

	* MonoDevelop.Gettext.Editor/GtkSpell.cs,
	  MonoDevelop.Gettext/TranslationService.cs,
	  MonoDevelop.Gettext/TranslationProject.cs,
	  MonoDevelop.Gettext/CatalogEntry.cs, MonoDevelop.Gettext/Catalog.cs:
	  Speed optimized the update process.

2007-10-24  Lluis Sanchez Gual <lluis@novell.com> 

	* MonoDevelop.Gettext.addin.xml, MonoDevelop.Gettext.mdp, Makefile.am,
	  MonoDevelop.Gettext/TranslationProjectOptionsDialog.cs,
	  icons/md-gettext-project_16.png, icons/gettext-overlay-32.png,
	  icons/gettext-overlay-16.png, icons/md-gettext-project_22.png,
	  icons/md-gettext-project_32.png, templates/TranslationProject.xpt.xml:
	  Updated project icons. Use the base project icon with an overlay to show
	  the type.

2007-10-24  Mike Krüger <mkrueger@novell.com> 

	* MonoDevelop.Gettext/TranslationService.cs,
	  MonoDevelop.Gettext/TranslationProject.cs,
	  MonoDevelop.Gettext/CatalogEntry.cs, MonoDevelop.Gettext/Catalog.cs:
	  Fixed re opened "Bug 335326 - Gettext addin breaks zh_CN.po".

2007-10-23  Lluis Sanchez Gual <lluis@novell.com> 

	* gtk-gui/MonoDevelop.Gettext.GettextFeatureWidget.cs, gtk-gui/gui.stetic,
	  MonoDevelop.Gettext/GettextFeature.cs: Cosmetic changes in the feature
	  widget. Don't show scrollbars, just grow the list as new items are
	  added.
	* gtk-gui/MonoDevelop.Gettext.TranslationProjectOptionsDialog.cs: Cosmetic
	  fix.
	* MonoDevelop.Gettext.mdp: Updated.

2007-10-23  Lluis Sanchez Gual <lluis@novell.com> 

	* MonoDevelop.Gettext.mdp: Project file names updated by change in MD path
	  functions.

2007-10-23  Mike Krüger <mkrueger@novell.com> 

	* MonoDevelop.Gettext/TranslationService.cs,
	  MonoDevelop.Gettext/TranslationProject.cs,
	  MonoDevelop.Gettext/CatalogEntry.cs: Optimized the speed a bit.

2007-10-22  Lluis Sanchez Gual <lluis@novell.com> 

	* gtk-gui/gui.stetic, MonoDevelop.Gettext.mdp: Updated.
	* gtk-gui/MonoDevelop.Gettext.TranslationProjectOptionsDialog.cs: Some
	  cosmetic fixes.
	* MonoDevelop.Gettext/TranslationProjectOptionsDialog.cs: Show all cell
	  renderers in a single column. Fixes some alignment issues in the tree.

2007-10-22  Mike Krüger <mkrueger@novell.com> 

	* MonoDevelop.Gettext.NodeBuilders/TranslationProjectNodeBuilder.cs,
	  MonoDevelop.Gettext/TranslationService.cs: Fixed "Bug 335335 - Gettext
	  addin: updating the translations of MD takes forever".

2007-10-22  Mike Krüger <mkrueger@novell.com> 

	* MonoDevelop.Gettext.NodeBuilders/TranslationProjectNodeBuilder.cs:
	  Updating translations is now done async.

2007-10-22  Mike Krüger <mkrueger@novell.com> 

	* MonoDevelop.Gettext/CatalogParser.cs, MonoDevelop.Gettext/Catalog.cs:
	  Fixed "Bug 335326 - Gettext addin breaks zh_CN.po".

2007-10-12  Mike Krüger <mkrueger@novell.com> 

	* MonoDevelop.Gettext.NodeBuilders/TranslationNodeBuilder.cs,
	  MonoDevelop.Gettext/TranslationProject.cs: Applied changes that were
	  neccassary for to the new FileService.

2007-09-21  Lluis Sanchez Gual <lluis@novell.com> 

	* MonoDevelop.Gettext.addin.xml: Bump MD version.

2007-09-20  Lluis Sanchez Gual <lluis@novell.com> 

	* gtk-gui/MonoDevelop.Gettext.GettextFeatureWidget.cs, gtk-gui/generated.cs,
	  gtk-gui/MonoDevelop.Gettext.POEditorWidget.cs,
	  gtk-gui/MonoDevelop.Gettext.Translator.LanguageChooserDialog.cs,
	  gtk-gui/MonoDevelop.Gettext.Editor.CatalogHeadersWidget.cs,
	  gtk-gui/MonoDevelop.Gettext.TranslationProjectOptionsDialog.cs:
	  Regenerated GUI files.

2007-09-06  Mike Krüger <mkrueger@novell.com> 

	* MonoDevelop.Gettext/TranslationProject.cs: Fixed 82693: Rebuild not
	  working.

2007-09-06  Mike Krüger <mkrueger@novell.com> 

	* MonoDevelop.Gettext/TranslationProject.cs: Fixed 82693: Rebuild not
	  working.

2007-08-10  Lluis Sanchez Gual <lluis@novell.com> 

	* gtk-gui/gui.stetic, MonoDevelop.Gettext.addin.xml,
	  MonoDevelop.Gettext.mdp, Makefile.am,
	  MonoDevelop.Gettext/MakefileHandler.cs, templates/Makefile.am.template,
	  templates/Makefile.template: Added support for makefile generation.

2007-08-09  Mike Krüger <mkrueger@novell.com> 

	* MonoDevelop.Gettext.addin.xml: Changed addin path.

2007-08-09  Lluis Sanchez Gual <lluis@novell.com> 

	* MonoDevelop.Gettext/GettextFeatureWidget.cs: Workaround to mcs bug.

2007-08-09  Mike Krüger <mkrueger@novell.com> 

	* gtk-gui/MonoDevelop.Gettext.GettextFeatureWidget.cs,
	  gtk-gui/MonoDevelop.Gettext.Translator.LanguageChooserDialog.cs,
	  MonoDevelop.Gettext/GettextFeature.cs,
	  MonoDevelop.Gettext/GettextFeatureWidget.cs: Fixed 82340: Gettext
	  addin: translation project creation should be available as a
	  'project feature'.

2007-08-09  Lluis Sanchez Gual <lluis@novell.com> 

	* MonoDevelop.Gettext.addin.xml: Removed the CommandService class.
	  Everything is done directly with CommandManager. Moved all extension
	  node types to MD.Components.

2007-08-09  Lluis Sanchez Gual <lluis@novell.com> 

	* gtk-gui/MonoDevelop.Gettext.POEditorWidget.cs,
	  gtk-gui/MonoDevelop.Gettext.Translator.LanguageChooserDialog.cs,
	  gtk-gui/MonoDevelop.Gettext.TranslationProjectOptionsDialog.cs,
	  gtk-gui/gui.stetic, MonoDevelop.Gettext.addin.xml,
	  MonoDevelop.Gettext.mdp, Makefile.am: Reorganized the extension point
	  hierarchy. Embedded all add-in manifests as resources.

2007-08-09  Mike Krüger <mkrueger@novell.com> 

	* MonoDevelop.Gettext.addin.xml,
	  MonoDevelop.Gettext.NodeBuilders/TranslationProjectNodeBuilder.cs,
	  MonoDevelop.Gettext/PropertyProvider.cs,
	  MonoDevelop.Gettext/TranslationProject.cs: Fixed bug 82334: Gettext
	  addin: can't choose which files to translate. It's now possible to
	  choose, if a file can be translated in the file properties. 

2007-08-09  Mike Krüger <mkrueger@novell.com> 

	* gtk-gui/MonoDevelop.Gettext.Translator.LanguageChooserDialog.cs:
	  Fixed Bug 82341: Gettext addin: Language selection combo too big.

2007-08-08  Mike Krüger <mkrueger@novell.com> 

	* MonoDevelop.Gettext.Editor/POEditorWidget.cs,
	  gtk-gui/MonoDevelop.Gettext.POEditorWidget.cs,
	  gtk-gui/MonoDevelop.Gettext.Translator.LanguageChooserDialog.cs,
	  gtk-gui/MonoDevelop.Gettext.Editor.CatalogHeadersWidget.cs,
	  gtk-gui/MonoDevelop.Gettext.TranslationProjectOptionsDialog.cs:
	  Fixed 82337: Gettext addin: usability issues in the PO editor

2007-08-08  Mike Krüger <mkrueger@novell.com> 
   * MonoDevelop.Gettext/TranslationProjectOptionsDialog.cs: Removed
   some debug code.

2007-08-08  Mike Krüger <mkrueger@novell.com> 

	* gtk-gui/MonoDevelop.Gettext.TranslationProjectOptionsDialog.cs,
	  MonoDevelop.Gettext/TranslationProjectOptionsDialog.cs: Fixed
	  82336:Gettext addin: Translation project options dialog not HIG
	  compliant.

2007-08-08  Mike Krüger <mkrueger@novell.com> 

	* MonoDevelop.Gettext.NodeBuilders/TranslationProjectNodeBuilder.cs,
	  MonoDevelop.Gettext/TranslationProjectOptionsDialog.cs,
	  MonoDevelop.Gettext/TranslationProject.cs: Fixed 82335: Gettext
	  addin: can't choose which projects to translate.

2007-08-06  Mike Krüger <mkrueger@novell.com> 

	* MonoDevelop.Gettext.Editor/POEditorWidget.cs: added bugfix from
	  Rafael Teixeira. Plural descriptions are now taken from
	  Catalog.PluralFormsDescription.

2007-08-01  Mike Krüger <mkrueger@novell.com> 

	* MonoDevelop.Gettext.Editor/POEditorWidget.cs,
	  gtk-gui/MonoDevelop.Gettext.POEditorWidget.cs: Editor now supports
	  n plural forms instead of 2.

2007-08-01  Mike Krüger <mkrueger@novell.com> 

	* MonoDevelop.Gettext.Editor/GtkSpell.cs,
	  MonoDevelop.Gettext.Editor/POEditorWidget.cs: Added spellchecking
	  to original string (hardcoded currently to "en" - maybe shoul add
	  an option to the translationproject for this ?). Fixed spellcheck
	  updating bug.

2007-08-01  Mike Krüger <mkrueger@novell.com> 

	* MonoDevelop.Gettext.Editor/GtkSpell.cs,
	  MonoDevelop.Gettext.Editor/POEditorWidget.cs: Fixed gtk spell
	  support.

2007-07-30  Lluis Sanchez Gual <lluis@novell.com> 

	* MonoDevelop.Gettext.mdp, Makefile.am: Makefile fixes.

2007-07-24  Lluis Sanchez Gual <lluis@novell.com> 

	* gtk-gui/generated.cs,
	  gtk-gui/MonoDevelop.Gettext.Translator.LanguageChooserDialog.cs,
	  gtk-gui/MonoDevelop.Gettext.Editor.CatalogHeadersWidget.cs: Add
	  missing files.

2007-07-24  Lluis Sanchez Gual <lluis@novell.com> 

	* MonoDevelop.Gettext.Editor/POEditorWidget.cs: Workaround for bug in
	  the compiler. Looks like gmcs gets confused when using anon
	  delegates in a partial class, and it will fail unless classes are
	  referenced using the full name.
	* MonoDevelop.Gettext.mdp, Makefile.am: Added makefile.

2007-07-23  Mike Krüger <mkrueger@novell.com> 

	* MonoDevelop.Gettext.Editor/CatalogEditor.cs,
	  MonoDevelop.Gettext.Editor/POEditorWidget.cs,
	  MonoDevelop.Gettext/TranslationProject.cs,
	  MonoDevelop.Gettext/Catalog.cs: added remove entry function to
	  delete unused translation strings.

2007-07-23  Mike Krüger <mkrueger@novell.com> 

	* MonoDevelop.Gettext.NodeBuilders/TranslationProjectNodeBuilder.cs:
	  updated some translation strings.

2007-07-23  Mike Krüger <mkrueger@novell.com> 

	* MonoDevelop.Gettext.Editor/POEditorWidget.cs, Commands.cs,
	  MonoDevelop.Gettext.NodeBuilders/TranslationProjectNodeBuilder.cs,
	  MonoDevelop.Gettext/TranslationService.cs,
	  MonoDevelop.Gettext/Catalog.cs: Added manual udate command, missing
	  messages are now recognized.

2007-07-20  Mike Krüger <mkrueger@novell.com> 

	* MonoDevelop.Gettext/TranslationProject.cs: Worked on gettext
	  deployment.

2007-07-20  Mike Krüger <mkrueger@novell.com> 

	* MonoDevelop.Gettext/TranslationService.cs,
	  MonoDevelop.Gettext/TranslationProject.cs: Improved update code.

2007-07-19  Mike Krüger <mkrueger@novell.com> 

	* MonoDevelop.Gettext.NodeBuilders/TranslationProjectNodeBuilder.cs,
	  MonoDevelop.Gettext/TranslationService.cs,
	  MonoDevelop.Gettext/TranslationProject.cs: New Translations are now
	  containing a list of all translation strings.

2007-07-19  Mike Krüger <mkrueger@novell.com> 

	* MonoDevelop.Gettext.NodeBuilders/TranslationNodeBuilder.cs,
	  MonoDevelop.Gettext.NodeBuilders/TranslationProjectNodeBuilder.cs,
	  MonoDevelop.Gettext/TranslationProject.cs: Translations can now be
	  removed.

2007-07-19  Mike Krüger <mkrueger@novell.com> 

	* MonoDevelop.Gettext.Editor/CatalogEntry.cs,
	  MonoDevelop.Gettext.Editor/CatalogEditor.cs,
	  MonoDevelop.Gettext.Editor/CatalogDeletedEntry.cs,
	  MonoDevelop.Gettext.Editor/GtkSpell.cs,
	  MonoDevelop.Gettext.Editor/CatalogEditorWidget.cs,
	  MonoDevelop.Gettext.Editor/CatalogHeaders.cs,
	  MonoDevelop.Gettext.Editor/PluralForms.cs,
	  MonoDevelop.Gettext.Editor/CatalogParser.cs,
	  MonoDevelop.Gettext.Editor/CatalogEntryEditorWidget.cs,
	  MonoDevelop.Gettext.Editor/POEditorWidget.cs,
	  MonoDevelop.Gettext.Editor/Catalog.cs,
	  MonoDevelop.Gettext.Translator/TranslationFileDescriptionTemplate.cs,
	  MonoDevelop.Gettext.Translator/PropertyProvider.cs,
	  MonoDevelop.Gettext.Translator/TranslationProjectInfo.cs,
	  MonoDevelop.Gettext.Translator/TranslatorCoreService.cs,
	  MonoDevelop.Gettext.Translator/TranslatorInfo.cs,
	  MonoDevelop.Gettext.Translator/TranslationProject.cs, Commands.cs,
	  MonoDevelop.Gettext.addin.xml, gtk-gui/gui.stetic,
	  MonoDevelop.Gettext.mdp, MonoDevelop.Gettext/CatalogEntry.cs,
	  MonoDevelop.Gettext/CatalogDeletedEntry.cs,
	  MonoDevelop.Gettext/CatalogHeaders.cs,
	  MonoDevelop.Gettext/PluralForms.cs,
	  MonoDevelop.Gettext/CatalogParser.cs,
	  MonoDevelop.Gettext/IsoCodes.cs, MonoDevelop.Gettext/Catalog.cs,
	  IsoCodes.cs: Restructured/Refactored the project.

2007-07-19  Mike Krüger <mkrueger@novell.com> 

	* MonoDevelop.Gettext.Editor/POEditorWidget.cs: changed formatting.

2007-07-19  Mike Krüger <mkrueger@novell.com> 

	* MonoDevelop.Gettext.Editor/CatalogEntry.cs,
	  MonoDevelop.Gettext.Editor/POEditorWidget.cs,
	  MonoDevelop.Gettext/TranslationService.cs,
	  MonoDevelop.Gettext/TranslationProject.cs: Improved reference
	  update code. Fixed comment handling and some translation editor
	  behavior issues.

2007-07-18  Mike Krüger <mike@icsharpcode.net> 

	* MonoDevelop.Gettext.Editor/CatalogEntry.cs,
	  MonoDevelop.Gettext.Editor/CatalogEditor.cs,
	  MonoDevelop.Gettext.Editor/CatalogDeletedEntry.cs,
	  MonoDevelop.Gettext.Editor/CatalogHeaders.cs,
	  MonoDevelop.Gettext.Editor/CatalogParser.cs,
	  MonoDevelop.Gettext.Editor/POEditorWidget.cs,
	  MonoDevelop.Gettext.Editor/Catalog.cs,
	  gtk-gui/MonoDevelop.Gettext.POEditorWidget.cs,
	  MonoDevelop.Gettext/TranslationService.cs,
	  MonoDevelop.Gettext/TranslationProject.cs: Worked on gettext addin.
	  New (stetic based) editor, some fixes.

2007-07-13  Mike Krüger <mkrueger@novell.com> 

	* MonoDevelop.Gettext/TranslationService.cs,
	  MonoDevelop.Gettext/TranslationProject.cs: Worked on translation
	  addin.

2007-07-12  Mike Krüger <mkrueger@novell.com> 

	* MonoDevelop.Gettext.addin.xml,
	  gtk-gui/MonoDevelop.Gettext.TranslationProjectOptionsDialog.cs,
	  MonoDevelop.Gettext.NodeBuilders/TranslationProjectNodeBuilder.cs,
	  MonoDevelop.Gettext/TranslationService.cs,
	  MonoDevelop.Gettext/TranslationProjectOptionsDialog.cs,
	  MonoDevelop.Gettext/TranslationProject.cs,
	  templates/TranslationProject.xpt.xml: Worked on translation project
	  options.

2007-07-11  Mike Krüger <mkrueger@novell.com> 

	* gtk-gui/MonoDevelop.Gettext.TranslationProjectOptionsDialog.cs,
	MonoDevelop.Gettext/TranslationProjectOptionsDialog.cs,
	MonoDevelop.Gettext/MonoDevelop.Gettext/TranslationProject.cs,
	MonoDevelop.Gettext/TranslationService.cs,
	MonoDevelop.Gettext.NodeBuilders/TranslationProjectNodeBuilder.cs: Fixed 
	little bug. Added options dialog.

2007-07-11  Mike Krüger <mkrueger@novell.com> 

	* MonoDevelop.Gettext.addin.xml: worked on translation addin.

2007-07-10  Mike Krüger <mkrueger@novell.com> 

	* MonoDevelop.Gettext.addin.xml: Worked on translation.

2007-07-06  Mike Krüger <mkrueger@novell.com> 

	* .: Adding the localization addin. Already worked on the translation
	  system.
<|MERGE_RESOLUTION|>--- conflicted
+++ resolved
@@ -1,4 +1,7 @@
-<<<<<<< HEAD
+2009-01-26  Michael Hutchinson  <mhutchinson@novell.com>
+
+	* MonoDevelop.Gettext.mdp: Flush project format changes.
+
 2009-01-21  Michael Hutchinson  <mhutchinson@novell.com>
 
 	* MonoDevelop.Gettext/Catalog.cs:
@@ -8,11 +11,6 @@
 	* MonoDevelop.Gettext.Editor/CatalogEditorView.cs:
 	* MonoDevelop.Gettext.Editor/GettextEditorDisplayBinding.cs: Use the
 	UserInformation API, which requires a parent SolutionItem.
-=======
-2009-01-26  Michael Hutchinson  <mhutchinson@novell.com>
-
-	* MonoDevelop.Gettext.mdp: Flush project format changes.
->>>>>>> 079aa481
 
 2008-12-19  Lluis Sanchez Gual  <lluis@novell.com>
 
