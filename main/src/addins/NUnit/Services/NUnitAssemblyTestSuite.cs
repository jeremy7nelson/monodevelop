--- conflicted
+++ resolved
@@ -330,7 +330,7 @@
 						runner = (ExternalTestRunner)Runtime.ProcessService.CreateExternalProcessObject (typeof(ExternalTestRunner), false);
 						ld.Info = runner.GetTestInfo (ld.Path, ld.SupportAssemblies);
 					}
-				} catch (Exception ex) {
+				} catch (Exception ex) {
 					Console.WriteLine (ex);
 					ld.Error = ex;
 				}
@@ -408,7 +408,7 @@
 				if (string.IsNullOrEmpty (AssemblyPath)) {
 					string msg = GettextCatalog.GetString ("Could not get a valid path to the assembly. There may be a conflict in the project configurations.");
 					throw new Exception (msg);
-				}
+				}
 				System.Runtime.Remoting.RemotingServices.Marshal (localMonitor, null, typeof (IRemoteEventListener));
 
 				string testRunnerAssembly, testRunnerType;
@@ -481,8 +481,8 @@
 					cmd.Arguments += " ";
 				cmd.Arguments += "\"-xml=" + outFile + "\" " + AssemblyPath;
 
-				bool automaticUpdates = cmd.Command != null && (cmd.Command.Contains ("GuiUnit") || (cmd.Command.Contains ("mdtool.exe") && cmd.Arguments.Contains ("run-md-tests")));
-				if (!string.IsNullOrEmpty(pathName))
+				bool automaticUpdates = cmd.Command != null && (cmd.Command.Contains ("GuiUnit") || (cmd.Command.Contains ("mdtool.exe") && cmd.Arguments.Contains ("run-md-tests")));
+				if (!string.IsNullOrEmpty(pathName))
 					cmd.Arguments += " -run=" + test.TestId;
 				if (automaticUpdates) {
 					tcpListener = new MonoDevelop.NUnit.External.TcpTestListener (localMonitor, suiteName);
@@ -492,23 +492,14 @@
 				// Note that we always dispose the tcp listener as we don't want it listening
 				// forever if the test runner does not try to connect to it
 				using (tcpListener) {
-<<<<<<< HEAD
-					var p = testContext.ExecutionContext.Execute (cmd, cons);
-
-					testContext.Monitor.CancelRequested += p.Cancel;
-					if (testContext.Monitor.IsCancelRequested)
-						p.Cancel ();
-					p.Task.Wait ();
-=======
 					using (var p = testContext.ExecutionContext.Execute (cmd, cons)) {
 						testContext.Monitor.CancelRequested += p.Cancel;
 						if (testContext.Monitor.IsCancelRequested)
 							p.Cancel ();
-						p.WaitForCompleted ();
+						p.Task.Wait ();
 						testContext.Monitor.CancelRequested -= p.Cancel;
 					}
->>>>>>> 98eb293e
-					
+
 					if (new FileInfo (outFile).Length == 0)
 						throw new Exception ("Command failed");
 				}
