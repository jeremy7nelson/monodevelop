--- conflicted
+++ resolved
@@ -1,16 +1,12 @@
 <Addin id = "GtkCore"
-       namespace = "MonoDevelop"
-       name	= "GTK# Visual Designer"
-       author	 = "Lluis Sanchez Gual"
-       copyright = "X11"
-       url       = ""
+       namespace   = "MonoDevelop"
+       name        = "GTK# Visual Designer"
+       author      = "Lluis Sanchez Gual"
+       copyright   = "X11"
+       url         = ""
        description = "Provides support for visual design of GTK# windows, dialogs and widgets."
-	   category    = "IDE extensions"
-<<<<<<< HEAD
-       version   = "4.0">
-=======
-       version   = "3.1.0">
->>>>>>> 044fb884
+       category    = "IDE extensions"
+       version     = "4.0">
 
 	<Runtime>
 		<Import assembly="libstetic.dll"/>
@@ -21,15 +17,9 @@
 	</Runtime>
 
 	<Dependencies>
-<<<<<<< HEAD
 		<Addin id="Core" version="4.0"/>
 		<Addin id="Ide" version="4.0"/>
 		<Addin id="DesignerSupport" version="4.0"/>
-=======
-		<Addin id="Core" version="3.1.0"/>
-		<Addin id="Ide" version="3.1.0"/>
-		<Addin id="DesignerSupport" version="3.1.0"/>
->>>>>>> 044fb884
 	</Dependencies>
 	
 	<ExtensionPoint path = "/MonoDevelop/GtkCore/ContextMenu/ProjectPad.ActionGroup">
