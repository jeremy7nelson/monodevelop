--- conflicted
+++ resolved
@@ -40,26 +40,17 @@
 using CBinding.Parser;
 using MonoDevelop.Core;
 using ICSharpCode.NRefactory.Completion;
-<<<<<<< HEAD
 using ICSharpCode.NRefactory6.CSharp.Completion;
-=======
 using MonoDevelop.Ide.Editor;
->>>>>>> 22dfba59
 
 namespace CBinding
 {
 	public class ParameterDataProvider : ParameterHintingResult
 	{
-<<<<<<< HEAD
-		private Mono.TextEditor.TextEditorData editor;
-
-		public ParameterDataProvider (int startOffset, Document document, ProjectInformation info, string functionName) : base (startOffset)
-=======
 		private TextEditor editor;
 		private List<Function> functions = new List<Function> ();
 
 		public ParameterDataProvider (int startOffset, TextEditor editor, ProjectInformation info, string functionName) :base (startOffset)
->>>>>>> 22dfba59
 		{
 			this.editor = editor;
 			
