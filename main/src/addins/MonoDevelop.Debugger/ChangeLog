<<<<<<< HEAD
=======
2009-11-24  Lluis Sanchez Gual  <lluis@novell.com>

	* Makefile.am:
	* gtk-gui/gui.stetic:
	* MonoDevelop.Debugger.csproj:
	* MonoDevelop.Debugger.addin.xml:
	* MonoDevelop.Debugger/DebugCommands.cs:
	* MonoDevelop.Debugger/DebuggingService.cs:
	* MonoDevelop.Debugger/AddTracePointDialog.cs:
	* gtk-gui/MonoDevelop.Debugger.AddTracePointDialog.cs:
	* gtk-gui/MonoDevelop.Debugger.BreakpointPropertiesDialog.cs:
	  Implemented Add Tracepoint command.

2009-11-23  Michael Hutchinson  <mhutchinson@novell.com>

	* MonoDevelop.Debugger/DebuggingService.cs: Add a call for
	  accessing the next "visible" stack frame.

	* MonoDevelop.Debugger/Initializer.cs: Track API.

	* MonoDevelop.Debugger/DebugTextMarker.cs: New marker.

>>>>>>> 72cf8e84
2009-11-20  Michael Hutchinson  <mhutchinson@novell.com>

	* gtk-gui/gui.stetic:
	* MonoDevelop.Debugger/DebuggingService.cs:
	* MonoDevelop.Debugger/DebuggerOptionsPanelWidget.cs:
	* gtk-gui/MonoDevelop.Debugger.DebuggerOptionsPanelWidget.cs:
	  Add setting for user-code-only debugging.

2009-11-20  Lluis Sanchez Gual  <lluis@novell.com>

	* gtk-gui/gui.stetic:
	* MonoDevelop.Debugger/IDebuggerEngine.cs:
	* MonoDevelop.Debugger/DebuggingService.cs:
	* MonoDevelop.Debugger/DebuggerOptionsPanelWidget.cs:
	* gtk-gui/MonoDevelop.Debugger.DebuggerOptionsPanelWidget.cs:
	  Added options panel for setting debugger engine selection
	  priority.

2009-11-19  Lluis Sanchez Gual  <lluis@novell.com>

	* MonoDevelop.Debugger/ObjectValueTreeView.cs: Add support for
	  the new EvaluatingGroup value type.

2009-11-19  Lluis Sanchez Gual  <lluis@novell.com>

	* MonoDevelop.Debugger/DebuggingService.cs: Remove debug code.

2009-11-18  Lluis Sanchez Gual  <lluis@novell.com>

	* gtk-gui/gui.stetic:
	* MonoDevelop.Debugger/ImmediatePad.cs:
	* MonoDevelop.Debugger/DebuggingService.cs:
	* MonoDevelop.Debugger/ObjectValueTreeView.cs:
	* MonoDevelop.Debugger/DebuggerOptionsPanelWidget.cs:
	* gtk-gui/MonoDevelop.Debugger.DebuggerOptionsPanelWidget.cs:
	  Add support for refreshing values. Added option for enabling
	  ToString evaluation. Track api changes.

2009-11-17  Lluis Sanchez Gual  <lluis@novell.com>

	* MonoDevelop.Debugger.addin.xml:
	* MonoDevelop.Debugger/DebuggerOptionsPanelWidget.cs: Added
	  options panel for the debugger options.

	* Makefile.am:
	* gtk-gui/gui.stetic:
	* gtk-gui/generated.cs:
	* MonoDevelop.Debugger.csproj:
	* gtk-gui/MonoDevelop.Debugger.ExceptionsDialog.cs:
	* gtk-gui/MonoDevelop.Debugger.BusyEvaluatorDialog.cs:
	* gtk-gui/MonoDevelop.Debugger.AttachToProcessDialog.cs:
	* gtk-gui/MonoDevelop.Debugger.ExpressionEvaluatorDialog.cs:
	* gtk-gui/MonoDevelop.Debugger.DebuggerOptionsPanelWidget.cs:
	* gtk-gui/MonoDevelop.Debugger.BreakpointPropertiesDialog.cs:
	  Updated.

	* MonoDevelop.Debugger/DebuggingService.cs: Use the options
	  entered by the user for timeout and target evaluation. Show
	  the busy dialog when the debugger is busy.

	* MonoDevelop.Debugger/ObjectValueTreeView.cs: Use the default
	  timeout when evaluating expressions.

	* MonoDevelop.Debugger/BusyEvaluatorDialog.cs: New dialog
	  shown when the debugger is busy executing target methods.

2009-11-04  Lluis Sanchez Gual  <lluis@novell.com>

	* MonoDevelop.Debugger/DebuggingService.cs: Fix bug #549886 -
	  Pressing Enter at the end of a line with a breakpoint moves
	  the breakpoint down a line.

2009-10-30  Lluis Sanchez Gual  <lluis@novell.com>

	* AssemblyInfo.cs:
	* MonoDevelop.Debugger.addin.xml: Bump MD version.

2009-10-29  Lluis Sanchez Gual  <lluis@novell.com>

	* Makefile.am:
	* MonoDevelop.Debugger.csproj: Reference the mono-cairo
	  package.

	* MonoDevelop.Debugger/Initializer.cs:
	* MonoDevelop.Debugger/DebuggingService.cs: Properly check
	  debugger features while in a debug session.

	* MonoDevelop.Debugger/ThreadsPad.cs: Improve error handling.

2009-10-29  Lluis Sanchez Gual  <lluis@novell.com>

	* gtk-gui/generated.cs:
	* gtk-gui/MonoDevelop.Debugger.ExceptionsDialog.cs:
	* gtk-gui/MonoDevelop.Debugger.AttachToProcessDialog.cs:
	* gtk-gui/MonoDevelop.Debugger.ExpressionEvaluatorDialog.cs:
	* gtk-gui/MonoDevelop.Debugger.BreakpointPropertiesDialog.cs:
	  Flush.

2009-10-27  Mike Krüger  <mkrueger@novell.com>

	* MonoDevelop.Debugger/DebuggingService.cs: Fixed 'Bug 550179
	  - Caret should not pulse when debugger stepping'.

2009-10-19  Michael Hutchinson  <mhutchinson@novell.com>

	* MonoDevelop.Debugger.addin.xml: Add Mac shortcuts.

	* gtk-gui/gui.stetic:
	* MonoDevelop.Debugger.csproj: Flush.

2009-10-18  Michael Hutchinson  <mhutchinson@novell.com>

	* MonoDevelop.Debugger/ThreadsPad.cs: Fix Pocess/Process
	  spelling.

2009-10-16  Michael Hutchinson  <mhutchinson@novell.com>

	* MonoDevelop.Debugger/IDebuggerEngine.cs:
	* MonoDevelop.Debugger/AttachToProcessDialog.cs: Fix spelling
	  of GetAttachableProcesses API.

2009-10-14  Mike Krüger  <mkrueger@novell.com>

	* MonoDevelop.Debugger/DebuggingService.cs: Added new event to
	  disable conditional compilation for a document.

2009-10-07  Lluis Sanchez Gual  <lluis@novell.com>

	* AssemblyInfo.cs:
	* MonoDevelop.Debugger.addin.xml: Bump MD version.

2009-10-05  Lluis Sanchez Gual  <lluis@novell.com>

	* MonoDevelop.Debugger/AttachToProcessDialog.cs: Track api
	  changes.

2009-10-02  Lluis Sanchez Gual  <lluis@novell.com>

	* MonoDevelop.Debugger/DebuggingService.cs: Avoid deadlock by
	  delaying the display of error dialogs.

2009-09-29  Lluis Sanchez Gual  <lluis@novell.com>

	* MonoDevelop.Debugger/Initializer.cs: Don't show the
	  disassembly window if not supported.

2009-09-29  Lluis Sanchez Gual  <lluis@novell.com>

	* MonoDevelop.Debugger.addin.xml:
	* MonoDevelop.Debugger/DebugCommands.cs:
	* MonoDevelop.Debugger/DebuggingService.cs: Implemented Show
	  Current Execution Line command.

2009-09-23  Lluis Sanchez Gual  <lluis@novell.com>

	* MonoDevelop.Debugger/DebuggingService.cs: Added null check.

2009-09-22  Lluis Sanchez Gual  <lluis@novell.com>

	* MonoDevelop.Debugger/DebuggingService.cs: Report debugger
	  exceptions in a dialog.

	* MonoDevelop.Debugger/BreakpointPad.cs: Disable the
	  breakpoints pad if the breakpoint store is read-only while
	  running.

	* MonoDevelop.Debugger/DebugCommands.cs: Disable breakpoint
	  commands when the breakpoint store is read-only.

2009-09-16  Lluis Sanchez Gual  <lluis@novell.com>

	* MonoDevelop.Debugger\DebuggingService.cs: Fire the stopped
	  event after disposing the session.

2009-09-14  Lluis Sanchez Gual  <lluis@novell.com>

	* MonoDevelop.Debugger/ImmediatePad.cs: Added a toolbar with a
	  clean button.

2009-09-12  Mike Krüger  <mkrueger@novell.com>

	* MonoDevelop.Debugger/ObjectValueTreeView.cs: Track API
	  changes.

2009-09-09  Christian Hergert  <chris@dronelabs.com>

	* MonoDevelop.Debugger/DebuggingService.cs: 
	* MonoDevelop.Debugger/DebugCommands.cs: Make windows transient
	  for the root monodevelop window.

2009-09-08  Mike Krüger  <mkrueger@novell.com>

	* MonoDevelop.Debugger/ObjectValueTreeView.cs: Track api
	  changes.

2009-08-26  Lluis Sanchez Gual  <lluis@novell.com>

	* gtk-gui/gui.stetic: Update gtk# dependency.

2009-08-26  Lluis Sanchez Gual  <lluis@novell.com>

	* MonoDevelop.Debugger.csproj: Updated dependencies. We now
	  depend on gtk# 2.12.8, Mono 2.4, and Mono.Addins 0.4.

2009-08-26  Lluis Sanchez Gual  <lluis@novell.com>

	* MonoDevelop.Debugger/BreakpointPad.cs: Fix issue with
	  context menu. Fixes bug #480535.

2009-08-26  Lluis Sanchez Gual  <lluis@novell.com>

	* MonoDevelop.Debugger\StackTracePad.cs: Improve stack frame
	  formatting.

2009-08-24  Mike Krüger  <mkrueger@novell.com>

	* MonoDevelop.Debugger/ObjectValueTreeView.cs: Track API
	  changes.

2009-08-11  Michael Hutchinson  <mhutchinson@novell.com>

	* MonoDevelop.Debugger.addin.xml: Try some different Mac
	  keyboard mappings for build and run commands.

2009-08-10  Lluis Sanchez Gual  <lluis@novell.com>

	* MonoDevelop.Debugger.csproj: Don't make local copies of
	  project references.

2009-07-31  Lluis Sanchez Gual  <lluis@novell.com>

	* gtk-gui/MonoDevelop.Debugger.BreakpointPropertiesDialog.cs:
	  Flush.

2009-07-31  Lluis Sanchez Gual  <lluis@novell.com>

	* gtk-gui/MonoDevelop.Debugger.ExceptionsDialog.cs:
	* gtk-gui/MonoDevelop.Debugger.AttachToProcessDialog.cs:
	* gtk-gui/MonoDevelop.Debugger.ExpressionEvaluatorDialog.cs:
	  Flush.

2009-07-20  Mike Krüger  <mkrueger@novell.com>

	* MonoDevelop.Debugger/DebugCommands.cs: Run has now "Run
	  again" functionality when no debugger is installed.

2009-07-19  Mike Krüger  <mkrueger@novell.com>

	* MonoDevelop.Debugger/ObjectValueTreeView.cs: Track API
	  changes.

2009-07-09  Mike Krüger  <mkrueger@novell.com>

	* MonoDevelop.Debugger/ObjectValueTreeView.cs: Track api
	  changes.

2009-06-23  Lluis Sanchez Gual  <lluis@novell.com>

	* MonoDevelop.Debugger/ImmediatePad.cs: Use the new
	  DesktopService instead of PlatformService.

2009-06-12  Lluis Sanchez Gual  <lluis@novell.com>

	* Makefile.am:
	* MonoDevelop.Debugger.csproj:
	* MonoDevelop.Debugger.addin.xml:
	* MonoDevelop.Debugger/ImmediatePad.cs: Added immediate pad.

2009-05-29  Lluis Sanchez Gual  <lluis@novell.com>

	* MonoDevelop.Debugger\ThreadsPad.cs: Don't try to get the
	  list of threads if the debugger is running.

	* MonoDevelop.Debugger\DebugCommands.cs: Fix logic for
	  checking if debugging is supported.

2009-05-25  Lluis Sanchez Gual  <lluis@novell.com>

	* MonoDevelop.Debugger\ThreadsPad.cs:
	* MonoDevelop.Debugger\StackTracePad.cs: Don't render a
	  border. The dock item already provides one.

2009-05-20  Lluis Sanchez Gual  <lluis@novell.com>

	* MonoDevelop.Debugger\Initializer.cs:
	* MonoDevelop.Debugger\DebuggingService.cs: Use FilePath for
	  representing paths.

2009-05-19  Lluis Sanchez Gual  <lluis@novell.com>

	* MonoDevelop.Debugger/Extensions.cs:
	* MonoDevelop.Debugger/DebugCommands.cs: Workaround for what
	  seems to be a mcs bug. Looks like it can't properly resolve
	  the implicit conversion of null to string.

2009-05-05  Michael Hutchinson  <mhutchinson@novell.com>

	* MonoDevelop.Debugger.addin.xml: More Mac shortcuts.

2009-04-27  Lluis Sanchez Gual  <lluis@novell.com>

	* Makefile.am:
	* MonoDevelop.Debugger.csproj:
	* MonoDevelop.Debugger/IDebuggerEngine.cs: Moved
	  IDebuggerEngine from Mono.Debugging.

	* MonoDevelop.Debugger/DebuggingService.cs: IDebuggerEngine
	  now takes an ExecutionCommand as parameter.

2009-04-20  Lluis Sanchez Gual  <lluis@novell.com>

	* Makefile.am:
	* MonoDevelop.Debugger.csproj:
	* MonoDevelop.Debugger.addin.xml:
	* MonoDevelop.Debugger/DebugExecutionModeSet.cs: Created an
	  execution mode set for debuggers.

	* MonoDevelop.Debugger/DebuggingService.cs:
	* MonoDevelop.Debugger/DebugExecutionHandlerFactory.cs: Track
	  api changes done in IExecutionHandler.

2009-04-17  Mike Kestner  <mkestner@novell.com>

	* MonoDevelop.Debugger.csproj: don't require specific
	gtk-sharp version.

2009-04-17  Mike Krüger  <mkrueger@novell.com>

	* MonoDevelop.Debugger/WatchPad.cs: Changed IMementoCapable
	  interface.

2009-04-15  Lluis Sanchez Gual  <lluis@novell.com>

	* AssemblyInfo.cs:
	* MonoDevelop.Debugger.addin.xml: Bump MD version.

2009-04-15  Lluis Sanchez Gual  <lluis@novell.com>

	* MonoDevelop.Debugger/ExceptionsDialog.cs: Track api changes
	  to support multiple target runtimes.

2009-04-10  Mike Krüger  <mkrueger@novell.com>

	* MonoDevelop.Debugger/ObjectValueTreeView.cs: Track api
	  changes (Made the 'undo' of code completion operations more
	  intelligent.)

2009-03-21  Mike Krüger  <mkrueger@novell.com>

	* MonoDevelop.Debugger.csproj:
	* MonoDevelop.Debugger/DisassemblyView.cs:
	* MonoDevelop.Debugger/DebugTextMarker.cs: Fixed compilation
	  error.

2009-03-16  Mike Krüger  <mkrueger@novell.com>

	* MonoDevelop.Debugger/ObjectValueTreeView.cs: Track api
	  changes.

2009-03-13  Michael Hutchinson  <mhutchinson@novell.com>

	* MonoDevelop.Debugger.csproj: Don't local-copy project refs.

2009-03-13  Mike Krüger  <mkrueger@novell.com>

	* MonoDevelop.Debugger.csproj: Moved text editor to core

2009-03-05  Lluis Sanchez Gual  <lluis@novell.com>

	* MonoDevelop.Debugger/ObjectValueTreeView.cs: Fix bug #478331
	  - Adding second (third, etc) variable to watch pad takes
	  type of first variable.

2009-03-04  Lluis Sanchez Gual  <lluis@novell.com>

	* MonoDevelop.Debugger/DebuggingService.cs: Removed unused
	  CanDebugPlatform and rename CanDebugFile to CanDebugCommand.

2009-03-04  Lluis Sanchez Gual  <lluis@novell.com>

	* MonoDevelop.Debugger/Extensions.cs:
	* MonoDevelop.Debugger/DebuggingService.cs:
	* MonoDevelop.Debugger/DebugExecutionHandlerFactory.cs:
	  Changed the way execution handlers work. We are not using
	  platform ids anymore. Instead, we use command strings when
	  looking for execution handlers. IExecutionHandlerFactory has
	  been removed and now everything is handled by
	  IExecutionHandler, which has a new CanExecute method. This
	  model is more simple and more generic.

2009-03-02  Lluis Sanchez Gual  <lluis@novell.com>

	* Makefile.am:
	* gtk-gui/gui.stetic:
	* MonoDevelop.Debugger.csproj:
	* MonoDevelop.Debugger/DebuggingService.cs:
	* MonoDevelop.Debugger/BreakpointPropertiesDialog.cs:
	* gtk-gui/MonoDevelop.Debugger.BreakpointPropertiesDialog.cs:
	  Moved breakpoint properties dialog from MD.Ide. Disable
	  conditional and tracepoint options if they are not supported
	  by the project.

2009-03-02  Lluis Sanchez Gual  <lluis@novell.com>

	* MonoDevelop.Debugger/Extensions.cs: Fixed NRE when the
	  current view does not have a file name. Fixes bug #480823 -
	  NRE when closing solution.

2009-03-02  Mike Krüger  <mkrueger@novell.com>

	* MonoDevelop.Debugger/ObjectValueTreeView.cs: commented out
	  debug message.

2009-02-27  Michael Hutchinson  <mhutchinson@novell.com>

	* MonoDevelop.Debugger/ThreadsPad.cs:
	* MonoDevelop.Debugger/StackTracePad.cs: Added translatable
	  strings. Patch from Bálint Kriván.

2009-02-26  Lluis Sanchez Gual  <lluis@novell.com>

	* MonoDevelop.Debugger.csproj: Flush.

2009-02-23  Scott Ellington  <scott.ellington@gmail.com>

	* Makefile.am:
	* icons/step-out-24.png:
	* icons/step-into-24.png:
	* icons/step-over-24.png:
	* MonoDevelop.Debugger.csproj:
	* MonoDevelop.Debugger.addin.xml: add 24 px icons and debug
	  toolbar

2009-02-23  Lluis Sanchez Gual  <lluis@novell.com>

	* MonoDevelop.Debugger.addin.xml: Track merge of the project
	  pad context menu.

2009-02-20  Scott Ellington  <scott.ellington@gmail.com>

	* Makefile.am:
	* icons/step-out-22.png:
	* icons/step-out-16.png:
	* icons/step-over-22.png:
	* icons/step-over-16.png:
	* icons/step-into-16.png:
	* icons/step-into-22.png:
	* MonoDevelop.Debugger.csproj:
	* MonoDevelop.Debugger.addin.xml: add step icons

2009-02-18  Lluis Sanchez Gual  <lluis@novell.com>

	* MonoDevelop.Debugger/WatchPad.cs: When restoring the watch
	  pad state, clear the old state.

2009-02-17  Lluis Sanchez Gual  <lluis@novell.com>

	* MonoDevelop.Debugger/ExceptionsDialog.cs: Track api changes.

2009-02-13  Lluis Sanchez Gual  <lluis@novell.com>

	* MonoDevelop.Debugger/LocalsPad.cs:
	* MonoDevelop.Debugger/ObjectValueTreeView.cs: Add locals all
	  at once to the list.

	* MonoDevelop.Debugger/DebugCommands.cs: Allow editing the
	  exceptions even when the debugger is not running.

2009-02-12  Lluis Sanchez Gual  <lluis@novell.com>

	* icons:
	* Makefile.am:
	* icons/debug-overlay-32.png:
	* icons/debug-overlay-22.png:
	* icons/debug-overlay-16.png:
	* MonoDevelop.Debugger.csproj:
	* MonoDevelop.Debugger.addin.xml:
	* MonoDevelop.Debugger/DebugCommands.cs: Added icon for debug
	  command. Make sure the run command is visible in the toolbar
	  even when there are no debuggers installed.

2009-02-11  Michael Hutchinson  <mhutchinson@novell.com>

	* MonoDevelop.Debugger/ThreadsPad.cs:
	* MonoDevelop.Debugger/StackTracePad.cs:
	* MonoDevelop.Debugger/BreakpointPad.cs:
	* MonoDevelop.Debugger/ObjectValuePad.cs:
	* MonoDevelop.Debugger/ObjectValueTreeView.cs: Use pad font.

2009-02-07  Michael Hutchinson  <mhutchinson@novell.com>

	* MonoDevelop.Debugger.csproj: Don't require a specific
	  version of Mono.Addins.

2009-02-07  Michael Hutchinson  <mhutchinson@novell.com>

	* MonoDevelop.Debugger.csproj: Flush MD's removal of newline
	  at end of file that was introduced by manually editing with
	  gedit.

2009-02-07  Michael Hutchinson  <mhutchinson@novell.com>

	* MonoDevelop.Debugger.csproj: Make debug configuration build
	  debug symbols.

2009-02-06  Lluis Sanchez Gual  <lluis@novell.com>

	* MonoDevelop.Debugger.mdp:
	* MonoDevelop.Debugger.csproj: Migrated to MSBuild file
	  format.

2009-02-05  Mike Krüger  <mkrueger@novell.com>

	* MonoDevelop.Debugger/DisassemblyView.cs: track api changes.

2009-02-03  Lluis Sanchez Gual  <lluis@novell.com>

	* AssemblyInfo.cs:
	* MonoDevelop.Debugger.addin.xml: Bump MD version.

2009-02-03  Lluis Sanchez Gual  <lluis@novell.com>

	* gtk-gui/generated.cs:
	* gtk-gui/MonoDevelop.Debugger.ExceptionsDialog.cs:
	* gtk-gui/MonoDevelop.Debugger.AttachToProcessDialog.cs:
	* gtk-gui/MonoDevelop.Debugger.ExpressionEvaluatorDialog.cs:
	  Flush.

	* Makefile.am:
	* MonoDevelop.Debugger.mdp: Updated Mono.Cairo reference.

2009-02-01  Michael Hutchinson  <mhutchinson@novell.com>

	* MonoDevelop.Debugger/DisassemblyView.cs: Track
	  TextEditorOptions API changes.

2009-02-01  Michael Hutchinson  <mhutchinson@novell.com>

	* Makefile.am: Track changes in MD's assembly handling.
	  Mono.Cairo is no longer considered to be a "system"
	  assembly.

2009-01-26  Michael Hutchinson  <mhutchinson@novell.com>

	* MonoDevelop.Debugger.mdp: Flush project format changes.

2008-12-19  Lluis Sanchez Gual  <lluis@novell.com>

	* MonoDevelop.Debugger/ObjectValueTreeView.cs: Use the new async
	evaluation feature.

	* MonoDevelop.Debugger/StackTracePad.cs:
	* MonoDevelop.Debugger/ObjectValuePad.cs: Make sure the pad is updated
	only when it is visible.

2008-12-12  Lluis Sanchez Gual  <lluis@novell.com>

	* MonoDevelop.Debugger.mdp: All projects now require fx 3.5.

2008-12-08  Lluis Sanchez Gual  <lluis@novell.com>

	* MonoDevelop.Debugger/DebuggingService.cs: When cleaning up the
	session, dispose it as last step, since it may be slow, and it might
	delay all other cleanup operations.

2008-12-08  Lluis Sanchez Gual  <lluis@novell.com>

	* MonoDevelop.Debugger/DebuggingService.cs: If something goes wrong when
	starting the debugger, cleanup the session.

2008-12-04  Lluis Sanchez Gual  <lluis@novell.com>

	* gtk-gui/gui.stetic:
	* MonoDevelop.Debugger.addin.xml:
	* MonoDevelop.Debugger/Initializer.cs:
	* MonoDevelop.Debugger/DebugCommands.cs:
	* MonoDevelop.Debugger/DebuggingService.cs:
	* MonoDevelop.Debugger/AttachToProcessDialog.cs: Hide debugger commands
	which are not supported by the installed debuggers. 

2008-12-04  Lluis Sanchez Gual  <lluis@novell.com>

	* MonoDevelop.Debugger.addin.xml: Updated key bindings to match VS.

2008-12-04  Lluis Sanchez Gual  <lluis@novell.com>

	* MonoDevelop.Debugger.addin.xml: Changed default label of debug command
	for projects since to avoid it being confused with the global debug
	command in the key bindings panel.

	* MonoDevelop.Debugger/Extensions.cs: Honor the RunWithWarning and
	BuildBeforeExecuting preferences.

	* MonoDevelop.Debugger/DebugExecutionHandlerFactory.cs: Track api
	changes.

	* MonoDevelop.Debugger/DebugCommands.cs: Honor the RunWithWarning and
	BuildBeforeExecuting preferences. If no debugger is installed, the
	Debug command will work as a regular Run command.

2008-12-02  Michael Hutchinson  <mhutchinson@novell.com>

	* AssemblyInfo.cs: Add AssemblyInfo.cs files that are autogenerated from
	the addin manifests.

2008-12-02  Lluis Sanchez Gual  <lluis@novell.com>

	* MonoDevelop.Debugger/ObjectValueTreeView.cs: Allow editing by pressing
	F2.

2008-12-01  Lluis Sanchez Gual  <lluis@novell.com>

	* MonoDevelop.Debugger.addin.xml: Fix command names.

2008-11-26  Lluis Sanchez Gual  <lluis@novell.com>

	* Makefile.am:
	* gtk-gui/gui.stetic:
	* gtk-gui/generated.cs:
	* MonoDevelop.Debugger.mdp:
	* MonoDevelop.Debugger.addin.xml:
	* MonoDevelop.Debugger/DebugCommands.cs:
	* MonoDevelop.Debugger/ExceptionsDialog.cs:
	* MonoDevelop.Debugger/DebuggingService.cs:
	* MonoDevelop.Debugger/ObjectValueTreeView.cs:
	* gtk-gui/MonoDevelop.Debugger.ExceptionsDialog.cs:
	* MonoDevelop.Debugger/ExpressionEvaluatorDialog.cs:
	* gtk-gui/MonoDevelop.Debugger.ExpressionEvaluatorDialog.cs: Implemented
	exceptions dialog and expression evaluation dialog.

2008-11-25  Lluis Sanchez Gual  <lluis@novell.com>

	* Makefile.am:
	* gtk-gui/gui.stetic:
	* MonoDevelop.Debugger.mdp:
	* MonoDevelop.Debugger.addin.xml:
	* MonoDevelop.Debugger/LocalsPad.cs:
	* MonoDevelop.Debugger/Extensions.cs:
	* MonoDevelop.Debugger/ThreadsPad.cs:
	* MonoDevelop.Debugger/Initializer.cs:
	* MonoDevelop.Debugger/StackTracePad.cs:
	* MonoDevelop.Debugger/DebugCommands.cs:
	* MonoDevelop.Debugger/BreakpointPad.cs:
	* MonoDevelop.Debugger/ObjectValuePad.cs:
	* MonoDevelop.Debugger/DisassemblyView.cs:
	* MonoDevelop.Debugger/ExceptionsDialog.cs:
	* MonoDevelop.Debugger/DebuggingService.cs:
	* MonoDevelop.Debugger/ObjectValueTreeView.cs:
	* MonoDevelop.Debugger/AttachToProcessDialog.cs:
	* gtk-gui/MonoDevelop.Debugger.ExceptionsDialog.cs:
	* MonoDevelop.Debugger/DebugExecutionHandlerFactory.cs:
	* gtk-gui/MonoDevelop.Debugger.AttachToProcessDialog.cs: Moved here all
	debug commands previously implemented in MD.Ide.

2008-11-21  Michael Hutchinson  <mhutchinson@novell.com>

	* Makefile.am:
	* MonoDevelop.Debugger.mdp: Updated.

2008-11-21  Michael Hutchinson  <mhutchinson@novell.com>

	* MonoDevelop.Debugger/Initializer.cs:
	* MonoDevelop.Debugger/DisasemblyView.cs:
	* MonoDevelop.Debugger/DisassemblyView.cs: Fix spelling.

2008-11-18  Mike Krüger  <mkrueger@novell.com>

	* MonoDevelop.Debugger/DebugTextMarker.cs: fixed compilation error.

2008-11-06  Michael Hutchinson  <mhutchinson@novell.com>

	* Makefile.am: Fix build dependencies.

2008-11-05  Lluis Sanchez Gual  <lluis@novell.com>

	* MonoDevelop.Debugger.addin.xml: Bump MD version.

2008-10-09  Michael Hutchinson  <mhutchinson@novell.com>

	* MonoDevelop.Debugger/ObjectValueTreeView.cs: Track APIs.

2008-10-09  Michael Hutchinson  <mhutchinson@novell.com>

	* MonoDevelop.Debugger/ObjectValueTreeView.cs: Track CompletionData API.

2008-10-08  Michael Hutchinson  <mhutchinson@novell.com>

	* MonoDevelop.Debugger/ObjectValueTreeView.cs: Remove ambiguity.

2008-10-07  Michael Hutchinson  <mhutchinson@novell.com>

	* MonoDevelop.Debugger/ObjectValueTreeView.cs: Track API.

2008-09-29  Mike Krüger <mkrueger@novell.com> 

	* MonoDevelop.Debugger/ObjectValueTreeView.cs: implemented IComparable.

2008-09-18  Lluis Sanchez Gual <lluis@novell.com> 

	* MonoDevelop.Debugger/ObjectValueTreeView.cs: Really fix.

2008-09-18  Lluis Sanchez Gual <lluis@novell.com> 

	* MonoDevelop.Debugger/ObjectValueTreeView.cs: Track api changes.

2008-09-18  Lluis Sanchez Gual <lluis@novell.com> 

	* MonoDevelop.Debugger/ObjectValuePad.cs: Fix nullref.

2008-09-17  Lluis Sanchez Gual <lluis@novell.com> 

	* MonoDevelop.Debugger.mdp: Updated projects.

2008-09-12  Lluis Sanchez Gual <lluis@novell.com> 

	* gtk-gui/generated.cs: Updated generated code.

2008-08-20  Mike Krüger <mkrueger@novell.com> 

	* MonoDevelop.Debugger/DisasemblyView.cs: made some changes caused by
	  text editor changes.

2008-08-07  Lluis Sanchez Gual <lluis@novell.com> 

	* gtk-gui/MonoDevelop.Debugger.BreakpointPropertiesDialog.cs,
	  gtk-gui/gui.stetic, MonoDevelop.Debugger.mdp, Makefile.am,
	  MonoDevelop.Debugger/BreakpointPropertiesDialog.cs,
	  MonoDevelop.Debugger/BreakpointPad.cs: Moved breakpoint properties
	  dialog to MD.Ide.
	* MonoDevelop.Debugger/DebugTextMarker.cs: Track api changes.

2008-08-06  Lluis Sanchez Gual <lluis@novell.com> 

	* gtk-gui, gtk-gui/generated.cs,
	  gtk-gui/MonoDevelop.Debugger.BreakpointPropertiesDialog.cs,
	  gtk-gui/gui.stetic, MonoDevelop.Debugger.mdp, Makefile.am,
	  MonoDevelop.Debugger/BreakpointPropertiesDialog.cs,
	  MonoDevelop.Debugger/BreakpointPad.cs: Improved breakpoints pad.
	  Implemented the breakpoint properties dialog.

2008-08-05  Lluis Sanchez Gual <lluis@novell.com> 

	* MonoDevelop.Debugger.addin.xml, MonoDevelop.Debugger.mdp,
	  Makefile.am, MonoDevelop.Debugger/ThreadsPad.cs: Added threads pad.
	  Based on the work by Alfonso Santos Luaces.
	* MonoDevelop.Debugger/BreakpointPad.cs: Properly unsubscribe debug
	  service events.

2008-08-05  Lluis Sanchez Gual <lluis@novell.com> 

	* MonoDevelop.Debugger/DisasemblyView.cs: Track api changes.

2008-07-31  Lluis Sanchez Gual <lluis@novell.com> 

	* MonoDevelop.Debugger/ObjectValuePad.cs: Remove debug code.

2008-07-29  Mike Krüger <mkrueger@novell.com> 

	* MonoDevelop.Debugger.mdp: Removed some parts of the documentation
	  service.

2008-07-25  Lluis Sanchez Gual <lluis@novell.com> 

	* MonoDevelop.Debugger.addin.xml, MonoDevelop.Debugger.mdp,
	  Makefile.am, MonoDevelop.Debugger/WatchPad.cs,
	  MonoDevelop.Debugger/LocalsPad.cs,
	  MonoDevelop.Debugger/BreakpointPad.cs,
	  MonoDevelop.Debugger/ObjectValuePad.cs: Implemented LocalsPad.
	  Moved all logic shared with the WatchPad to ObjectValuePad.
	* MonoDevelop.Debugger/ObjectValueTreeView.cs: Highlight values that
	  have changed since the last time the debugger was stopped.

2008-07-25  Lluis Sanchez Gual <lluis@novell.com> 

	* MonoDevelop.Debugger.addin.xml, MonoDevelop.Debugger.mdp,
	  Makefile.am, MonoDevelop.Debugger/BreakpointPad.cs: Initial
	  implementation of the breakpoints pad by Alfonso Santos Luaces.

2008-07-22  Lluis Sanchez Gual <lluis@novell.com> 

	* MonoDevelop.Debugger/WatchPad.cs: Make sure the value tree is
	  properly initialized the first time it is shown.

2008-07-21  Michael Hutchinson <mhutchinson@novell.com> 

	* Makefile.am, MonoDevelop.Debugger.mdp: Fix automake build paths. Add
	  System.Xml reference and don't local copy refs, for build within
	  MD.

2008-07-21  Lluis Sanchez Gual <lluis@novell.com> 

	* MonoDevelop.Debugger/ObjectValueTreeView.cs: Remove ellupsizing.
	  Doesn't work well with the debug tooltip.

2008-07-17  Lluis Sanchez Gual <lluis@novell.com> 

	* MonoDevelop.Debugger/ObjectValueTreeView.cs,
	  MonoDevelop.Debugger/WatchPad.cs: Store watch pad expressions into
	  the user preferences when closing a solution.

2008-07-16  Lluis Sanchez Gual <lluis@novell.com> 

	* MonoDevelop.Debugger/ObjectValueTreeView.cs: Make columns resizable.

2008-07-09  Lluis Sanchez Gual <lluis@novell.com> 

	* MonoDevelop.Debugger/ObjectValueTreeView.cs: Show icons for Type and
	  Namespace values.

2008-07-09  Lluis Sanchez Gual <lluis@novell.com> 

	* MonoDevelop.Debugger.mdp, Makefile.am,
	  MonoDevelop.Debugger/WatchPad.cs,
	  MonoDevelop.Debugger/ObjectValueTreeView.cs: Added support for code
	  completion.

2008-07-08  Lluis Sanchez Gual <lluis@novell.com> 

	* MonoDevelop.Debugger/WatchPad.cs: Don't update the tree if there is
	  no current frame, since it will reset the current expansion state.
	* MonoDevelop.Debugger/ObjectValueTreeView.cs: Added events which are
	  fired when value editing starts/ends. Fixes some text escaping
	  issues.

2008-07-07  Lluis Sanchez Gual <lluis@novell.com> 

	* MonoDevelop.Debugger/WatchPad.cs,
	  MonoDevelop.Debugger/ObjectValueTreeView.cs: Show member icons in
	  the watch pad. Support a new compact mode to be used in the debug
	  tooltips.

2008-07-04  Mike Krüger <mkrueger@novell.com> 

	* MonoDevelop.Debugger/DebugTextMarker.cs,
	  MonoDevelop.Debugger/DisasemblyView.cs: debug markers are now using
	  color styles instead of hard coded colors.

2008-07-02  Lluis Sanchez Gual <lluis@novell.com> 

	* MonoDevelop.Debugger/DebugTextMarker.cs: Improved colors.
	* MonoDevelop.Debugger/ObjectValueTreeView.cs: Allow editing variable
	  values.
	* MonoDevelop.Debugger/Initializer.cs: Implement ShowDisassembly
	  command.
	* MonoDevelop.Debugger/DisasemblyView.cs: Implemented support for mixed
	  assembler/source code view.

2008-07-02  Lluis Sanchez Gual <lluis@novell.com> 

	* MonoDevelop.Debugger.addin.xml: Fix add-in id.

2008-07-01  Lluis Sanchez Gual <lluis@novell.com> 

	* MonoDevelop.Debugger.mdp, Makefile.am,
	  MonoDevelop.Debugger/DebugTextMarker.cs: Implemented markers for
	  breakpoint and current execution line.
	* MonoDevelop.Debugger/DisasemblyView.cs: Use new current line marker.

2008-06-20  Lluis Sanchez Gual <lluis@novell.com> 

	* MonoDevelop.Debugger.addin.xml, MonoDevelop.Debugger.mdp,
	  Makefile.am, MonoDevelop.Debugger/WatchPad.cs,
	  MonoDevelop.Debugger/ObjectValueTreeView.cs,
	  MonoDevelop.Debugger/Initializer.cs,
	  MonoDevelop.Debugger/DisasemblyView.cs,
	  MonoDevelop.Debugger/StackTracePad.cs: Improved call stack view.
	  Implemented disassemble view.

2008-06-04  Lluis Sanchez Gual <lluis@novell.com> 

	* MonoDevelop.Debugger.addin.xml: Bump MD version.

2008-05-15  Lluis Sanchez Gual <lluis@novell.com> 

	* MonoDevelop.Debugger.addin.xml, MonoDevelop.Debugger.mdp,
	  Makefile.am, MonoDevelop.Debugger/WatchPad.cs,
	  MonoDevelop.Debugger/ObjectValueTreeView.cs,
	  MonoDevelop.Debugger/StackTracePad.cs: Implemented initial watch
	  pad.
<|MERGE_RESOLUTION|>--- conflicted
+++ resolved
@@ -1,5 +1,3 @@
-<<<<<<< HEAD
-=======
 2009-11-24  Lluis Sanchez Gual  <lluis@novell.com>
 
 	* Makefile.am:
@@ -22,7 +20,6 @@
 
 	* MonoDevelop.Debugger/DebugTextMarker.cs: New marker.
 
->>>>>>> 72cf8e84
 2009-11-20  Michael Hutchinson  <mhutchinson@novell.com>
 
 	* gtk-gui/gui.stetic:
