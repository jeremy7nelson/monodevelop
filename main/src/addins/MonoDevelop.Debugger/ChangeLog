--- conflicted
+++ resolved
@@ -1,13 +1,11 @@
-<<<<<<< HEAD
+2008-07-31  Lluis Sanchez Gual <lluis@novell.com> 
+
+	* MonoDevelop.Debugger/ObjectValuePad.cs: Remove debug code.
+
 2008-07-29  Mike Krüger <mkrueger@novell.com> 
 
 	* MonoDevelop.Debugger.mdp: Removed some parts of the documentation
 	  service.
-=======
-2008-07-31  Lluis Sanchez Gual <lluis@novell.com> 
-
-	* MonoDevelop.Debugger/ObjectValuePad.cs: Remove debug code.
->>>>>>> 77499f81
 
 2008-07-25  Lluis Sanchez Gual <lluis@novell.com> 
 
