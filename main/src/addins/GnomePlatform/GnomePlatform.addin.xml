--- conflicted
+++ resolved
@@ -7,25 +7,15 @@
        description = "GNOME Platform Support for MonoDevelop"
        category    = "MonoDevelop Core"
        flags       = "Hidden"
-<<<<<<< HEAD
        version     = "4.0">
 	
-=======
-       version     = "3.0.5">
-
->>>>>>> 215df589
 	<Runtime>
 		<Import assembly="GnomePlatform.dll"/>
 	</Runtime>
 
 	<Dependencies>
-<<<<<<< HEAD
 		<Addin id="Core" version="4.0"/>
 		<Addin id="Ide" version="4.0"/>
-=======
-		<Addin id="Core" version="3.0.5"/>
-		<Addin id="Ide" version="3.0.5"/>
->>>>>>> 215df589
 	</Dependencies>
 
 	<Extension path = "/MonoDevelop/Core/PlatformService">
