--- conflicted
+++ resolved
@@ -1,4 +1,4 @@
-﻿// 
+// 
 // ProjectNodeBuilder.cs
 //  
 // Author:
@@ -27,11 +27,8 @@
 using System;
 using System.Collections.Generic;
 using System.Linq;
-<<<<<<< HEAD
-=======
 using System.Text;
 
->>>>>>> b14cae42
 using MonoDevelop.Core;
 using MonoDevelop.Ide;
 using MonoDevelop.Ide.Gui.Components;
