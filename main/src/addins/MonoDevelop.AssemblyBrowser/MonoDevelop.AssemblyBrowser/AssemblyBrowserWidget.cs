--- conflicted
+++ resolved
@@ -1060,7 +1060,6 @@
 			using (var stream = new System.IO.MemoryStream (System.IO.File.ReadAllBytes (fileName))) {
 				return AssemblyDefinition.ReadAssembly (stream, parameters);
 			}
-<<<<<<< HEAD
 		}
 		
 		CecilLoader loader = new CecilLoader (true);
@@ -1069,37 +1068,33 @@
 				return loader;
 			}
 		} 
-=======
-			DomCecilCompilationUnit newUnit = null;
+		
+		List<IUnresolvedAssembly> definitions = new List<IUnresolvedAssembly> ();
+		
+		public IUnresolvedAssembly AddReference (string fileName)
+		{
+			IUnresolvedAssembly result;
+			if (definitions.Any (d => d.AssemblyName == fileName))
+				return definitions.First (d => d.AssemblyName == fileName);
 			try {
-				newUnit = DomCecilCompilationUnit.Load (fileName, true, false);
+				definitions.Add (newUnit);
+				
+				var assembly = ReadAssembly (fileName);
+				result = loader.LoadAssembly (assembly);
+				definitions.Add (result);
+				ITreeBuilder builder;
+				if (definitions.Count == 1) {
+					builder = TreeView.LoadTree (result);
+				} else {
+					builder = TreeView.AddChild (result);
+				}
+				builder.MoveToFirstChild ();
+				builder.Expanded = true;
+				return result;
 			} catch (Exception e) {
 				LoggingService.LogError ("Can't add reference to:" + fileName, e);
 				return null;
 			}
-			definitions.Add (newUnit);
->>>>>>> ae839e9c
-		
-		List<IUnresolvedAssembly> definitions = new List<IUnresolvedAssembly> ();
-		
-		public IUnresolvedAssembly AddReference (string fileName)
-		{
-			IUnresolvedAssembly result;
-			if (definitions.Any (d => d.AssemblyName == fileName))
-				return definitions.First (d => d.AssemblyName == fileName);
-			var assembly = ReadAssembly (fileName);
-			result = loader.LoadAssembly (assembly);
-			definitions.Add (result);
-			ITreeBuilder builder;
-			if (definitions.Count == 1) {
-				builder = TreeView.LoadTree (result);
-			} else {
-				builder = TreeView.AddChild (result);
-			}
-			builder.MoveToFirstChild ();
-			builder.Expanded = true;
-			return result;
-
 		}
 		
 		[CommandHandler (SearchCommands.Find)]
