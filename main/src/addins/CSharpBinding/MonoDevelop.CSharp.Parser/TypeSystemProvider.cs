--- conflicted
+++ resolved
@@ -1,4 +1,4 @@
-﻿// 
+// 
 // TypeSystemParser.cs
 //  
 // Author:
@@ -57,28 +57,8 @@
 				if (curDoc == null) {
 					var curProject = IdeApp.TypeSystemService.GetCodeAnalysisProject (project);
 					if (curProject != null) {
-<<<<<<< HEAD
 						var documentId = IdeApp.TypeSystemService.GetDocumentId (project, fileName);
-						if (documentId != null)
-							curDoc = curProject.GetDocument (documentId);
-					}
-				}
-				if (curDoc != null) {
-					try {
-						var model = await curDoc.GetSemanticModelAsync (cancellationToken).ConfigureAwait (false);
-						unit = model.SyntaxTree;
-						result.Ast = model;
-					} catch (AggregateException ae) {
-						ae.Flatten ().Handle (x => x is OperationCanceledException); 
-						return result;
-					} catch (OperationCanceledException) {
-						return result;
-					} catch (Exception e) {
-						LoggingService.LogError ("Error while getting the semantic model for " + fileName, e); 
-=======
-						var documentId = TypeSystemService.GetDocumentId (project, fileName);
 						result.DocumentId = documentId;
->>>>>>> b14cae42
 					}
 				}
 			} else {
