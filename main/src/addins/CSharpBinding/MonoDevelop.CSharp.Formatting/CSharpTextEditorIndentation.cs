--- conflicted
+++ resolved
@@ -157,14 +157,9 @@
 				((IInternalEditorExtensions)Editor).SetIndentationTracker (new IndentVirtualSpaceManager (Editor, stateTracker));
 			}
 
-<<<<<<< HEAD
-			if (Editor.Options.IndentStyle == IndentStyle.Auto || Editor.Options.IndentStyle == IndentStyle.None) {
-				((IInternalEditorExtensions)Editor).SetTextPasteHandler (null);
-=======
 			indentationDisabled = DefaultSourceEditorOptions.Instance.IndentStyle == IndentStyle.Auto || DefaultSourceEditorOptions.Instance.IndentStyle == IndentStyle.None;
 			if (indentationDisabled) {
-				textEditorData.TextPasteHandler = null;
->>>>>>> 29e49044
+				((IInternalEditorExtensions)Editor).SetTextPasteHandler (null);
 			} else {
 				((IInternalEditorExtensions)Editor).SetTextPasteHandler (new CSharpTextPasteHandler (this, stateTracker, options, policy));
 			}
@@ -431,11 +426,7 @@
 
 
 			//do the smart indent
-<<<<<<< HEAD
-			if (Editor.Options.IndentStyle == IndentStyle.Smart || Editor.Options.IndentStyle == IndentStyle.Virtual) {
-=======
 			if (!indentationDisabled) {
->>>>>>> 29e49044
 				bool retval;
 				//capture some of the current state
 				int oldBufLen = Editor.Length;
@@ -475,14 +466,9 @@
 					//N.B. if the engine says we need to reindent, make sure that it's because a char was 
 					//inserted rather than just updating the stack due to moving around
 
-<<<<<<< HEAD
 					SafeUpdateIndentEngine (Editor.CaretOffset);
-					automaticReindent = (stateTracker.NeedsReindent && lastCharInserted != '\0');
-=======
-					SafeUpdateIndentEngine (textEditorData.Caret.Offset);
 					// Automatically reindent in text link mode will cause the mode exiting, therefore we need to prevent that.
 					automaticReindent = (stateTracker.NeedsReindent && lastCharInserted != '\0') && !(textEditorData.CurrentMode is TextLinkEditMode);
->>>>>>> 29e49044
 					if (key == Gdk.Key.Return && (reIndent || automaticReindent)) {
 						if (Editor.Options.IndentStyle == IndentStyle.Virtual) {
 							if (Editor.GetLine (Editor.CaretLine).Length == 0)
@@ -492,15 +478,10 @@
 						}
 					}
 				}
-<<<<<<< HEAD
-
-				if (reIndent || key != Gdk.Key.Return && key != Gdk.Key.Tab && automaticReindent) {
-					using (var undo = Editor.OpenUndoGroup ()) {
-=======
+
 				const string reindentChars = ";){}";
 				if (reIndent || key != Gdk.Key.Return && key != Gdk.Key.Tab && automaticReindent && reindentChars.Contains (keyChar)) {
 					using (var undo = textEditorData.OpenUndoGroup ()) {
->>>>>>> 29e49044
 						DoReSmartIndent ();
 					}
 				}
