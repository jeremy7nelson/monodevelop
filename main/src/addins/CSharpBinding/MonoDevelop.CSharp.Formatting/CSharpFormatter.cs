// 
// CSharpFormatter.cs
//  
// Author:
//       Mike Krüger <mkrueger@novell.com>
// 
// Copyright (c) 2009 Novell, Inc (http://www.novell.com)
// 
// Permission is hereby granted, free of charge, to any person obtaining a copy
// of this software and associated documentation files (the "Software"), to deal
// in the Software without restriction, including without limitation the rights
// to use, copy, modify, merge, publish, distribute, sublicense, and/or sell
// copies of the Software, and to permit persons to whom the Software is
// furnished to do so, subject to the following conditions:
// 
// The above copyright notice and this permission notice shall be included in
// all copies or substantial portions of the Software.
// 
// THE SOFTWARE IS PROVIDED "AS IS", WITHOUT WARRANTY OF ANY KIND, EXPRESS OR
// IMPLIED, INCLUDING BUT NOT LIMITED TO THE WARRANTIES OF MERCHANTABILITY,
// FITNESS FOR A PARTICULAR PURPOSE AND NONINFRINGEMENT. IN NO EVENT SHALL THE
// AUTHORS OR COPYRIGHT HOLDERS BE LIABLE FOR ANY CLAIM, DAMAGES OR OTHER
// LIABILITY, WHETHER IN AN ACTION OF CONTRACT, TORT OR OTHERWISE, ARISING FROM,
// OUT OF OR IN CONNECTION WITH THE SOFTWARE OR THE USE OR OTHER DEALINGS IN
// THE SOFTWARE.
using System;
using System.Collections.Generic;
using System.IO;
using System.Reflection;
using System.Text;


using Mono.TextEditor;
using MonoDevelop.CSharp.Formatting;
using MonoDevelop.CSharp.Resolver;
using MonoDevelop.Ide.Gui.Content;
using MonoDevelop.Projects.Text;
using MonoDevelop.Projects.Policies;
using MonoDevelop.Ide;
using System.Linq;
using MonoDevelop.Ide.CodeFormatting;
using ICSharpCode.NRefactory;
using ICSharpCode.NRefactory.CSharp;
using ICSharpCode.NRefactory.CSharp.Refactoring;
using MonoDevelop.CSharp.ContextAction;
using ICSharpCode.NRefactory.TypeSystem;
using MonoDevelop.Core;

namespace MonoDevelop.CSharp.Formatting
{
	class FormattingActionFactory : AbstractActionFactory
	{
		Mono.TextEditor.TextEditorData data;
		
		class ConcreteTextReplaceAction : TextReplaceAction
		{
			Mono.TextEditor.TextEditorData data;
			
			public ConcreteTextReplaceAction (Mono.TextEditor.TextEditorData data, int offset, int removedChars, string insertedText) : base (offset, removedChars, insertedText)
			{
				this.data = data;
			}
			
			public override void Perform (Script script)
			{
				data.Replace (Offset, RemovedChars, InsertedText);
			}
		}
		
		public FormattingActionFactory (Mono.TextEditor.TextEditorData data)
		{
			if (data == null)
				throw new ArgumentNullException ("data");
			this.data = data;
		}
		
		public override TextReplaceAction CreateTextReplaceAction (int offset, int removedChars, string insertedText)
		{
			return new ConcreteTextReplaceAction (data, offset, removedChars, insertedText);
		}
	}
	
	public class CSharpFormatter : AbstractAdvancedFormatter
	{
		static internal readonly string MimeType = "text/x-csharp";

		public override bool SupportsOnTheFlyFormatting { get { return true; } }

		public override bool SupportsCorrectingIndent { get { return true; } }

		public override void CorrectIndenting (PolicyContainer policyParent, IEnumerable<string> mimeTypeChain, 
			TextEditorData data, int line)
		{
			LineSegment lineSegment = data.Document.GetLine (line);
			if (lineSegment == null)
				return;

			var policy = policyParent.Get<CSharpFormattingPolicy> (mimeTypeChain);
			var tracker = new DocumentStateTracker<CSharpIndentEngine> (new CSharpIndentEngine (policy), data);
			tracker.UpdateEngine (lineSegment.Offset);
			for (int i = lineSegment.Offset; i < lineSegment.Offset + lineSegment.EditableLength; i++) {
				tracker.Engine.Push (data.Document.GetCharAt (i));
			}

			string curIndent = lineSegment.GetIndentation (data.Document);

			int nlwsp = curIndent.Length;
			if (!tracker.Engine.LineBeganInsideMultiLineComment || (nlwsp < lineSegment.Length && data.Document.GetCharAt (lineSegment.Offset + nlwsp) == '*')) {
				// Possibly replace the indent
				string newIndent = tracker.Engine.ThisLineIndent;
				if (newIndent != curIndent) 
					data.Replace (lineSegment.Offset, nlwsp, newIndent);
			}
			tracker.Dispose ();
		}

		public override void OnTheFlyFormat (PolicyContainer policyParent, IEnumerable<string> mimeTypeChain, 
			TextEditorData data, IType type, IMember member, ITypeResolveContext dom, IParsedFile unit, TextLocation caretLocation)
		{
			//		OnTheFlyFormatter.Format (policyParent, mimeTypeChain, data, dom, caretLocation, true);
		}

		public override void OnTheFlyFormat (PolicyContainer policyParent, IEnumerable<string> mimeTypeChain, 
			TextEditorData data, int startOffset, int endOffset)
		{
			var parser = new CSharpParser ();
			var compilationUnit = parser.ParseSnippet (data);
			if (compilationUnit == null) {
				Console.WriteLine ("couldn't parse : " + data.Text);
				return;
			}
			
			if (parser.HasErrors)
				return;
			
			var policy = policyParent.Get<CSharpFormattingPolicy> (mimeTypeChain);
			
			var formattingVisitor = new ICSharpCode.NRefactory.CSharp.AstFormattingVisitor (policy.CreateOptions (), data.Document, new FormattingActionFactory (data), data.Options.TabsToSpaces, data.Options.IndentationSize) {
				HadErrors =  parser.HasErrors, 
				EolMarker = data.EolMarker
			};
			
			var changes = new List<ICSharpCode.NRefactory.CSharp.Refactoring.Action> ();
			changes.AddRange (formattingVisitor.Changes.
				Where (c => (startOffset <= c.Offset && c.Offset < endOffset)));
			using (var undo = data.OpenUndoGroup ()) {
				MDRefactoringContext.MdScript.RunActions (changes, null);
			}
		}

		public string FormatText (CSharpFormattingPolicy policy, TextStylePolicy textPolicy, string mimeType, string input, int startOffset, int endOffset)
		{
			var data = new TextEditorData ();
			data.Document.SuppressHighlightUpdate = true;
			data.Document.MimeType = mimeType;
			data.Document.FileName = "toformat.cs";
			if (textPolicy != null) {
				data.Options.TabsToSpaces = textPolicy.TabsToSpaces;
				data.Options.TabSize = textPolicy.TabWidth;
			}
			data.Text = input;

			// System.Console.WriteLine ("-----");
			// System.Console.WriteLine (data.Text.Replace (" ", ".").Replace ("\t", "->"));
			// System.Console.WriteLine ("-----");
			
			var parser = new CSharpParser ();
			var compilationUnit = parser.Parse (data);
			bool hadErrors = parser.HasErrors;
			
			if (hadErrors) {
//				foreach (var e in parser.ErrorReportPrinter.Errors)
//					Console.WriteLine (e.Message);
				return input.Substring (startOffset, Math.Max (0, Math.Min (endOffset, input.Length) - startOffset));
			}
<<<<<<< HEAD
			
			var formattingVisitor = new ICSharpCode.NRefactory.CSharp.AstFormattingVisitor (policy.CreateOptions (), data.Document, new FormattingActionFactory (data), data.Options.TabsToSpaces, data.Options.IndentationSize) {
				HadErrors = hadErrors,
				EolMarker = data.EolMarker
=======
			var adapter = new TextEditorDataAdapter (data);
			var factory = new FormattingActionFactory (data);
			var formattingVisitor = new ICSharpCode.NRefactory.CSharp.AstFormattingVisitor (policy.CreateOptions (), adapter, factory) {
				HadErrors = hadErrors
>>>>>>> ec035e02
			};
			
			compilationUnit.AcceptVisitor (formattingVisitor, null);
			
			var changes = new List<ICSharpCode.NRefactory.CSharp.Refactoring.Action> ();
			changes.AddRange (formattingVisitor.Changes.
				Where (c => (startOffset <= c.Offset && c.Offset < endOffset)));
			var endPositionChange = factory.CreateTextReplaceAction (endOffset, 0, null);
			changes.Add (endPositionChange);
			MDRefactoringContext.MdScript.RunActions (changes, null);
			
			// check if the formatter has produced errors
			parser = new CSharpParser ();
			parser.Parse (data);
			if (parser.HasErrors) {
				LoggingService.LogError ("C# formatter produced source code errors. See console for output.");
				return input.Substring (startOffset, Math.Max (0, Math.Min (endOffset, input.Length) - startOffset));
			}
			
/*			System.Console.WriteLine ("-----");
			System.Console.WriteLine (data.Text.Replace (" ", "^").Replace ("\t", "->"));
			System.Console.WriteLine ("-----");*/
			string result = data.GetTextBetween (startOffset, Math.Min (data.Length, endPositionChange.Offset));
			data.Dispose ();
			return result;
		}

		public override string FormatText (PolicyContainer policyParent, IEnumerable<string> mimeTypeChain, string input, int startOffset, int endOffset)
		{
			var policy = policyParent.Get<CSharpFormattingPolicy> (mimeTypeChain);
			var textPolicy = policyParent.Get<TextStylePolicy> (mimeTypeChain);

			return FormatText (policy, textPolicy, mimeTypeChain.First (), input, startOffset, endOffset);

		}
	}
}<|MERGE_RESOLUTION|>--- conflicted
+++ resolved
@@ -173,17 +173,10 @@
 //					Console.WriteLine (e.Message);
 				return input.Substring (startOffset, Math.Max (0, Math.Min (endOffset, input.Length) - startOffset));
 			}
-<<<<<<< HEAD
-			
-			var formattingVisitor = new ICSharpCode.NRefactory.CSharp.AstFormattingVisitor (policy.CreateOptions (), data.Document, new FormattingActionFactory (data), data.Options.TabsToSpaces, data.Options.IndentationSize) {
+			var factory = new FormattingActionFactory (data);
+			var formattingVisitor = new ICSharpCode.NRefactory.CSharp.AstFormattingVisitor (policy.CreateOptions (), data.Document, factory, data.Options.TabsToSpaces, data.Options.IndentationSize) {
 				HadErrors = hadErrors,
 				EolMarker = data.EolMarker
-=======
-			var adapter = new TextEditorDataAdapter (data);
-			var factory = new FormattingActionFactory (data);
-			var formattingVisitor = new ICSharpCode.NRefactory.CSharp.AstFormattingVisitor (policy.CreateOptions (), adapter, factory) {
-				HadErrors = hadErrors
->>>>>>> ec035e02
 			};
 			
 			compilationUnit.AcceptVisitor (formattingVisitor, null);
