<Addin id          = "WindowsPlatform"
       namespace   = "MonoDevelop"
       name        = "MonoDevelop Windows Platform Support"
       author      = "Jonathan Pobst"
       copyright   = "MIT X11"
       url         = "http://monodevelop.com/"
       description = "Windows Platform Support for MonoDevelop"
       category    = "Platform Support"
<<<<<<< HEAD
       version     = "2.9.1">
=======
       version     = "2.8.4">
>>>>>>> c09cec98
	
	<Runtime>
		<Import assembly="WindowsPlatform.dll"/>
	</Runtime>

	<Dependencies>
<<<<<<< HEAD
		<Addin id="Core" version="2.9.1"/>
		<Addin id="Ide" version="2.9.1"/>
=======
		<Addin id="Core" version="2.8.4"/>
		<Addin id="Ide" version="2.8.4"/>
>>>>>>> c09cec98
  </Dependencies>
	
	<Extension path = "/MonoDevelop/Core/PlatformService">
		<Class class = "MonoDevelop.Platform.WindowsPlatform"/>
	</Extension>
	
	<Extension path = "/MonoDevelop/Ide/InitCompleteHandlers">
		<Class class="MonoDevelop.Platform.JumpList" />
	</Extension>
<!--
  <Extension path = "/MonoDevelop/Components/DialogHandlers">
    <Class class = "MonoDevelop.Platform.SelectFileDialogHandler"/>
    <Class class = "MonoDevelop.Platform.AddFileDialogHandler"/>
    <Class class = "MonoDevelop.Platform.OpenFileDialogHandler"/>
  </Extension>
-->
	
</Addin>
<|MERGE_RESOLUTION|>--- conflicted
+++ resolved
@@ -1,44 +1,35 @@
-<Addin id          = "WindowsPlatform"
-       namespace   = "MonoDevelop"
-       name        = "MonoDevelop Windows Platform Support"
-       author      = "Jonathan Pobst"
-       copyright   = "MIT X11"
-       url         = "http://monodevelop.com/"
-       description = "Windows Platform Support for MonoDevelop"
-       category    = "Platform Support"
-<<<<<<< HEAD
-       version     = "2.9.1">
-=======
-       version     = "2.8.4">
->>>>>>> c09cec98
-	
-	<Runtime>
-		<Import assembly="WindowsPlatform.dll"/>
-	</Runtime>
-
-	<Dependencies>
-<<<<<<< HEAD
-		<Addin id="Core" version="2.9.1"/>
-		<Addin id="Ide" version="2.9.1"/>
-=======
-		<Addin id="Core" version="2.8.4"/>
-		<Addin id="Ide" version="2.8.4"/>
->>>>>>> c09cec98
-  </Dependencies>
-	
-	<Extension path = "/MonoDevelop/Core/PlatformService">
-		<Class class = "MonoDevelop.Platform.WindowsPlatform"/>
-	</Extension>
-	
-	<Extension path = "/MonoDevelop/Ide/InitCompleteHandlers">
-		<Class class="MonoDevelop.Platform.JumpList" />
-	</Extension>
-<!--
-  <Extension path = "/MonoDevelop/Components/DialogHandlers">
-    <Class class = "MonoDevelop.Platform.SelectFileDialogHandler"/>
-    <Class class = "MonoDevelop.Platform.AddFileDialogHandler"/>
-    <Class class = "MonoDevelop.Platform.OpenFileDialogHandler"/>
-  </Extension>
--->
-	
-</Addin>
+<Addin id          = "WindowsPlatform"
+       namespace   = "MonoDevelop"
+       name        = "MonoDevelop Windows Platform Support"
+       author      = "Jonathan Pobst"
+       copyright   = "MIT X11"
+       url         = "http://monodevelop.com/"
+       description = "Windows Platform Support for MonoDevelop"
+       category    = "Platform Support"
+       version     = "2.9.1">
+	
+	<Runtime>
+		<Import assembly="WindowsPlatform.dll"/>
+	</Runtime>
+
+	<Dependencies>
+		<Addin id="Core" version="2.9.1"/>
+		<Addin id="Ide" version="2.9.1"/>
+	</Dependencies>
+	
+	<Extension path = "/MonoDevelop/Core/PlatformService">
+		<Class class = "MonoDevelop.Platform.WindowsPlatform"/>
+	</Extension>
+	
+	<Extension path = "/MonoDevelop/Ide/InitCompleteHandlers">
+		<Class class="MonoDevelop.Platform.JumpList" />
+	</Extension>
+<!--
+  <Extension path = "/MonoDevelop/Components/DialogHandlers">
+    <Class class = "MonoDevelop.Platform.SelectFileDialogHandler"/>
+    <Class class = "MonoDevelop.Platform.AddFileDialogHandler"/>
+    <Class class = "MonoDevelop.Platform.OpenFileDialogHandler"/>
+  </Extension>
+-->
+	
+</Addin>