--- conflicted
+++ resolved
@@ -49,13 +49,10 @@
     </Reference>
     <Reference Include="System.Core" />
     <Reference Include="Mono.Cairo" />
-<<<<<<< HEAD
     <Reference Include="ICSharpCode.NRefactory, Version=0.0.0.0, Culture=neutral, PublicKeyToken=efe927acf176eea2">
       <Private>False</Private>
       <Package>monodevelop</Package>
     </Reference>
-=======
->>>>>>> c09cec98
   </ItemGroup>
   <ItemGroup>
     <EmbeddedResource Include="gtk-gui\gui.stetic">
