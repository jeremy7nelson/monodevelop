﻿//
// StatusBar.cs
//
// Author:
//       Marius Ungureanu <marius.ungureanu@xamarin.com>
//
// Copyright (c) 2015 Xamarin, Inc (http://www.xamarin.com)
//
// Permission is hereby granted, free of charge, to any person obtaining a copy
// of this software and associated documentation files (the "Software"), to deal
// in the Software without restriction, including without limitation the rights
// to use, copy, modify, merge, publish, distribute, sublicense, and/or sell
// copies of the Software, and to permit persons to whom the Software is
// furnished to do so, subject to the following conditions:
//
// The above copyright notice and this permission notice shall be included in
// all copies or substantial portions of the Software.
//
// THE SOFTWARE IS PROVIDED "AS IS", WITHOUT WARRANTY OF ANY KIND, EXPRESS OR
// IMPLIED, INCLUDING BUT NOT LIMITED TO THE WARRANTIES OF MERCHANTABILITY,
// FITNESS FOR A PARTICULAR PURPOSE AND NONINFRINGEMENT. IN NO EVENT SHALL THE
// AUTHORS OR COPYRIGHT HOLDERS BE LIABLE FOR ANY CLAIM, DAMAGES OR OTHER
// LIABILITY, WHETHER IN AN ACTION OF CONTRACT, TORT OR OTHERWISE, ARISING FROM,
// OUT OF OR IN CONNECTION WITH THE SOFTWARE OR THE USE OR OTHER DEALINGS IN
// THE SOFTWARE.
using System;
using System.Collections.Generic;
using System.Linq;
using System.Timers;
using AppKit;
using Foundation;
using CoreAnimation;
using CoreGraphics;
using MonoDevelop.Components;
using MonoDevelop.Core;
using MonoDevelop.Ide.Gui;
using MonoDevelop.Components.MainToolbar;
using MonoDevelop.Ide;
using MonoDevelop.Ide.Gui.Components;
using MonoDevelop.Ide.Tasks;
using MonoDevelop.Components.Mac;
using System.Threading;

namespace MonoDevelop.MacIntegration.MainToolbar
{
	class StatusIcon : NSView, StatusBarIcon, INSAccessibilityButton
	{
		StatusBar bar;
		NSImageView imageView;

		public StatusIcon (StatusBar bar) : base (CGRect.Empty)
		{
			imageView = new NSImageView (CGRect.Empty);
			// Hide this image from the accessibility tree
			imageView.AccessibilityElement = false;
			AddSubview (imageView);

			var trackingArea = new NSTrackingArea (CGRect.Empty, NSTrackingAreaOptions.ActiveInKeyWindow | NSTrackingAreaOptions.InVisibleRect | NSTrackingAreaOptions.MouseEnteredAndExited, this, null);
			AddTrackingArea (trackingArea);

			this.bar = bar;
		}

		public override CGRect Frame {
			get {
				return base.Frame;
			}
			set {
				base.Frame = value;
				imageView.Frame = new CGRect (0, 0, value.Width, value.Height);
			}
		}

		public void SetAlertMode (int seconds)
		{
			// Create fade-out fade-in animation.
		}

		public new void Dispose ()
		{
			bar.RemoveStatusIcon (this);
			RemoveFromSuperview ();
			base.Dispose ();
		}

		string tooltip;
		public new string ToolTip {
			get {
				return tooltip;
			}

			set {
				tooltip = value;
				AccessibilityTitle = tooltip;
				AccessibilityValue = new NSString (tooltip);
			}
		}

		string help;
		public string Help {
			get {
				return help;
			}

			set {
				help = value;
				AccessibilityHelp = value;
			}
		}

		public string Title { get; set; }
		string INSAccessibilityButton.AccessibilityLabel {
			get {
				return Title;
			}
		}

		Xwt.Drawing.Image image;
		public Xwt.Drawing.Image Image {
			get { return image; }
			set {
				image = value;
				imageView.Image = value.ToNSImage ();
				SetFrameSize (new CGSize (image.Width, image.Height));
			}
		}

		public override void MouseEntered (NSEvent theEvent)
		{
			if (Entered != null) {
				Entered (this, EventArgs.Empty);
			}
		}

		public override void MouseExited (NSEvent theEvent)
		{
			if (Exited != null) {
				Exited (this, EventArgs.Empty);
			}
		}

		public override void MouseUp (NSEvent theEvent)
		{
			NotifyClicked (StatusBar.NSEventButtonToXwt (theEvent));
		}

		internal void NotifyClicked (Xwt.PointerButton button)
		{
			if (Clicked != null)
				Clicked (this, new StatusBarIconClickedEventArgs {
					Button = button,
				});
		}

		public override bool AccessibilityPerformPress ()
		{
			Clicked?.Invoke (this, new StatusBarIconClickedEventArgs {
				Button = Xwt.PointerButton.Left
			});

			return true;
		}

		public event EventHandler<StatusBarIconClickedEventArgs> Clicked;
		public event EventHandler<EventArgs> Entered;
		public event EventHandler<EventArgs> Exited;
	}

	class BuildResultsView : NSView, INSAccessibilityStaticText
	{
		public enum ResultsType
		{
			Warning,
			Error
		};

		public ResultsType Type { get; set; }

		NSAttributedString resultString;
		int resultCount;
		public int ResultCount { 
			get {
				return resultCount;
			}
			set {
				resultCount = value;
				resultString = new NSAttributedString (value.ToString (), foregroundColor: Styles.BaseForegroundColor.ToNSColor (),
					font: NSFont.SystemFontOfSize (NSFont.SmallSystemFontSize - 1));
				ResizeToFit ();
			}
		}

		NSImage iconImage;
		public NSImage IconImage {
			get {
				return iconImage;
			}
			set {
				iconImage = value;
				ResizeToFit ();
			}
		}

		public BuildResultsView () : base (new CGRect (0, 0, 0, 0))
		{
			AccessibilityIdentifier = "MainToolbar.StatusDisplay.BuildResults";
			AccessibilityHelp = "Number of errors or warnings in the current project";
		}

		public override void DrawRect (CGRect dirtyRect)
		{
			if (iconImage == null || resultString == null) {
				return;
			}

			iconImage.Draw (new CGRect (0, (Frame.Size.Height - iconImage.Size.Height) / 2, iconImage.Size.Width, iconImage.Size.Height));
			resultString.DrawAtPoint (new CGPoint (iconImage.Size.Width, (Frame.Size.Height - resultString.Size.Height) / 2));
		}

		void ResizeToFit ()
		{
			if (iconImage == null || resultString == null) {
				return;
			}

			var stringSize = resultString.GetSize ();
			Frame = new CGRect (Frame.X, Frame.Y, iconImage.Size.Width + stringSize.Width, Frame.Height);
			NeedsDisplay = true;
		}

		public override void MouseDown (NSEvent theEvent)
		{
			IdeApp.Workbench.GetPad<MonoDevelop.Ide.Gui.Pads.ErrorListPad> ().BringToFront ();
		}

		string INSAccessibilityStaticText.AccessibilityValue {
			get {
				if (Type == ResultsType.Warning) {
					return GettextCatalog.GetPluralString ("{0} warning", "%d warnings", resultCount, resultCount);
				} else {
					return GettextCatalog.GetPluralString ("{0} error", "%d errors", resultCount, resultCount);
				}
			}
		}
	}

	// We need a separate layer backed view to put over the NSTextFields because the NSTextField draws itself differently
	// if it is layer backed so we can't make it or its superview layer backed.
	class ProgressView : NSView, INSAccessibilityProgressIndicator
	{
		const string ProgressLayerFadingId = "ProgressLayerFading";
		const string growthAnimationKey = "bounds";

		CALayer progressLayer;
		Stack<double> progressMarks = new Stack<double> ();
		bool inProgress;
		double oldFraction;

		const int barHeight = 2;

		public ProgressView ()
		{
			WantsLayer = true;
			Layer.CornerRadius = MacSystemInformation.OsVersion >= MacSystemInformation.ElCapitan ? 3 : 4;

			progressLayer = new CALayer ();
			Layer.AddSublayer (progressLayer);
			Layer.BorderWidth = 0;

			var xamBlue = NSColor.FromRgba (52f / 255, 152f / 255, 219f / 255, 1f);
			progressLayer.BackgroundColor = xamBlue.CGColor;
			progressLayer.BorderWidth = 0;
			progressLayer.FillMode = CAFillMode.Forwards;
			progressLayer.Frame = new CGRect (0, 0, 0, barHeight);
			progressLayer.AnchorPoint = new CGPoint (0, 0);

			AccessibilityIdentifier = "MainToolbar.StatusDisplay.Progress";
			AccessibilityHelp = "The progress of the current action";
			AccessibilityHidden = true;
		}

		NSNumber INSAccessibilityProgressIndicator.AccessibilityValue {
			get {
				// Convert the number to a percentage
				var percent = (int)(oldFraction * 100.0f);
				return new NSNumber (percent);
			}
		}

		void SetProgressValue (double p)
		{
			oldFraction = p;
			var percent = (int)(oldFraction * 100.0f);
			((INSAccessibility)this).AccessibilityValue = new NSNumber (percent);
		}

		public void BeginProgress ()
		{
			SetProgressValue (0.0);
			progressLayer.RemoveAllAnimations ();

			progressLayer.Hidden = false;
			progressLayer.Opacity = 1;
			progressLayer.Frame = new CGRect (0, 0, 0, barHeight);

			AccessibilityHidden = false;
		}

		public void SetProgressFraction (double work)
		{
			if (oldFraction == work)
				return;

			progressMarks.Push (work);
			if (!inProgress) {
				inProgress = true;
				StartProgress (progressMarks.Peek ());
			}
		}

		public void EndProgress ()
		{
			progressMarks.Clear ();
			if (progressLayer != null) {
				progressLayer.RemoveAnimation (growthAnimationKey);
				progressLayer.Hidden = true;
				AccessibilityHidden = true;

				// We don't set the progress to 0 here, because EndProgress can be called many times
				// for a single task, and if we do then the progress bar pulses from 0 every time
			}
			inProgress = false;
		}

		CAAnimation CreateMoveAndGrowAnimation (CALayer progress, double growToFraction)
		{
			CABasicAnimation grow = CABasicAnimation.FromKeyPath ("bounds");
			grow.Duration = 0.2;
			grow.FillMode = CAFillMode.Forwards;
			grow.RemovedOnCompletion = false;
			grow.From = NSValue.FromCGRect (new CGRect (0, 0, Frame.Width * (nfloat)oldFraction, barHeight));
			grow.To = NSValue.FromCGRect (new CGRect (0, 0, Frame.Width * (nfloat)growToFraction, barHeight));
			return grow;
		}

		CAAnimation CreateAutoPulseAnimation ()
		{
			CABasicAnimation move = CABasicAnimation.FromKeyPath ("position.x");
			move.From = NSNumber.FromDouble (-frameAutoPulseWidth);
			move.To = NSNumber.FromDouble (Frame.Width + frameAutoPulseWidth);
			move.RepeatCount = float.PositiveInfinity;
			move.RemovedOnCompletion = false;
			move.Duration = 4;
			return move;
		}

		void AttachFadeoutAnimation (CALayer progress, CAAnimation animation, Func<bool> fadeoutVerifier)
		{
			animation.AnimationStopped += (sender, e) => {
				if (!fadeoutVerifier ()) {
					return;
				}

				if (!e.Finished) {
					return;
				}

				CABasicAnimation fadeout = CABasicAnimation.FromKeyPath ("opacity");
				fadeout.From = NSNumber.FromDouble (1);
				fadeout.To = NSNumber.FromDouble (0);
				fadeout.Duration = 0.5;
				fadeout.FillMode = CAFillMode.Forwards;
				fadeout.RemovedOnCompletion = false;
				fadeout.AnimationStopped += (sender2, e2) => {
					if (!e2.Finished)
						return;

					// Reset all the properties.
					inProgress = false;

					progress.Hidden = true;

					progress.Opacity = 1;
					progress.Frame = new CGRect (0, 0, 0, barHeight);
					progress.RemoveAllAnimations ();
					SetProgressValue (0.0);

					progress.Hidden = false;
				};
				progress.Name = ProgressLayerFadingId;
				progress.AddAnimation (fadeout, "opacity");
			};
			progress.AddAnimation (animation, growthAnimationKey);
		}

		public void StartProgress (double newFraction)
		{
			progressMarks.Clear ();
			var grp = CreateMoveAndGrowAnimation (progressLayer, newFraction);

			SetProgressValue (newFraction);

			AttachFadeoutAnimation (progressLayer, grp, () => {
				if (oldFraction < 1 && inProgress) {
					if (progressMarks.Count != 0) {
						StartProgress (progressMarks.Peek ());
					} else {
						inProgress = false;
					}
					return false;
				}
				return true;
			});
		}

		const double frameAutoPulseWidth = 100;

		public void StartProgressAutoPulse ()
		{
			var move = CreateAutoPulseAnimation ();
			AttachFadeoutAnimation (progressLayer, move, () => true);
		}
	}

	class CancelButton : NSButton, INSAccessibilityButton
	{
		readonly NSImage stopIcon = MultiResImage.CreateMultiResImage ("status-stop-16", string.Empty);

		public CancelButton ()
		{
			Image = stopIcon;
			Hidden = true;
			Bordered = false;
			ImagePosition = NSCellImagePosition.ImageOnly;
			SetButtonType (NSButtonType.MomentaryChange);
			AddTrackingArea (new NSTrackingArea (CGRect.Empty, NSTrackingAreaOptions.MouseEnteredAndExited | NSTrackingAreaOptions.ActiveAlways | NSTrackingAreaOptions.InVisibleRect, this, null));

			AccessibilityHelp = GettextCatalog.GetString ("Cancel the current operation");
			AccessibilityTitle = GettextCatalog.GetString ("Cancel");

			var nsa = (INSAccessibility) this;
			nsa.AccessibilityIdentifier = "MainToolbar.StatusDisplay.Cancel";
		}
<<<<<<< HEAD

		public override void MouseEntered (NSEvent theEvent)
		{
			Image = stopIconHover;
			base.MouseEntered (theEvent);
		}

		public override void MouseExited (NSEvent theEvent)
		{
			Image = stopIcon;
			base.MouseExited (theEvent);
		}

		string INSAccessibilityButton.AccessibilityLabel {
			get {
				return GettextCatalog.GetString ("Cancel");
			}
		}
=======
>>>>>>> f411fa85
	}

	[Register]
	class StatusBar : NSButton, MonoDevelop.Ide.StatusBar
	{
		public enum MessageType
		{
			Ready,
			Information,
			Warning,
			Error,
		}

		const string ProgressLayerFadingId = "ProgressLayerFading";
		const string growthAnimationKey = "bounds";
		StatusBarContextHandler ctxHandler;
		string text;
		MessageType messageType;
		NSColor textColor;
		NSImage image;
		IconId icon;
		AnimatedIcon iconAnimation;
		IDisposable xwtAnimation;
		readonly BuildResultsView buildResults;
		readonly CancelButton cancelButton;

		NSAttributedString GetStatusString (string text, NSColor color)
		{
			nfloat fontSize = NSFont.SystemFontSize;
			if (Window != null && Window.Screen != null) {
				fontSize -= Window.Screen.BackingScaleFactor == 2 ? 2 : 1;
			} else {
				fontSize -= 1;
			}

			return new NSAttributedString (text, new NSStringAttributes {
				ForegroundColor = color,
				ParagraphStyle = new NSMutableParagraphStyle {
					HeadIndent = imageView.Frame.Width,
					LineBreakMode = NSLineBreakMode.TruncatingMiddle,
				},
				Font = NSFont.SystemFontOfSize (fontSize),
			});
		}

		readonly NSImageView imageView = new NSImageView {
			ImageFrameStyle = NSImageFrameStyle.None,
			Editable = false,
		};

		readonly NSTextField textField = new NSTextField {
			AllowsEditingTextAttributes = true,
			Bordered = false,
			DrawsBackground = false,
			Bezeled = false,
			Editable = false,
			Selectable = false,
		};
		NSTrackingArea textFieldArea;
		ProgressView progressView;

		TaskEventHandler updateHandler;
		public StatusBar ()
		{
			var nsa = (INSAccessibility)this;

			// Pretend that this button is a Group
			AccessibilityRole = NSAccessibilityRoles.GroupRole;
			nsa.AccessibilityIdentifier = "MainToolbar.StatusDisplay";

			Cell = new ColoredButtonCell ();
			BezelStyle = NSBezelStyle.TexturedRounded;
			Title = "";
			Enabled = false;

			LoadStyles ();

			// We don't need to resize the Statusbar here as a style change will trigger a complete relayout of the Awesomebar
			Ide.Gui.Styles.Changed += LoadStyles;

			textField.Cell = new VerticallyCenteredTextFieldCell (0f);
			textField.Cell.StringValue = "";

			textField.AccessibilityRole = NSAccessibilityRoles.StaticTextRole;
			textField.AccessibilityEnabled = true;
			textField.AccessibilityHelp = GettextCatalog.GetString ("Status of the current operation");

			var tfNSA = (INSAccessibility)textField;
			tfNSA.AccessibilityIdentifier = "MainToolbar.StatusDisplay.Status";

			UpdateApplicationNamePlaceholderText ();

			// The rect is empty because we use InVisibleRect to track the whole of the view.
			textFieldArea = new NSTrackingArea (CGRect.Empty, NSTrackingAreaOptions.MouseEnteredAndExited | NSTrackingAreaOptions.ActiveInKeyWindow | NSTrackingAreaOptions.InVisibleRect, this, null);
			textField.AddTrackingArea (textFieldArea);

			imageView.Frame = new CGRect (0.5, 0, 0, 0);
			imageView.Image = ImageService.GetIcon (Stock.StatusSteady).ToNSImage ();

			// Hide this image from accessibility
			imageView.AccessibilityElement = false;

			buildResults = new BuildResultsView ();
			buildResults.Hidden = true;

			cancelButton = new CancelButton ();
			cancelButton.Activated += (o, e) => {
				cts?.Cancel ();
			};

			ctxHandler = new StatusBarContextHandler (this);

			updateHandler = delegate {
				int ec = 0, wc = 0;

				foreach (var t in TaskService.Errors) {
					if (t.Severity == TaskSeverity.Error)
						ec++;
					else if (t.Severity == TaskSeverity.Warning)
						wc++;
				}

				Runtime.RunInMainThread (delegate {
					buildResults.Hidden = (ec == 0 && wc == 0);
					buildResults.ResultCount = ec > 0 ? ec : wc;
					buildResults.Type = ec > 0 ? BuildResultsView.ResultsType.Error : BuildResultsView.ResultsType.Warning;

					buildImageId = ec > 0 ? "md-status-error-count" : "md-status-warning-count";
					buildResults.IconImage = ImageService.GetIcon (buildImageId, Gtk.IconSize.Menu).ToNSImage ();

					RepositionStatusIcons ();
				});
			};

			updateHandler (null, null);

			TaskService.Errors.TasksAdded += updateHandler;
			TaskService.Errors.TasksRemoved += updateHandler;
			BrandingService.ApplicationNameChanged += ApplicationNameChanged;

			AddSubview (cancelButton);
			AddSubview (buildResults);
			AddSubview (imageView);
			AddSubview (textField);

			progressView = new ProgressView ();
			AddSubview (progressView);

			var newChildren = new NSObject [] {
				textField, buildResults, progressView
			};
			AccessibilityChildren = newChildren;
		}

		void UpdateApplicationNamePlaceholderText ()
		{
			textField.Cell.PlaceholderAttributedString = GetStatusString (BrandingService.ApplicationLongName, ColorForType (MessageType.Ready));

			var nsa = (INSAccessibility)textField;
			nsa.AccessibilityValue = new NSString (BrandingService.ApplicationLongName);
		}

		void ApplicationNameChanged (object sender, EventArgs e)
		{
			UpdateApplicationNamePlaceholderText ();
		}

		public override void DidChangeBackingProperties ()
		{
			base.DidChangeBackingProperties ();
			ReconstructString ();
			RepositionContents ();
		}

		void LoadStyles (object sender = null, EventArgs args = null)
		{
			if (IdeApp.Preferences.UserInterfaceTheme == Theme.Dark) {
				Appearance = NSAppearance.GetAppearance (NSAppearance.NameVibrantDark);
			} else {
				Appearance = NSAppearance.GetAppearance (NSAppearance.NameAqua);
			}

			UpdateApplicationNamePlaceholderText ();
			textColor = ColorForType (messageType);
			ReconstructString ();
		}

		protected override void Dispose (bool disposing)
		{
			TaskService.Errors.TasksAdded -= updateHandler;
			TaskService.Errors.TasksRemoved -= updateHandler;
			Ide.Gui.Styles.Changed -= LoadStyles;
			BrandingService.ApplicationNameChanged -= ApplicationNameChanged;
			base.Dispose (disposing);
		}

		static void DrawSeparator (nfloat x, CGRect dirtyRect)
		{
			var sepRect = new CGRect (x - 6.5, MacSystemInformation.OsVersion >= MacSystemInformation.ElCapitan ? 4 : 3, 1, 16);
			if (sepRect.IntersectsWith (dirtyRect)) {
				NSColor.LightGray.SetFill ();
				NSBezierPath.FillRect (sepRect);
			}
		}

		public override void DrawRect (CGRect dirtyRect)
		{
			base.DrawRect (dirtyRect);

			if (statusIcons.Count != 0 && !buildResults.Hidden)
				DrawSeparator (LeftMostStatusItemX (), dirtyRect);

			if (statusIcons.Count != 0 || !buildResults.Hidden) {
				if (cancelButton.Hidden)
					return;

				DrawSeparator (LeftMostBuildResultX (), dirtyRect);
			}
		}

		public override void ViewDidMoveToWindow ()
		{
			base.ViewDidMoveToWindow ();
			ReconstructString ();
			RepositionContents ();
		}

		NSImage statusReadyImage = ImageService.GetIcon (Stock.StatusSteady).ToNSImage ();
		void ReconstructString ()
		{
			if (string.IsNullOrEmpty (text)) {
				textField.AttributedStringValue = new NSAttributedString ("");
				UpdateApplicationNamePlaceholderText ();
				imageView.Image = statusReadyImage;
			} else {
				textField.AttributedStringValue = GetStatusString (text, textColor);
				imageView.Image = image;
			}
		}

		readonly List<StatusIcon> statusIcons = new List<StatusIcon> ();

		internal void RemoveStatusIcon (StatusIcon icon)
		{
			statusIcons.Remove (icon);

			icon.Entered -= ShowPopoverForIcon;
			icon.Exited -= DestroyPopover;
			icon.Clicked -= DestroyPopover;

			RepositionStatusIcons ();
		}

		nfloat LeftMostStatusItemX ()
		{
			if (statusIcons.Count == 0) {
				return Frame.Width;
			}

			return statusIcons.Last ().Frame.X;
		}

		nfloat LeftMostBuildResultX ()
		{
			if (buildResults.Hidden)
				return LeftMostStatusItemX ();

			return buildResults.Frame.X;
		}

		nfloat DrawSeparatorIfNeededBuildResults (nfloat right)
		{
			NeedsDisplay = true;

			if (statusIcons.Count == 0) {
				return right;
			}

			return right - 12;
		}

		nfloat DrawSeparatorIfNeededCancelButton (nfloat right)
		{
			NeedsDisplay = true;

			if (!buildResults.Hidden)
				return buildResults.Frame.X - 12;

			if (statusIcons.Count == 0)
				return right;

			return right - 12;
		}

		IconId buildImageId;

		void PositionBuildResults (nfloat right)
		{
			right = DrawSeparatorIfNeededBuildResults (right);
			right -= buildResults.Frame.Width;
			buildResults.SetFrameOrigin (new CGPoint (right, buildResults.Frame.Y));
		}

		void PositionCancelButton (nfloat right)
		{
			right = DrawSeparatorIfNeededCancelButton (right);
			right -= cancelButton.Frame.Width;
			cancelButton.SetFrameOrigin (new CGPoint (right, cancelButton.Frame.Y));
		}

		internal void RepositionStatusIcons ()
		{
			nfloat right = Frame.Width - 6;

			foreach (var item in statusIcons) {
				right -= item.Bounds.Width + 1;
				item.Frame = new CGRect (right, MacSystemInformation.OsVersion >= MacSystemInformation.ElCapitan ? 4 : 3, item.Bounds.Width, item.Bounds.Height);
			}

			PositionBuildResults (right);
			PositionCancelButton (right);

			right -= 2;

			if (!cancelButton.Hidden) { // We have a cancel button.
				right = cancelButton.Frame.X;
			} else if (!buildResults.Hidden) { // We have a build result layer.
				right = buildResults.Frame.X;
			}

			textField.SetFrameSize (new CGSize (right - 3 - textField.Frame.Left, Frame.Height));
		}

		public StatusBarIcon ShowStatusIcon (Xwt.Drawing.Image pixbuf)
		{
			var statusIcon = new StatusIcon (this) {
				Image = pixbuf,
			};
			statusIcons.Add (statusIcon);

			statusIcon.Entered += ShowPopoverForIcon;
			statusIcon.Exited += DestroyPopover;

			// We need to destroy the popover otherwise the window doesn't come up correctly
			statusIcon.Clicked += DestroyPopover;

			AddSubview (statusIcon);
			RepositionStatusIcons ();

			return statusIcon;
		}

		public StatusBarContext CreateContext ()
		{
			return ctxHandler.CreateContext ();
		}

		public void ShowReady ()
		{
			ShowMessage (null, "", false, MessageType.Ready);
			SetMessageSourcePad (null);
		}

		static Pad sourcePad;
		public void SetMessageSourcePad (Pad pad)
		{
			sourcePad = pad;
		}

		public void ShowError (string error)
		{
			ShowMessage (Stock.StatusError, error, false, MessageType.Error);

		}

		public void ShowWarning (string warning)
		{
			ShowMessage (Stock.StatusWarning, warning, false, MessageType.Warning);
		}

		public void ShowMessage (string message)
		{
			ShowMessage (null, message, false, MessageType.Information);
		}

		public void ShowMessage (string message, bool isMarkup)
		{
			ShowMessage (null, message, true, MessageType.Information);
		}

		public void ShowMessage (IconId image, string message)
		{
			ShowMessage (image, message, false, MessageType.Information);
		}

		public void ShowMessage (IconId image, string message, bool isMarkup)
		{
			ShowMessage (image, message, isMarkup, MessageType.Information);
		}

		public void ShowMessage (IconId image, string message, bool isMarkup, MessageType statusType)
		{
			Runtime.AssertMainThread ();

			bool changed = LoadText (message, isMarkup, statusType);
			LoadPixbuf (image);
			if (changed)
				ReconstructString ();
		}

		bool LoadText (string message, bool isMarkup, MessageType statusType)
		{
			message = message ?? "";
			message = message.Replace (Environment.NewLine, " ").Replace ("\n", " ").Trim ();

			if (message == text)
				return false;

			text = message;
			messageType = statusType;
			textColor = ColorForType (statusType);

			var nsa = (INSAccessibility)textField;
			nsa.AccessibilityValue = new NSString (message);

			return true;
		}

		NSColor ColorForType (MessageType messageType)
		{
			switch (messageType) {
				case MessageType.Error:
					return Styles.StatusErrorTextColor.ToNSColor ();
				case MessageType.Warning:
					return Styles.StatusWarningTextColor.ToNSColor ();
				case MessageType.Ready:
					return Styles.StatusReadyTextColor.ToNSColor ();
				default:
					return Styles.BaseForegroundColor.ToNSColor ();
			}
		}

		static bool iconLoaded;
		void LoadPixbuf (IconId iconId)
		{
			// We dont need to load the same image twice
			if (icon == iconId && iconLoaded)
				return;

			icon = iconId;
			iconAnimation = null;

			// clean up previous running animation
			if (xwtAnimation != null) {
				xwtAnimation.Dispose ();
				xwtAnimation = null;
			}

			// if we have nothing, use the default icon
			if (iconId == IconId.Null)
				iconId = Stock.StatusSteady;

			// load image now
			if (ImageService.IsAnimation (iconId, Gtk.IconSize.Menu)) {
				iconAnimation = ImageService.GetAnimatedIcon (iconId, Gtk.IconSize.Menu);
				image = iconAnimation.FirstFrame.ToNSImage ();
				xwtAnimation = iconAnimation.StartAnimation (p => {
					image = p.ToNSImage ();
					ReconstructString ();
				});
			} else {
				image = ImageService.GetIcon (iconId).ToNSImage ();
			}

			iconLoaded = true;
		}

		public void BeginProgress (string name)
		{
			BeginProgress (null, name);
		}

		public void BeginProgress (IconId image, string name)
		{
			EndProgress ();
			ShowMessage (image, name);

			if (AutoPulse)
				progressView.StartProgressAutoPulse ();
			else
				progressView.BeginProgress ();
		}


		public void SetProgressFraction (double work)
		{
			progressView.SetProgressFraction (work);
		}

		public void EndProgress ()
		{
			progressView.EndProgress ();
		}

		public void Pulse ()
		{
			// Nothing to do here.
		}

		public MonoDevelop.Ide.StatusBar MainContext {
			get {
				return ctxHandler.MainContext;
			}
		}

		public bool AutoPulse {
			get;
			set;
		}

		static NSAttributedString GetPopoverString (string text)
		{
			return new NSAttributedString (text, new NSStringAttributes {
				ParagraphStyle = new NSMutableParagraphStyle {
					Alignment = NSTextAlignment.Center,
				},
				Font = NSFont.SystemFontOfSize (NSFont.SystemFontSize - 1),
			});
		}

		NSPopover popover;

		void CreatePopoverCommon (nfloat width, string text)
		{
			popover = new NSPopover {
				ContentViewController = new NSViewController (null, null),
				Animates = false
			};

			var attrString = GetPopoverString (text);

			var height = attrString.BoundingRectWithSize (new CGSize (width, nfloat.MaxValue),
				NSStringDrawingOptions.UsesFontLeading | NSStringDrawingOptions.UsesLineFragmentOrigin).Height;
			
			popover.ContentViewController.View = new NSTextField {
				Frame = new CGRect (0, 0, width, height + 14),
				DrawsBackground = false,
				Bezeled = true,
				Editable = false,
				Cell = new VerticallyCenteredTextFieldCell (yOffset: -1),
			};
			((NSTextField)popover.ContentViewController.View).AttributedStringValue = attrString;
		}

		bool CreatePopoverForIcon (StatusBarIcon icon)
		{
			string tooltip = icon.ToolTip;
			if (tooltip == null)
				return false;

			CreatePopoverCommon (230, tooltip);
			return true;
		}

		void CreatePopoverForStatusBar ()
		{
			CreatePopoverCommon (Frame.Width, textField.AttributedStringValue.Value);
		}

		void ShowPopoverForIcon (object sender, EventArgs args)
		{
			if (popover != null)
				return;

			var icon = (StatusIcon) sender;

			if (!CreatePopoverForIcon (icon))
				return;

			popover.Show (icon.Frame, this, NSRectEdge.MinYEdge);
		}

		void ShowPopoverForStatusBar ()
		{
			if (popover != null)
				return;

			CreatePopoverForStatusBar ();
			popover.Show (textField.Frame, this, NSRectEdge.MinYEdge);
		}

		void DestroyPopover (object sender, EventArgs args)
		{
			if (popover != null)
				popover.Close ();
			popover = null;
		}
			
		public override void MouseEntered (NSEvent theEvent)
		{
			base.MouseEntered (theEvent);

			var width = textField.AttributedStringValue.BoundingRectWithSize (new CGSize (nfloat.MaxValue, textField.Frame.Height),
				NSStringDrawingOptions.UsesFontLeading | NSStringDrawingOptions.UsesLineFragmentOrigin).Width;
			if (width > textField.Frame.Width) {
				ShowPopoverForStatusBar ();
			}
		}

		public override void MouseExited (NSEvent theEvent)
		{
			base.MouseExited (theEvent);
			DestroyPopover (null, null);
		}

		internal static Xwt.PointerButton NSEventButtonToXwt (NSEvent theEvent)
		{
			Xwt.PointerButton button = Xwt.PointerButton.Left;
			switch ((NSEventType)(long)theEvent.ButtonNumber) {
			case NSEventType.LeftMouseDown:
				button = Xwt.PointerButton.Left;
				break;
			case NSEventType.RightMouseDown:
				button = Xwt.PointerButton.Right;
				break;
			case NSEventType.OtherMouseDown:
				button = Xwt.PointerButton.Middle;
				break;
			}

			return button;
		}

		public override void MouseDown (NSEvent theEvent)
		{
			base.MouseDown (theEvent);

			CGPoint location = ConvertPointFromView (theEvent.LocationInWindow, null);
			if (textField.IsMouseInRect (location, textField.Frame) && sourcePad != null) {
				sourcePad.BringToFront (true);
			}
		}

		public override CGRect Frame {
			get {
				return base.Frame;
			}
			set {
				base.Frame = value;
				RepositionContents ();
			}
		}

		CancellationTokenSource cts;
		public void SetCancellationTokenSource (CancellationTokenSource source)
		{
			cts = source;

			bool willHide = cts == null;
			cancelButton.ToolTip = willHide ? string.Empty : GettextCatalog.GetString ("Cancel operation");
			if (cancelButton.Hidden != willHide) {
				cancelButton.Hidden = willHide;
				RepositionStatusIcons ();
			}
		}

		void RepositionContents ()
		{
			nfloat yOffset = 0f;
			if (Window != null && Window.Screen != null && Window.Screen.BackingScaleFactor == 2) {
				yOffset = 0.5f;
			}

			imageView.Frame = new CGRect (6, 0, 16, Frame.Height);
			textField.Frame = new CGRect (imageView.Frame.Right, yOffset, Frame.Width - 16, Frame.Height);

			buildResults.Frame = new CGRect (buildResults.Frame.X, buildResults.Frame.Y, buildResults.Frame.Width, Frame.Height);
			cancelButton.Frame = new CGRect (cancelButton.Frame.X, cancelButton.Frame.Y, 16, Frame.Height);
			RepositionStatusIcons ();

			progressView.Frame = new CGRect (0.5f, Frame.Height - (MacSystemInformation.OsVersion >= MacSystemInformation.ElCapitan ? 1f : 2f), Frame.Width - 2, 2);
		}
	}
}<|MERGE_RESOLUTION|>--- conflicted
+++ resolved
@@ -441,27 +441,12 @@
 			var nsa = (INSAccessibility) this;
 			nsa.AccessibilityIdentifier = "MainToolbar.StatusDisplay.Cancel";
 		}
-<<<<<<< HEAD
-
-		public override void MouseEntered (NSEvent theEvent)
-		{
-			Image = stopIconHover;
-			base.MouseEntered (theEvent);
-		}
-
-		public override void MouseExited (NSEvent theEvent)
-		{
-			Image = stopIcon;
-			base.MouseExited (theEvent);
-		}
 
 		string INSAccessibilityButton.AccessibilityLabel {
 			get {
 				return GettextCatalog.GetString ("Cancel");
 			}
 		}
-=======
->>>>>>> f411fa85
 	}
 
 	[Register]
