﻿ //
// StatusBar.cs
//
// Author:
//       Marius Ungureanu <marius.ungureanu@xamarin.com>
//
// Copyright (c) 2015 Xamarin, Inc (http://www.xamarin.com)
//
// Permission is hereby granted, free of charge, to any person obtaining a copy
// of this software and associated documentation files (the "Software"), to deal
// in the Software without restriction, including without limitation the rights
// to use, copy, modify, merge, publish, distribute, sublicense, and/or sell
// copies of the Software, and to permit persons to whom the Software is
// furnished to do so, subject to the following conditions:
//
// The above copyright notice and this permission notice shall be included in
// all copies or substantial portions of the Software.
//
// THE SOFTWARE IS PROVIDED "AS IS", WITHOUT WARRANTY OF ANY KIND, EXPRESS OR
// IMPLIED, INCLUDING BUT NOT LIMITED TO THE WARRANTIES OF MERCHANTABILITY,
// FITNESS FOR A PARTICULAR PURPOSE AND NONINFRINGEMENT. IN NO EVENT SHALL THE
// AUTHORS OR COPYRIGHT HOLDERS BE LIABLE FOR ANY CLAIM, DAMAGES OR OTHER
// LIABILITY, WHETHER IN AN ACTION OF CONTRACT, TORT OR OTHERWISE, ARISING FROM,
// OUT OF OR IN CONNECTION WITH THE SOFTWARE OR THE USE OR OTHER DEALINGS IN
// THE SOFTWARE.
using System;
using System.Collections.Generic;
using System.Linq;
using AppKit;
using Foundation;
using CoreAnimation;
using CoreGraphics;
using MonoDevelop.Components;
using MonoDevelop.Core;
using MonoDevelop.Ide.Gui;
using MonoDevelop.Components.MainToolbar;
using MonoDevelop.Ide;
using MonoDevelop.Ide.Gui.Components;
using MonoDevelop.Ide.Tasks;

namespace MonoDevelop.MacIntegration.MainToolbar
{
	class StatusIcon : NSView, StatusBarIcon
	{
		StatusBar bar;
		NSImageView imageView;

		public StatusIcon (StatusBar bar) : base (CGRect.Empty)
		{
			imageView = new NSImageView (CGRect.Empty);
			AddSubview (imageView);

			var trackingArea = new NSTrackingArea (CGRect.Empty, NSTrackingAreaOptions.ActiveInKeyWindow | NSTrackingAreaOptions.InVisibleRect | NSTrackingAreaOptions.MouseEnteredAndExited, this, null);
			AddTrackingArea (trackingArea);

			this.bar = bar;
		}

		public override CGRect Frame {
			get {
				return base.Frame;
			}
			set {
				base.Frame = value;
				imageView.Frame = new CGRect (0, 0, value.Width, value.Height);
			}
		}

		public void SetAlertMode (int seconds)
		{
			// Create fade-out fade-in animation.
		}

		public new void Dispose ()
		{
			bar.RemoveStatusIcon (this);
			RemoveFromSuperview ();
			base.Dispose ();
		}

		public new string ToolTip {
			get;
			set;
		}

		Xwt.Drawing.Image image;
		public Xwt.Drawing.Image Image {
			get { return image; }
			set {
				image = value;
				imageView.Image = value.ToNSImage ();
				SetFrameSize (new CGSize (image.Width, image.Height));
			}
		}

		public override void MouseEntered (NSEvent theEvent)
		{
			if (Entered != null) {
				Entered (this, EventArgs.Empty);
			}
		}

		public override void MouseExited (NSEvent theEvent)
		{
			if (Exited != null) {
				Exited (this, EventArgs.Empty);
			}
		}

		public override void MouseUp (NSEvent theEvent)
		{
			NotifyClicked (StatusBar.NSEventButtonToXwt (theEvent));
		}

		internal void NotifyClicked (Xwt.PointerButton button)
		{
			if (Clicked != null)
				Clicked (this, new StatusBarIconClickedEventArgs {
					Button = button,
				});
		}

		public event EventHandler<StatusBarIconClickedEventArgs> Clicked;
		public event EventHandler<EventArgs> Entered;
		public event EventHandler<EventArgs> Exited;
	}

	class BuildResultsView : NSView
	{
		NSAttributedString resultString;
		int resultCount;
		public int ResultCount { 
			get {
				return resultCount;
			}
			set {
				resultCount = value;
				resultString = new NSAttributedString (value.ToString (), foregroundColor: NSColor.Text,
					font: NSFont.SystemFontOfSize (NSFont.SmallSystemFontSize - 1));
				ResizeToFit ();
			}
		}

		NSImage iconImage;
		public NSImage IconImage {
			get {
				return iconImage;
			}
			set {
				iconImage = value;
				ResizeToFit ();
			}
		}

		public BuildResultsView () : base (new CGRect (0, 0, 0, 0))
		{
		}

		public override void DrawRect (CGRect dirtyRect)
		{
			if (iconImage == null || resultString == null) {
				return;
			}

			iconImage.Draw (new CGRect (0, (Frame.Size.Height - iconImage.Size.Height) / 2 + 0.5, iconImage.Size.Width, iconImage.Size.Height));
			resultString.DrawAtPoint (new CGPoint (iconImage.Size.Width, (Frame.Size.Height - resultString.Size.Height) / 2));
		}

		void ResizeToFit ()
		{
			if (iconImage == null || resultString == null) {
				return;
			}

			var stringSize = resultString.GetSize ();
			Frame = new CGRect (Frame.X, Frame.Y, iconImage.Size.Width + stringSize.Width, Frame.Height);
			NeedsDisplay = true;
		}

		public override void MouseDown (NSEvent theEvent)
		{
			IdeApp.Workbench.GetPad<MonoDevelop.Ide.Gui.Pads.ErrorListPad> ().BringToFront ();
		}
	}

	[Register]
	class StatusBar : NSTextField, MonoDevelop.Ide.StatusBar
	{
		const string ProgressLayerFadingId = "ProgressLayerFading";
		const string growthAnimationKey = "bounds";
		StatusBarContextHandler ctxHandler;
		Stack<double> progressMarks = new Stack<double> ();
		bool currentTextIsMarkup;
		string text;
		NSColor textColor;
		NSImage image;
		IconId icon;
		AnimatedIcon iconAnimation;
		IDisposable xwtAnimation;
		readonly BuildResultsView buildResults;

		NSAttributedString GetStatusString (string text, NSColor color)
		{
			return new NSAttributedString (text, new NSStringAttributes {
				ForegroundColor = color,
				ParagraphStyle = new NSMutableParagraphStyle {
					HeadIndent = imageView.Frame.Width,
					LineBreakMode = NSLineBreakMode.TruncatingMiddle,
				},
				Font = NSFont.SystemFontOfSize (NSFont.SystemFontSize - 2),
			});
		}

		readonly NSImageView imageView = new NSImageView {
			ImageFrameStyle = NSImageFrameStyle.None,
			Editable = false,
		};

		readonly NSTextField textField = new NSTextField {
			AllowsEditingTextAttributes = true,
			Bordered = false,
			DrawsBackground = false,
			Bezeled = false,
			Editable = false,
			Selectable = false,
		};
		NSTrackingArea textFieldArea;
		CALayer progressLayer;

		TaskEventHandler updateHandler;
		public StatusBar ()
		{
			AllowsEditingTextAttributes = Selectable = Editable = false;

			textField.Cell = new VerticallyCenteredTextFieldCell (yOffset: -0.5f);
			textField.Cell.StringValue = "";
			textField.Cell.PlaceholderAttributedString = GetStatusString (BrandingService.ApplicationName, NSColor.DisabledControlText);

			// The rect is empty because we use InVisibleRect to track the whole of the view.
			textFieldArea = new NSTrackingArea (CGRect.Empty, NSTrackingAreaOptions.MouseEnteredAndExited | NSTrackingAreaOptions.ActiveInKeyWindow | NSTrackingAreaOptions.InVisibleRect, this, null);
			textField.AddTrackingArea (textFieldArea);

			imageView.Image = ImageService.GetIcon (Stock.StatusSteady).ToNSImage ();

			buildResults = new BuildResultsView ();
			buildResults.Hidden = true;
			AddSubview (buildResults);

			// Fixes a render glitch of a whiter bg than the others.
			if (MacSystemInformation.OsVersion >= MacSystemInformation.Yosemite)
				BezelStyle = NSTextFieldBezelStyle.Rounded;

			WantsLayer = true;
			Layer.CornerRadius = MacSystemInformation.OsVersion >= MacSystemInformation.ElCapitan ? 6 : 4;
			ctxHandler = new StatusBarContextHandler (this);

			updateHandler = delegate {
				int ec = 0, wc = 0;

				foreach (var t in TaskService.Errors) {
					if (t.Severity == TaskSeverity.Error)
						ec++;
					else if (t.Severity == TaskSeverity.Warning)
						wc++;
				}

				Runtime.RunInMainThread (delegate {
					buildResults.Hidden = (ec == 0 && wc == 0);
					buildResults.ResultCount = ec > 0 ? ec : wc;

					buildImageId = ec > 0 ? "md-status-error-count" : "md-status-warning-count";
					buildResults.IconImage = ImageService.GetIcon (buildImageId, Gtk.IconSize.Menu).ToNSImage ();

					NeedsDisplay = true;
				});
			};

			updateHandler (null, null);

			TaskService.Errors.TasksAdded += updateHandler;
			TaskService.Errors.TasksRemoved += updateHandler;

			AddSubview (imageView);
			AddSubview (textField);
		}

		protected override void Dispose (bool disposing)
		{
			TaskService.Errors.TasksAdded -= updateHandler;
			TaskService.Errors.TasksRemoved -= updateHandler;
			base.Dispose (disposing);
		}

		public override void DrawRect (CGRect dirtyRect)
		{
			base.DrawRect (dirtyRect);
			if (statusIcons.Count == 0 || buildResults.Hidden) {
				return;
			}

			var x = LeftMostStatusItemX ();
			var sepRect = new CGRect (x - 9, MacSystemInformation.OsVersion >= MacSystemInformation.ElCapitan ? 5 : 4, 1, 16);
			if (!sepRect.IntersectsWith (dirtyRect)) {
				return;
			}

			NSColor.LightGray.SetFill ();
			NSBezierPath.FillRect (sepRect);
		}

		void ReconstructString ()
		{
			if (string.IsNullOrEmpty (text)) {
				textField.AttributedStringValue = new NSAttributedString ("");
				imageView.Image = ImageService.GetIcon (Stock.StatusSteady).ToNSImage ();
			} else {
				textField.AttributedStringValue = GetStatusString (text, textColor);
				imageView.Image = image;
			}

			DestroyPopover (null, null);
		}

		readonly List<StatusIcon> statusIcons = new List<StatusIcon> ();

		internal void RemoveStatusIcon (StatusIcon icon)
		{
			statusIcons.Remove (icon);

			icon.Entered -= ShowPopoverForIcon;
			icon.Exited -= DestroyPopover;
			icon.Clicked -= DestroyPopover;

			RepositionStatusIcons ();
		}

		nfloat LeftMostStatusItemX ()
		{
			if (statusIcons.Count == 0) {
				return Frame.Width;
			}

			return statusIcons.Last ().Frame.X;
		}

		nfloat DrawSeparatorIfNeeded (nfloat right)
		{
			NeedsDisplay = true;

			if (statusIcons.Count == 0) {
				return right;
			}

<<<<<<< HEAD
			right -= 6;
			if (layer != null) {
				layer.Frame = new CGRect (right, MacSystemInformation.OsVersion >= MacSystemInformation.ElCapitan ? 4 : 3, 1, 16);
				layer.SetNeedsDisplay ();
			} else {
				layer = CALayer.Create ();
				layer.Name = SeparatorLayerId;
				layer.Frame = new CGRect (right, MacSystemInformation.OsVersion >= MacSystemInformation.ElCapitan ? 4 : 3, 1, 16);
				layer.BackgroundColor = NSColor.LightGray.CGColor;
				Layer.AddSublayer (layer);
			}
			return right - 3;
=======
			return right - 12;
>>>>>>> cea70d80
		}

		IconId buildImageId;
<<<<<<< HEAD
		readonly CALayer buildResultIcon = new CALayer {
			Name = BuildIconLayerId,
		};
		nfloat DrawBuildResults ()
		{
			if (!buildResultVisible) {
				if (Layer.Sublayers != null) {
					CALayer layer;
					layer = Layer.Sublayers.FirstOrDefault (l => l.Name != null && l.Name.StartsWith (BuildIconLayerId, StringComparison.Ordinal));
					if (layer != null)
						layer.RemoveFromSuperLayer ();

					layer = Layer.Sublayers.FirstOrDefault (l => l.Name != null && l.Name.StartsWith (BuildTextLayerId, StringComparison.Ordinal));
					if (layer != null)
						layer.RemoveFromSuperLayer ();

					layer = Layer.Sublayers.FirstOrDefault (l => l.Name != null && l.Name.StartsWith (SeparatorLayerId, StringComparison.Ordinal));
					if (layer != null)
						layer.RemoveFromSuperLayer ();
				}
				return nfloat.PositiveInfinity;
			}

			nfloat right = DrawSeparatorIfNeeded (LeftMostStatusItemX ());
			CGSize size = buildResultText.AttributedString.Size;
			right = right - 3 - size.Width;
			buildResultText.Frame = new CGRect (right, MacSystemInformation.OsVersion >= MacSystemInformation.ElCapitan ? 6 : 5, size.Width, size.Height);
			if (buildResultText.SuperLayer == null)
				Layer.AddSublayer (buildResultText);
			buildResultText.SetNeedsDisplay ();
			right -= buildResultIcon.Bounds.Width;
			buildResultIcon.Frame = new CGRect (right, MacSystemInformation.OsVersion >= MacSystemInformation.ElCapitan ? 4 : 3, buildResultIcon.Bounds.Width, buildResultIcon.Bounds.Height);
			if (buildResultIcon.SuperLayer == null)
				Layer.AddSublayer (buildResultIcon);

			return right;
=======
		void PositionBuildResults (nfloat right)
		{
			right = DrawSeparatorIfNeeded (right);
			right -= (6 + buildResults.Frame.Width);
			buildResults.SetFrameOrigin (new CGPoint (right, buildResults.Frame.Y));
>>>>>>> cea70d80
		}

		internal void RepositionStatusIcons ()
		{
<<<<<<< HEAD
			nfloat right = Layer.Frame.Width - 5;
			CATransaction.DisableActions = true;
			foreach (var item in Layer.Sublayers) {
				if (item.Name != null && item.Name.StartsWith (StatusIconPrefixId, StringComparison.Ordinal)) {
					var icon = layerToStatus [item.Name];
					if (icon.TrackingArea != null)
						RemoveTrackingArea (icon.TrackingArea);

					right -= item.Bounds.Width + 1;
					item.Frame = new CGRect (right, MacSystemInformation.OsVersion >= MacSystemInformation.ElCapitan ? 4 : 3, item.Bounds.Width, item.Bounds.Height);

					var area = new NSTrackingArea (item.Frame, NSTrackingAreaOptions.MouseEnteredAndExited | NSTrackingAreaOptions.ActiveInKeyWindow, this, null);
					AddTrackingArea (area);

					icon.TrackingArea = area;
				}
			}

			right -= 2;

			nfloat buildResultPosition = DrawBuildResults ();
			CATransaction.DisableActions = false;
			if (buildResultPosition < right) { // We have a build result layer.
				textField.SetFrameSize (new CGSize (buildResultPosition - 3 - textField.Frame.Left, Frame.Height));
=======
			nfloat right = Frame.Width;

			foreach (var item in statusIcons) {
				right -= item.Bounds.Width + 6;
				item.Frame = new CGRect (right, MacSystemInformation.OsVersion >= MacSystemInformation.ElCapitan ? 5 : 4, item.Bounds.Width, item.Bounds.Height);
			}

			PositionBuildResults (right);

			if (!buildResults.Hidden) { // We have a build result layer.
				textField.SetFrameSize (new CGSize (buildResults.Frame.X - 6 - textField.Frame.Left, Frame.Height));
>>>>>>> cea70d80
			} else
				textField.SetFrameSize (new CGSize (right - 3 - textField.Frame.Left, Frame.Height));
		}

		public StatusBarIcon ShowStatusIcon (Xwt.Drawing.Image pixbuf)
		{
			var statusIcon = new StatusIcon (this) {
				Image = pixbuf,
			};
			statusIcons.Add (statusIcon);

			statusIcon.Entered += ShowPopoverForIcon;
			statusIcon.Exited += DestroyPopover;

			// We need to destroy the popover otherwise the window doesn't come up correctly
			statusIcon.Clicked += DestroyPopover;

			AddSubview (statusIcon);
			RepositionStatusIcons ();

			return statusIcon;
		}

		public StatusBarContext CreateContext ()
		{
			return ctxHandler.CreateContext ();
		}

		public void ShowReady ()
		{
			ShowMessage (null, "", false, NSColor.DisabledControlText);
		}

		static Pad sourcePad;
		public void SetMessageSourcePad (Pad pad)
		{
			sourcePad = pad;
		}

		public void ShowError (string error)
		{
			ShowMessage (Stock.StatusError, error, false, NSColor.FromRgba (0.98f, 0.33f, 0.20f, 1));
		}

		public void ShowWarning (string warning)
		{
			ShowMessage (Stock.StatusWarning, warning, false, NSColor.FromRgba (0.91f, 0.74f, 0.05f, 1));
		}

		public void ShowMessage (string message)
		{
			ShowMessage (null, message, false, NSColor.FromRgba (0.34f, 0.34f, 0.34f, 1));
		}

		public void ShowMessage (string message, bool isMarkup)
		{
			ShowMessage (null, message, true, NSColor.FromRgba (0.34f, 0.34f, 0.34f, 1));
		}

		public void ShowMessage (IconId image, string message)
		{
			ShowMessage (image, message, false, NSColor.FromRgba (0.34f, 0.34f, 0.34f, 1));
		}

		public void ShowMessage (IconId image, string message, bool isMarkup)
		{
			ShowMessage (image, message, isMarkup, NSColor.FromRgba (0.34f, 0.34f, 0.34f, 1));
		}

		public void ShowMessage (IconId image, string message, bool isMarkup, NSColor color)
		{
			Runtime.AssertMainThread ();

			bool changed = LoadText (message, isMarkup, color);
			LoadPixbuf (image);
			if (changed)
				ReconstructString ();
		}

		bool LoadText (string message, bool isMarkup, NSColor color)
		{
			message = message ?? "";
			message = message.Replace (Environment.NewLine, " ").Replace ("\n", " ").Trim ();

			if (message == text)
				return false;

			text = message;
			currentTextIsMarkup = isMarkup;
			textColor = color;

			return true;
		}

		static bool iconLoaded;
		void LoadPixbuf (IconId iconId)
		{
			// We dont need to load the same image twice
			if (icon == iconId && iconLoaded)
				return;

			icon = iconId;
			iconAnimation = null;

			// clean up previous running animation
			if (xwtAnimation != null) {
				xwtAnimation.Dispose ();
				xwtAnimation = null;
			}

			// if we have nothing, use the default icon
			if (iconId == IconId.Null)
				iconId = Stock.StatusSteady;

			// load image now
			if (ImageService.IsAnimation (iconId, Gtk.IconSize.Menu)) {
				iconAnimation = ImageService.GetAnimatedIcon (iconId, Gtk.IconSize.Menu);
				image = iconAnimation.FirstFrame.ToNSImage ();
				xwtAnimation = iconAnimation.StartAnimation (p => {
					image = p.ToNSImage ();
					ReconstructString ();
				});
			} else {
				image = ImageService.GetIcon (iconId).ToNSImage ();
			}

			iconLoaded = true;
		}

		public void BeginProgress (string name)
		{
			EndProgress ();
			ShowMessage (name);
			oldFraction = 0;

			if (AutoPulse)
				StartProgressAutoPulse ();
		}

		public void BeginProgress (IconId image, string name)
		{
			EndProgress ();
			ShowMessage (image, name);
			oldFraction = 0;

			if (AutoPulse)
				StartProgressAutoPulse ();
		}

		bool inProgress;
		double oldFraction;
		public void SetProgressFraction (double work)
		{
			if (AutoPulse)
				return;

			progressMarks.Push (work);
			if (!inProgress) {
				inProgress = true;
				StartProgress (progressMarks.Peek ());
			}
		}

		public void EndProgress ()
		{
			progressMarks.Clear ();
			if (progressLayer != null) {
				progressLayer.RemoveAnimation (growthAnimationKey);
				if (inProgress == false) {
					progressLayer.RemoveFromSuperLayer ();
					progressLayer = null;
				}
			}
			inProgress = false;
			AutoPulse = false;
		}

		public void Pulse ()
		{
			// Nothing to do here.
		}

		public MonoDevelop.Ide.StatusBar MainContext {
			get {
				return ctxHandler.MainContext;
			}
		}

		public bool AutoPulse {
			get;
			set;
		}

		static CGColor xamBlue = new CGColor (52f / 255, 152f / 255, 219f / 255);
		static nfloat verticalOffset = 2;
		CALayer CreateProgressBarLayer (double width)
		{
			CALayer progress = progressLayer;
			if (progress == null) {
				progress = CALayer.Create ();
				progress.BackgroundColor = xamBlue;
				progress.BorderColor = xamBlue;
				progress.FillMode = CAFillMode.Forwards;
				progress.Frame = new CGRect (0, Frame.Height - barHeight - verticalOffset, (nfloat)width, barHeight);

				progressLayer = progress;
				Layer.AddSublayer (progress);
			}
			return progress;
		}

		CAAnimation CreateMoveAndGrowAnimation (CALayer progress, double growToFraction)
		{
			CAAnimationGroup grp = CAAnimationGroup.CreateAnimation ();
			grp.Duration = 0.2;
			grp.FillMode = CAFillMode.Forwards;
			grp.RemovedOnCompletion = false;

			CABasicAnimation move = CABasicAnimation.FromKeyPath ("position.x");
			double oldOffset = (progress.Frame.Width / 2) * oldFraction;
			double newOffset = (progress.Frame.Width / 2) * growToFraction;
			move.From = NSNumber.FromDouble (oldOffset);
			move.To = NSNumber.FromDouble (newOffset);

			CABasicAnimation grow = CABasicAnimation.FromKeyPath ("bounds");
			grow.From = NSValue.FromCGRect (new CGRect (0, 0, progress.Frame.Width * (nfloat)oldFraction, barHeight));
			grow.To = NSValue.FromCGRect (new CGRect (0, 0, progress.Frame.Width * (nfloat)growToFraction, barHeight));
			grp.Animations = new [] {
				move,
				grow,
			};
			return grp;
		}

		CAAnimation CreateAutoPulseAnimation ()
		{
			CABasicAnimation move = CABasicAnimation.FromKeyPath ("position.x");
			move.From = NSNumber.FromDouble (-frameAutoPulseWidth);
			move.To = NSNumber.FromDouble (Layer.Frame.Width + frameAutoPulseWidth);
			move.RepeatCount = float.PositiveInfinity;
			move.RemovedOnCompletion = false;
			move.Duration = 4;
			return move;
		}

		void AttachFadeoutAnimation (CALayer progress, CAAnimation animation, Func<bool> fadeoutVerifier)
		{
			animation.AnimationStopped += (sender, e) => {
				if (!fadeoutVerifier ())
					return;

				CABasicAnimation fadeout = CABasicAnimation.FromKeyPath ("opacity");
				fadeout.From = NSNumber.FromDouble (1);
				fadeout.To = NSNumber.FromDouble (0);
				fadeout.Duration = 0.5;
				fadeout.FillMode = CAFillMode.Forwards;
				fadeout.RemovedOnCompletion = false;
				fadeout.AnimationStopped += (sender2, e2) => {
					if (!e2.Finished)
						return;

					inProgress = false;
					progress.Opacity = 0;
					progress.RemoveAllAnimations ();
					progress.RemoveFromSuperLayer ();
				};
				progress.Name = ProgressLayerFadingId;
				progress.AddAnimation (fadeout, "opacity");
			};
			progress.AddAnimation (animation, growthAnimationKey);
		}

		const int barHeight = 2;
		void StartProgress (double newFraction)
		{
			progressMarks.Clear ();
			var progress = CreateProgressBarLayer (Layer.Frame.Width);
			var grp = CreateMoveAndGrowAnimation (progress, newFraction);
			oldFraction = newFraction;

			AttachFadeoutAnimation (progress, grp, () => {
				if (oldFraction < 1 && inProgress) {
					if (progressMarks.Count != 0) {
						StartProgress (progressMarks.Peek ());
					} else {
						inProgress = false;
					}
					return false;
				}
				return true;
			});
		}

		const double frameAutoPulseWidth = 100;
		void StartProgressAutoPulse ()
		{
			var progress = CreateProgressBarLayer (frameAutoPulseWidth);
			var move = CreateAutoPulseAnimation ();
			AttachFadeoutAnimation (progress, move, () => true);
		}

		static NSAttributedString GetPopoverString (string text)
		{
			return new NSAttributedString (text, new NSStringAttributes {
				ParagraphStyle = new NSMutableParagraphStyle {
					Alignment = NSTextAlignment.Center,
				},
				Font = NSFont.SystemFontOfSize (NSFont.SystemFontSize - 1),
			});
		}

		NSPopover popover;

		void CreatePopoverCommon (nfloat width, string text)
		{
			popover = new NSPopover {
				ContentViewController = new NSViewController (null, null),
				Animates = false
			};

			var attrString = GetPopoverString (text);

			var height = attrString.BoundingRectWithSize (new CGSize (width, nfloat.MaxValue),
				NSStringDrawingOptions.UsesFontLeading | NSStringDrawingOptions.UsesLineFragmentOrigin).Height;
			
			popover.ContentViewController.View = new NSTextField {
				Frame = new CGRect (0, 0, width, height + 14),
				DrawsBackground = false,
				Bezeled = true,
				Editable = false,
				Cell = new VerticallyCenteredTextFieldCell (yOffset: -1),
			};
			((NSTextField)popover.ContentViewController.View).AttributedStringValue = attrString;
		}

		bool CreatePopoverForIcon (StatusBarIcon icon)
		{
			string tooltip = icon.ToolTip;
			if (tooltip == null)
				return false;

			CreatePopoverCommon (230, tooltip);
			return true;
		}

		void CreatePopoverForStatusBar ()
		{
			CreatePopoverCommon (Frame.Width, textField.AttributedStringValue.Value);
		}

		void ShowPopoverForIcon (object sender, EventArgs args)
		{
			if (popover != null)
				return;

			var icon = (StatusIcon) sender;

			if (!CreatePopoverForIcon (icon))
				return;

			popover.Show (icon.Frame, this, NSRectEdge.MinYEdge);
		}

		void ShowPopoverForStatusBar ()
		{
			if (popover != null)
				return;

			CreatePopoverForStatusBar ();
			popover.Show (textField.Frame, this, NSRectEdge.MinYEdge);
		}

		void DestroyPopover (object sender, EventArgs args)
		{
			if (popover != null)
				popover.Close ();
			popover = null;
		}
			
		public override void MouseEntered (NSEvent theEvent)
		{
			base.MouseEntered (theEvent);

			var width = textField.AttributedStringValue.BoundingRectWithSize (new CGSize (nfloat.MaxValue, textField.Frame.Height),
				NSStringDrawingOptions.UsesFontLeading | NSStringDrawingOptions.UsesLineFragmentOrigin).Width;
			if (width > textField.Frame.Width) {
				ShowPopoverForStatusBar ();
			}
		}

		public override void MouseExited (NSEvent theEvent)
		{
			base.MouseExited (theEvent);
			DestroyPopover (null, null);
		}

		internal static Xwt.PointerButton NSEventButtonToXwt (NSEvent theEvent)
		{
			Xwt.PointerButton button = Xwt.PointerButton.Left;
			switch ((NSEventType)(long)theEvent.ButtonNumber) {
			case NSEventType.LeftMouseDown:
				button = Xwt.PointerButton.Left;
				break;
			case NSEventType.RightMouseDown:
				button = Xwt.PointerButton.Right;
				break;
			case NSEventType.OtherMouseDown:
				button = Xwt.PointerButton.Middle;
				break;
			}

			return button;
		}

		public override void MouseDown (NSEvent theEvent)
		{
			base.MouseDown (theEvent);

			CGPoint location = ConvertPointFromView (theEvent.LocationInWindow, null);
			if (textField.IsMouseInRect (location, textField.Frame) && sourcePad != null) {
				sourcePad.BringToFront (true);
			}
		}

		public override CGRect Frame {
			get {
				return base.Frame;
			}
			set {
				base.Frame = value;
				imageView.Frame = new CGRect (6, 0, 16, Frame.Height);
				textField.Frame = new CGRect (imageView.Frame.Right, 0, Frame.Width - 16, Frame.Height);

				buildResults.Frame = new CGRect (buildResults.Frame.X, buildResults.Frame.Y, buildResults.Frame.Width, Frame.Height);
				RepositionStatusIcons ();
			}
		}
	}
}<|MERGE_RESOLUTION|>--- conflicted
+++ resolved
@@ -351,111 +351,33 @@
 				return right;
 			}
 
-<<<<<<< HEAD
-			right -= 6;
-			if (layer != null) {
-				layer.Frame = new CGRect (right, MacSystemInformation.OsVersion >= MacSystemInformation.ElCapitan ? 4 : 3, 1, 16);
-				layer.SetNeedsDisplay ();
-			} else {
-				layer = CALayer.Create ();
-				layer.Name = SeparatorLayerId;
-				layer.Frame = new CGRect (right, MacSystemInformation.OsVersion >= MacSystemInformation.ElCapitan ? 4 : 3, 1, 16);
-				layer.BackgroundColor = NSColor.LightGray.CGColor;
-				Layer.AddSublayer (layer);
-			}
-			return right - 3;
-=======
-			return right - 12;
->>>>>>> cea70d80
+			return right - 9;
 		}
 
 		IconId buildImageId;
-<<<<<<< HEAD
-		readonly CALayer buildResultIcon = new CALayer {
-			Name = BuildIconLayerId,
-		};
-		nfloat DrawBuildResults ()
-		{
-			if (!buildResultVisible) {
-				if (Layer.Sublayers != null) {
-					CALayer layer;
-					layer = Layer.Sublayers.FirstOrDefault (l => l.Name != null && l.Name.StartsWith (BuildIconLayerId, StringComparison.Ordinal));
-					if (layer != null)
-						layer.RemoveFromSuperLayer ();
-
-					layer = Layer.Sublayers.FirstOrDefault (l => l.Name != null && l.Name.StartsWith (BuildTextLayerId, StringComparison.Ordinal));
-					if (layer != null)
-						layer.RemoveFromSuperLayer ();
-
-					layer = Layer.Sublayers.FirstOrDefault (l => l.Name != null && l.Name.StartsWith (SeparatorLayerId, StringComparison.Ordinal));
-					if (layer != null)
-						layer.RemoveFromSuperLayer ();
-				}
-				return nfloat.PositiveInfinity;
-			}
-
-			nfloat right = DrawSeparatorIfNeeded (LeftMostStatusItemX ());
-			CGSize size = buildResultText.AttributedString.Size;
-			right = right - 3 - size.Width;
-			buildResultText.Frame = new CGRect (right, MacSystemInformation.OsVersion >= MacSystemInformation.ElCapitan ? 6 : 5, size.Width, size.Height);
-			if (buildResultText.SuperLayer == null)
-				Layer.AddSublayer (buildResultText);
-			buildResultText.SetNeedsDisplay ();
-			right -= buildResultIcon.Bounds.Width;
-			buildResultIcon.Frame = new CGRect (right, MacSystemInformation.OsVersion >= MacSystemInformation.ElCapitan ? 4 : 3, buildResultIcon.Bounds.Width, buildResultIcon.Bounds.Height);
-			if (buildResultIcon.SuperLayer == null)
-				Layer.AddSublayer (buildResultIcon);
-
-			return right;
-=======
+
 		void PositionBuildResults (nfloat right)
 		{
 			right = DrawSeparatorIfNeeded (right);
-			right -= (6 + buildResults.Frame.Width);
+			right -= (3 + buildResults.Frame.Width);
 			buildResults.SetFrameOrigin (new CGPoint (right, buildResults.Frame.Y));
->>>>>>> cea70d80
 		}
 
 		internal void RepositionStatusIcons ()
 		{
-<<<<<<< HEAD
-			nfloat right = Layer.Frame.Width - 5;
-			CATransaction.DisableActions = true;
-			foreach (var item in Layer.Sublayers) {
-				if (item.Name != null && item.Name.StartsWith (StatusIconPrefixId, StringComparison.Ordinal)) {
-					var icon = layerToStatus [item.Name];
-					if (icon.TrackingArea != null)
-						RemoveTrackingArea (icon.TrackingArea);
-
-					right -= item.Bounds.Width + 1;
-					item.Frame = new CGRect (right, MacSystemInformation.OsVersion >= MacSystemInformation.ElCapitan ? 4 : 3, item.Bounds.Width, item.Bounds.Height);
-
-					var area = new NSTrackingArea (item.Frame, NSTrackingAreaOptions.MouseEnteredAndExited | NSTrackingAreaOptions.ActiveInKeyWindow, this, null);
-					AddTrackingArea (area);
-
-					icon.TrackingArea = area;
-				}
-			}
+			nfloat right = Frame.Width - 3;
+
+			foreach (var item in statusIcons) {
+				right -= item.Bounds.Width + 1;
+				item.Frame = new CGRect (right, MacSystemInformation.OsVersion >= MacSystemInformation.ElCapitan ? 5 : 4, item.Bounds.Width, item.Bounds.Height);
+			}
+
+			PositionBuildResults (right);
 
 			right -= 2;
 
-			nfloat buildResultPosition = DrawBuildResults ();
-			CATransaction.DisableActions = false;
-			if (buildResultPosition < right) { // We have a build result layer.
-				textField.SetFrameSize (new CGSize (buildResultPosition - 3 - textField.Frame.Left, Frame.Height));
-=======
-			nfloat right = Frame.Width;
-
-			foreach (var item in statusIcons) {
-				right -= item.Bounds.Width + 6;
-				item.Frame = new CGRect (right, MacSystemInformation.OsVersion >= MacSystemInformation.ElCapitan ? 5 : 4, item.Bounds.Width, item.Bounds.Height);
-			}
-
-			PositionBuildResults (right);
-
 			if (!buildResults.Hidden) { // We have a build result layer.
-				textField.SetFrameSize (new CGSize (buildResults.Frame.X - 6 - textField.Frame.Left, Frame.Height));
->>>>>>> cea70d80
+				textField.SetFrameSize (new CGSize (buildResults.Frame.X - 3 - textField.Frame.Left, Frame.Height));
 			} else
 				textField.SetFrameSize (new CGSize (right - 3 - textField.Frame.Left, Frame.Height));
 		}
