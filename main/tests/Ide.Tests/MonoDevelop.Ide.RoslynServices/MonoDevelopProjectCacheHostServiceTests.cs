--- conflicted
+++ resolved
@@ -1,54 +1,54 @@
-//
-// MonoDevelopProjectCacheHostServiceTests.cs
-//
-// Author:
-//       Marius <maungu@microsoft.com>
-//
+//
+// MonoDevelopProjectCacheHostServiceTests.cs
+//
+// Author:
+//       Marius <maungu@microsoft.com>
+//
 // Copyright (c) 2018 Microsoft
-//
-// Permission is hereby granted, free of charge, to any person obtaining a copy
-// of this software and associated documentation files (the "Software"), to deal
-// in the Software without restriction, including without limitation the rights
-// to use, copy, modify, merge, publish, distribute, sublicense, and/or sell
-// copies of the Software, and to permit persons to whom the Software is
-// furnished to do so, subject to the following conditions:
-//
-// The above copyright notice and this permission notice shall be included in
-// all copies or substantial portions of the Software.
-//
-// THE SOFTWARE IS PROVIDED "AS IS", WITHOUT WARRANTY OF ANY KIND, EXPRESS OR
-// IMPLIED, INCLUDING BUT NOT LIMITED TO THE WARRANTIES OF MERCHANTABILITY,
-// FITNESS FOR A PARTICULAR PURPOSE AND NONINFRINGEMENT. IN NO EVENT SHALL THE
-// AUTHORS OR COPYRIGHT HOLDERS BE LIABLE FOR ANY CLAIM, DAMAGES OR OTHER
-// LIABILITY, WHETHER IN AN ACTION OF CONTRACT, TORT OR OTHERWISE, ARISING FROM,
-// OUT OF OR IN CONNECTION WITH THE SOFTWARE OR THE USE OR OTHER DEALINGS IN
-// THE SOFTWARE.
-using System;
-using System.Collections.Generic;
-using System.Collections.Immutable;
+//
+// Permission is hereby granted, free of charge, to any person obtaining a copy
+// of this software and associated documentation files (the "Software"), to deal
+// in the Software without restriction, including without limitation the rights
+// to use, copy, modify, merge, publish, distribute, sublicense, and/or sell
+// copies of the Software, and to permit persons to whom the Software is
+// furnished to do so, subject to the following conditions:
+//
+// The above copyright notice and this permission notice shall be included in
+// all copies or substantial portions of the Software.
+//
+// THE SOFTWARE IS PROVIDED "AS IS", WITHOUT WARRANTY OF ANY KIND, EXPRESS OR
+// IMPLIED, INCLUDING BUT NOT LIMITED TO THE WARRANTIES OF MERCHANTABILITY,
+// FITNESS FOR A PARTICULAR PURPOSE AND NONINFRINGEMENT. IN NO EVENT SHALL THE
+// AUTHORS OR COPYRIGHT HOLDERS BE LIABLE FOR ANY CLAIM, DAMAGES OR OTHER
+// LIABILITY, WHETHER IN AN ACTION OF CONTRACT, TORT OR OTHERWISE, ARISING FROM,
+// OUT OF OR IN CONNECTION WITH THE SOFTWARE OR THE USE OR OTHER DEALINGS IN
+// THE SOFTWARE.
+using System;
+using System.Collections.Generic;
+using System.Collections.Immutable;
 using System.Runtime.CompilerServices;
 using System.Threading;
-using Microsoft.CodeAnalysis;
-using Microsoft.CodeAnalysis.CSharp;
-using Microsoft.CodeAnalysis.Host;
-using NUnit.Framework;
-using UnitTests;
-
-namespace MonoDevelop.Ide.RoslynServices
-{
-	[TestFixture]
-	public class MonoDevelopProjectCacheHostServiceTests
-	{
-		static class FinalizerHelpers
-		{
-			static IntPtr aptr;
-
-			static unsafe void NoPinActionHelper (Action act, int depth)
-			{
-				// Avoid tail calls
-				int* values = stackalloc int [20];
-				aptr = new IntPtr (values);
-
+using Microsoft.CodeAnalysis;
+using Microsoft.CodeAnalysis.CSharp;
+using Microsoft.CodeAnalysis.Host;
+using NUnit.Framework;
+using UnitTests;
+
+namespace MonoDevelop.Ide.RoslynServices
+{
+	[TestFixture]
+	public class MonoDevelopProjectCacheHostServiceTests
+	{
+		static class FinalizerHelpers
+		{
+			static IntPtr aptr;
+
+			static unsafe void NoPinActionHelper (Action act, int depth)
+			{
+				// Avoid tail calls
+				int* values = stackalloc int [20];
+				aptr = new IntPtr (values);
+
 				if (depth <= 0) {
 					//
 					// When the action is called, this new thread might have not allocated
@@ -59,201 +59,181 @@
 					// this other tlab). We allocate a new dummy object to avoid this type
 					// of false pinning for most common cases.
 					//
-					new object ();
-					act ();
-				} else {
-					NoPinActionHelper (act, depth - 1);
-				}
-			}
-
-			public static void PerformNoPinAction (Action act)
-			{
-				Thread thr = new Thread (() => NoPinActionHelper (act, 128));
-				thr.Start ();
-				thr.Join ();
-			}
-		}
-
-		// Copied tests from roslyn
-		void Test (Action<IProjectCacheHostService, ProjectId, ICachedObjectOwner, ObjectReference<object>> action)
-		{
-			// Putting cacheService.CreateStrongReference in a using statement
-			// creates a temporary local that isn't collected in Debug builds
-			// Wrapping it in a lambda allows it to get collected.
-			var cacheService = new ProjectCacheService (null, int.MaxValue);
-			var projectId = ProjectId.CreateNewId ();
-			var owner = new Owner ();
-			var instance = ObjectReference.CreateFromFactory (() => new object ());
-
-			action (cacheService, projectId, owner, instance);
-		}
-
-		[Test]
-<<<<<<< HEAD
-		[Ignore ("Mono GC issue, the tests assert that the roslyn cache is properly emptied")]
-=======
-		[Ignore ("Mono GC issue, the tests assert that the roslyn cache is properly emptied")]
->>>>>>> d8a064a2
-		public void TestCacheKeepsObjectAlive1 ()
-		{
-			Test ((cacheService, projectId, owner, instance) => {
-				using (cacheService.EnableCaching (projectId)) {
-					instance.UseReference (i => cacheService.CacheObjectIfCachingEnabledForKey (projectId, (object)owner, i));
-
-					instance.AssertHeld ();
-				}
-
-				instance.AssertReleased ();
-
-				GC.KeepAlive (owner);
-			});
-		}
-
-		[Test]
-<<<<<<< HEAD
-		[Ignore ("Mono GC issue, the tests assert that the roslyn cache is properly emptied")]
-=======
-		[Ignore ("Mono GC issue, the tests assert that the roslyn cache is properly emptied")]
->>>>>>> d8a064a2
-		public void TestCacheKeepsObjectAlive2 ()
-		{
-			Test ((cacheService, projectId, owner, instance) => {
-				using (cacheService.EnableCaching (projectId)) {
-					instance.UseReference (i => cacheService.CacheObjectIfCachingEnabledForKey (projectId, owner, i));
-
-					instance.AssertHeld ();
-				}
-
-				instance.AssertReleased ();
-
-				GC.KeepAlive (owner);
-			});
-		}
-
-		[Test]
-<<<<<<< HEAD
-		[Ignore ("Mono GC issue, the tests assert that the roslyn cache is properly emptied")]
-=======
-		[Ignore ("Mono GC issue, the tests assert that the roslyn cache is properly emptied")]
->>>>>>> d8a064a2
-		public void TestCacheDoesNotKeepObjectsAliveAfterOwnerIsCollected1 ()
-		{
-			Test ((cacheService, projectId, owner, instance) => {
-				using (cacheService.EnableCaching (projectId)) {
-					cacheService.CacheObjectIfCachingEnabledForKey (projectId, (object)owner, instance);
-					owner = null;
-
-					instance.AssertReleased ();
-				}
-			});
-		}
-
-		[Test]
-		[Ignore ("Disabled for now")]
-		public void TestCacheDoesNotKeepObjectsAliveAfterOwnerIsCollected2 ()
-		{
-			Test ((cacheService, projectId, owner, instance) => {
-				using (cacheService.EnableCaching (projectId)) {
-					cacheService.CacheObjectIfCachingEnabledForKey (projectId, owner, instance);
-					owner = null;
-
-					instance.AssertReleased ();
-				}
-			});
-		}
-
-		[Test]
-		public void TestImplicitCacheKeepsObjectAlive1 ()
-		{
-			var workspace = new AdhocWorkspace (MockHostServices.Instance, workspaceKind: WorkspaceKind.Host);
-			var cacheService = new ProjectCacheService (workspace, int.MaxValue);
-			var reference = ObjectReference.CreateFromFactory (() => new object ());
-			reference.UseReference (r => cacheService.CacheObjectIfCachingEnabledForKey (ProjectId.CreateNewId (), (object)null, r));
-			reference.AssertHeld ();
-
-			GC.KeepAlive (cacheService);
-		}
-
-		static ObjectReference<object> PutObjectInImplicitCache (ProjectCacheService cacheService)
-		{
-			var reference = ObjectReference.CreateFromFactory (() => new object ());
-
-			reference.UseReference (r => cacheService.CacheObjectIfCachingEnabledForKey (ProjectId.CreateNewId (), (object)null, r));
-
-			return reference;
-		}
-
-		[Test]
-<<<<<<< HEAD
-		[Ignore ("Mono GC issue, the tests assert that the roslyn cache is properly emptied")]
-=======
-		[Ignore ("Mono GC issue, the tests assert that the roslyn cache is properly emptied")]
->>>>>>> d8a064a2
-		public void TestP2PReference ()
-		{
-			var workspace = new AdhocWorkspace ();
-
-			var project1 = ProjectInfo.Create (ProjectId.CreateNewId (), VersionStamp.Default, "proj1", "proj1", LanguageNames.CSharp);
-			var project2 = ProjectInfo.Create (ProjectId.CreateNewId (), VersionStamp.Default, "proj2", "proj2", LanguageNames.CSharp, projectReferences: new List<ProjectReference> { new ProjectReference (project1.Id) });
-			var solutionInfo = SolutionInfo.Create (SolutionId.CreateNewId (), VersionStamp.Default, projects: new ProjectInfo [] { project1, project2 });
-
-			var solution = workspace.AddSolution (solutionInfo);
-
-			var instanceTracker = ObjectReference.CreateFromFactory (() => new object ());
-
-			var cacheService = new ProjectCacheService (workspace, int.MaxValue);
-			using (var cache = cacheService.EnableCaching (project2.Id)) {
-				instanceTracker.UseReference (r => cacheService.CacheObjectIfCachingEnabledForKey (project1.Id, (object)null, r));
-				solution = null;
-
-				workspace.OnProjectRemoved (project1.Id);
-				workspace.OnProjectRemoved (project2.Id);
-			}
-
-			// make sure p2p reference doesn't go to implicit cache
-			instanceTracker.AssertReleased ();
-		}
-
-		[Test]
-<<<<<<< HEAD
-		[Ignore ("Mono GC issue, the tests assert that the roslyn cache is properly emptied")]
-=======
-		[Ignore ("Mono GC issue, the tests assert that the roslyn cache is properly emptied")]
->>>>>>> d8a064a2
-		public void TestEjectFromImplicitCache ()
-		{
-			ProjectCacheService cache = null;
-			ObjectReference<Compilation> weakFirst = null, weakLast = null;
-
-			FinalizerHelpers.PerformNoPinAction (() => {
-				int total = ProjectCacheService.ImplicitCacheSize + 1;
-				var compilations = new Compilation [total];
-				for (int i = 0; i < total; i++) {
-					compilations [i] = CSharpCompilation.Create (i.ToString ());
-				}
-
-				weakFirst = ObjectReference.Create (compilations [0]);
-				weakLast = ObjectReference.Create (compilations [total - 1]);
-
-				var workspace = new AdhocWorkspace (MockHostServices.Instance, workspaceKind: WorkspaceKind.Host);
-				cache = new ProjectCacheService (workspace, int.MaxValue);
-				for (int i = 0; i < total; i++) {
-					cache.CacheObjectIfCachingEnabledForKey (ProjectId.CreateNewId (), (object)null, compilations [i]);
-				}
-			});
-
-			weakFirst.AssertReleased ();
-			weakLast.AssertHeld ();
-
-			GC.KeepAlive (cache);
-		}
-
-		[Test]
-		public void TestCacheCompilationTwice ()
-		{
-			ObjectReference<CSharpCompilation> weak1 = null, weak3 = null;
-			ProjectCacheService cache = null;
-
+					new object ();
+					act ();
+				} else {
+					NoPinActionHelper (act, depth - 1);
+				}
+			}
+
+			public static void PerformNoPinAction (Action act)
+			{
+				Thread thr = new Thread (() => NoPinActionHelper (act, 128));
+				thr.Start ();
+				thr.Join ();
+			}
+		}
+
+		// Copied tests from roslyn
+		void Test (Action<IProjectCacheHostService, ProjectId, ICachedObjectOwner, ObjectReference<object>> action)
+		{
+			// Putting cacheService.CreateStrongReference in a using statement
+			// creates a temporary local that isn't collected in Debug builds
+			// Wrapping it in a lambda allows it to get collected.
+			var cacheService = new ProjectCacheService (null, int.MaxValue);
+			var projectId = ProjectId.CreateNewId ();
+			var owner = new Owner ();
+			var instance = ObjectReference.CreateFromFactory (() => new object ());
+
+			action (cacheService, projectId, owner, instance);
+		}
+
+		[Test]
+		[Ignore ("Mono GC issue, the tests assert that the roslyn cache is properly emptied")]
+		public void TestCacheKeepsObjectAlive1 ()
+		{
+			Test ((cacheService, projectId, owner, instance) => {
+				using (cacheService.EnableCaching (projectId)) {
+					instance.UseReference (i => cacheService.CacheObjectIfCachingEnabledForKey (projectId, (object)owner, i));
+
+					instance.AssertHeld ();
+				}
+
+				instance.AssertReleased ();
+
+				GC.KeepAlive (owner);
+			});
+		}
+
+		[Test]
+		[Ignore ("Mono GC issue, the tests assert that the roslyn cache is properly emptied")]
+		public void TestCacheKeepsObjectAlive2 ()
+		{
+			Test ((cacheService, projectId, owner, instance) => {
+				using (cacheService.EnableCaching (projectId)) {
+					instance.UseReference (i => cacheService.CacheObjectIfCachingEnabledForKey (projectId, owner, i));
+
+					instance.AssertHeld ();
+				}
+
+				instance.AssertReleased ();
+
+				GC.KeepAlive (owner);
+			});
+		}
+
+		[Test]
+		[Ignore ("Mono GC issue, the tests assert that the roslyn cache is properly emptied")]
+		public void TestCacheDoesNotKeepObjectsAliveAfterOwnerIsCollected1 ()
+		{
+			Test ((cacheService, projectId, owner, instance) => {
+				using (cacheService.EnableCaching (projectId)) {
+					cacheService.CacheObjectIfCachingEnabledForKey (projectId, (object)owner, instance);
+					owner = null;
+
+					instance.AssertReleased ();
+				}
+			});
+		}
+
+		[Test]
+		[Ignore ("Disabled for now")]
+		public void TestCacheDoesNotKeepObjectsAliveAfterOwnerIsCollected2 ()
+		{
+			Test ((cacheService, projectId, owner, instance) => {
+				using (cacheService.EnableCaching (projectId)) {
+					cacheService.CacheObjectIfCachingEnabledForKey (projectId, owner, instance);
+					owner = null;
+
+					instance.AssertReleased ();
+				}
+			});
+		}
+
+		[Test]
+		public void TestImplicitCacheKeepsObjectAlive1 ()
+		{
+			var workspace = new AdhocWorkspace (MockHostServices.Instance, workspaceKind: WorkspaceKind.Host);
+			var cacheService = new ProjectCacheService (workspace, int.MaxValue);
+			var reference = ObjectReference.CreateFromFactory (() => new object ());
+			reference.UseReference (r => cacheService.CacheObjectIfCachingEnabledForKey (ProjectId.CreateNewId (), (object)null, r));
+			reference.AssertHeld ();
+
+			GC.KeepAlive (cacheService);
+		}
+
+		static ObjectReference<object> PutObjectInImplicitCache (ProjectCacheService cacheService)
+		{
+			var reference = ObjectReference.CreateFromFactory (() => new object ());
+
+			reference.UseReference (r => cacheService.CacheObjectIfCachingEnabledForKey (ProjectId.CreateNewId (), (object)null, r));
+
+			return reference;
+		}
+
+		[Test]
+		[Ignore ("Mono GC issue, the tests assert that the roslyn cache is properly emptied")]
+		public void TestP2PReference ()
+		{
+			var workspace = new AdhocWorkspace ();
+
+			var project1 = ProjectInfo.Create (ProjectId.CreateNewId (), VersionStamp.Default, "proj1", "proj1", LanguageNames.CSharp);
+			var project2 = ProjectInfo.Create (ProjectId.CreateNewId (), VersionStamp.Default, "proj2", "proj2", LanguageNames.CSharp, projectReferences: new List<ProjectReference> { new ProjectReference (project1.Id) });
+			var solutionInfo = SolutionInfo.Create (SolutionId.CreateNewId (), VersionStamp.Default, projects: new ProjectInfo [] { project1, project2 });
+
+			var solution = workspace.AddSolution (solutionInfo);
+
+			var instanceTracker = ObjectReference.CreateFromFactory (() => new object ());
+
+			var cacheService = new ProjectCacheService (workspace, int.MaxValue);
+			using (var cache = cacheService.EnableCaching (project2.Id)) {
+				instanceTracker.UseReference (r => cacheService.CacheObjectIfCachingEnabledForKey (project1.Id, (object)null, r));
+				solution = null;
+
+				workspace.OnProjectRemoved (project1.Id);
+				workspace.OnProjectRemoved (project2.Id);
+			}
+
+			// make sure p2p reference doesn't go to implicit cache
+			instanceTracker.AssertReleased ();
+		}
+
+		[Test]
+		[Ignore ("Mono GC issue, the tests assert that the roslyn cache is properly emptied")]
+		public void TestEjectFromImplicitCache ()
+		{
+			ProjectCacheService cache = null;
+			ObjectReference<Compilation> weakFirst = null, weakLast = null;
+
+			FinalizerHelpers.PerformNoPinAction (() => {
+				int total = ProjectCacheService.ImplicitCacheSize + 1;
+				var compilations = new Compilation [total];
+				for (int i = 0; i < total; i++) {
+					compilations [i] = CSharpCompilation.Create (i.ToString ());
+				}
+
+				weakFirst = ObjectReference.Create (compilations [0]);
+				weakLast = ObjectReference.Create (compilations [total - 1]);
+
+				var workspace = new AdhocWorkspace (MockHostServices.Instance, workspaceKind: WorkspaceKind.Host);
+				cache = new ProjectCacheService (workspace, int.MaxValue);
+				for (int i = 0; i < total; i++) {
+					cache.CacheObjectIfCachingEnabledForKey (ProjectId.CreateNewId (), (object)null, compilations [i]);
+				}
+			});
+
+			weakFirst.AssertReleased ();
+			weakLast.AssertHeld ();
+
+			GC.KeepAlive (cache);
+		}
+
+		[Test]
+		public void TestCacheCompilationTwice ()
+		{
+			ObjectReference<CSharpCompilation> weak1 = null, weak3 = null;
+			ProjectCacheService cache = null;
+
 			FinalizerHelpers.PerformNoPinAction (() => {
 				var comp1 = CSharpCompilation.Create ("1");
 				var comp2 = CSharpCompilation.Create ("2");
@@ -271,61 +251,61 @@
 				cache.CacheObjectIfCachingEnabledForKey (key, owner, comp3);
 
 				// When we cache 3 again, 1 should stay in the cache
-				cache.CacheObjectIfCachingEnabledForKey (key, owner, comp3);
-			});
-
-			weak3.AssertHeld ();
-			weak1.AssertHeld ();
-
-			GC.KeepAlive (cache);
-		}
-
-		class Owner : ICachedObjectOwner
-		{
-			object ICachedObjectOwner.CachedObject { get; set; }
-		}
-
-		class MockHostServices : HostServices
-		{
-			public static readonly MockHostServices Instance = new MockHostServices ();
-
-			MockHostServices () { }
-
-			protected internal override HostWorkspaceServices CreateWorkspaceServices (Workspace workspace)
-			{
-				return new MockHostWorkspaceServices (this, workspace);
-			}
-		}
-
-		class MockHostWorkspaceServices : HostWorkspaceServices
-		{
-			readonly HostServices _hostServices;
-			readonly Workspace _workspace;
-			static readonly IWorkspaceTaskSchedulerFactory s_taskSchedulerFactory = new WorkspaceTaskSchedulerFactory ();
-
-			public MockHostWorkspaceServices (HostServices hostServices, Workspace workspace)
-			{
-				_hostServices = hostServices;
-				_workspace = workspace;
-			}
-
-			public override HostServices HostServices => _hostServices;
-
-			public override Workspace Workspace => _workspace;
-
-			public override IEnumerable<TLanguageService> FindLanguageServices<TLanguageService> (MetadataFilter filter)
-			{
-				return ImmutableArray<TLanguageService>.Empty;
-			}
-
-			public override TWorkspaceService GetService<TWorkspaceService> ()
-			{
-				if (s_taskSchedulerFactory is TWorkspaceService) {
-					return (TWorkspaceService)s_taskSchedulerFactory;
-				}
-
-				return default (TWorkspaceService);
-			}
-		}
-	}
-}
+				cache.CacheObjectIfCachingEnabledForKey (key, owner, comp3);
+			});
+
+			weak3.AssertHeld ();
+			weak1.AssertHeld ();
+
+			GC.KeepAlive (cache);
+		}
+
+		class Owner : ICachedObjectOwner
+		{
+			object ICachedObjectOwner.CachedObject { get; set; }
+		}
+
+		class MockHostServices : HostServices
+		{
+			public static readonly MockHostServices Instance = new MockHostServices ();
+
+			MockHostServices () { }
+
+			protected internal override HostWorkspaceServices CreateWorkspaceServices (Workspace workspace)
+			{
+				return new MockHostWorkspaceServices (this, workspace);
+			}
+		}
+
+		class MockHostWorkspaceServices : HostWorkspaceServices
+		{
+			readonly HostServices _hostServices;
+			readonly Workspace _workspace;
+			static readonly IWorkspaceTaskSchedulerFactory s_taskSchedulerFactory = new WorkspaceTaskSchedulerFactory ();
+
+			public MockHostWorkspaceServices (HostServices hostServices, Workspace workspace)
+			{
+				_hostServices = hostServices;
+				_workspace = workspace;
+			}
+
+			public override HostServices HostServices => _hostServices;
+
+			public override Workspace Workspace => _workspace;
+
+			public override IEnumerable<TLanguageService> FindLanguageServices<TLanguageService> (MetadataFilter filter)
+			{
+				return ImmutableArray<TLanguageService>.Empty;
+			}
+
+			public override TWorkspaceService GetService<TWorkspaceService> ()
+			{
+				if (s_taskSchedulerFactory is TWorkspaceService) {
+					return (TWorkspaceService)s_taskSchedulerFactory;
+				}
+
+				return default (TWorkspaceService);
+			}
+		}
+	}
+}