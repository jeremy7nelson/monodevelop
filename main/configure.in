AC_INIT([monodevelop], 0.18.1, [monodevelop-list@lists.ximian.com])
AC_PREREQ(2.53)
AM_INIT_AUTOMAKE([1.9 tar-ustar])
AM_MAINTAINER_MODE

ASSEMBLY_VERSION=0.18.0.0

AC_PATH_PROG(MONO, mono)
AC_PATH_PROG(MCS, gmcs)

if test "x$MONO" = "x" ; then
	AC_MSG_ERROR([Can't find "mono" in your PATH])
fi

if test "x$MCS" = "x" ; then
  AC_MSG_ERROR([Can't find "gmcs" in your PATH])
fi
AC_SUBST(PATH)
AC_SUBST(LD_LIBRARY_PATH)

dnl Add MD's mimetypes to mime and desktop databases
AC_ARG_ENABLE(update-mimedb,
   AC_HELP_STRING([--disable-update-mimedb],
                   [disable the update-mime-database after install [default=no]]),,
    enable_update_mimedb=yes)
 AM_CONDITIONAL(ENABLE_UPDATE_MIMEDB, test x$enable_update_mimedb = xyes)

if test "x$enable_update_mimedb" = "xyes"; then
  AC_PATH_PROG(UPDATE_MIME_DB, update-mime-database, no)
  if test "x$UPDATE_MIME_DB" = "xno"; then
    AC_MSG_ERROR([You need to install update-mime-database])
  fi
fi
AC_SUBST(UPDATE_MIME_DB)

AC_ARG_ENABLE(update-desktopdb,
   AC_HELP_STRING([--disable-update-desktopdb],
                  [disable the update-desktop-database after install [default=np]]),,
                  enable_update_desktopdb=yes)
   AM_CONDITIONAL(ENABLE_UPDATE_DESKTOPDB, test x$enable_update_desktopdb = xyes)

if test "x$enable_update_desktopdb" = "xyes"; then
  AC_PATH_PROG(UPDATE_DESKTOP_DB, update-desktop-database, no)
  if test "x$UPDATE_DESKTOP_DB" = "xno"; then
    AC_MSG_ERROR([You need to install update-desktop-database])
  fi
fi
AC_SUBST(UPDATE_DESKTOP_DB)

dnl Find pkg-config
AC_PATH_PROG(PKG_CONFIG, pkg-config, no)
if test "x$PKG_CONFIG" = "xno"; then
        AC_MSG_ERROR([You need to install pkg-config])
fi

dnl Find msgfmt for translations
AC_PATH_PROG(MSGFMT, msgfmt, no)
if test "x$MSGFMT" = "xno"; then
        AC_MSG_ERROR([You need to install msgfmt from intltool])
fi

MONO_REQUIRED_VERSION=1.1.10
PKG_CHECK_MODULES(UNMANAGED_DEPENDENCIES_MONO,mono >= $MONO_REQUIRED_VERSION, has_mono=true, has_mono=false)

if test "x$has_mono" = "xfalse"; then
      AC_MSG_ERROR([Please install mono version $MONO_REQUIRED_VERSION or later to install MonoDevelop.
Please see http://www.mono-project.org/ to download latest mono sources or packages])
fi

if test "x$has_mono" = "xtrue"; then
    if test `uname -s` = "Darwin"; then
	AC_PATH_PROG(RUNTIME, mono, no)
	AC_PATH_PROG(CSC, gmcs, no)
	LIB_PREFIX=
	LIB_SUFFIX=.dylib
    else
	AC_PATH_PROG(RUNTIME, mono, no)
	AC_PATH_PROG(CSC, gmcs, no)
	LIB_PREFIX=.so
	LIB_SUFFIX=
    fi
fi


dnl hard dependencies
MONOADDINS_REQUIRED_VERSION=0.3
GTKSHARP_REQUIRED_VERSION=2.8.0
GTKSOURCEVIEWSHARP_REQUIRED_VERSION=0.10
GTKSOURCEVIEW2SHARP_REQUIRED_VERSION=1.9.1
MONODOC_REQUIRED_VERSION=1.0

PKG_CHECK_MODULES(MONO_ADDINS, mono-addins >= $MONOADDINS_REQUIRED_VERSION)
AC_SUBST(MONO_ADDINS_LIBS)
PKG_CHECK_MODULES(MONO_ADDINS_SETUP, mono-addins-setup >= $MONOADDINS_REQUIRED_VERSION)
AC_SUBST(MONO_ADDINS_SETUP_LIBS)
PKG_CHECK_MODULES(MONO_ADDINS_GUI, mono-addins-gui >= $MONOADDINS_REQUIRED_VERSION)
AC_SUBST(MONO_ADDINS_GUI_LIBS)
PKG_CHECK_MODULES(GLIB_SHARP, glib-sharp-2.0 >= $GTKSHARP_REQUIRED_VERSION)
AC_SUBST(GLIB_SHARP_LIBS)
PKG_CHECK_MODULES(GTK_SHARP, gtk-sharp-2.0 >= $GTKSHARP_REQUIRED_VERSION)
AC_SUBST(GTK_SHARP_LIBS)
PKG_CHECK_MODULES(GLADE_SHARP, glade-sharp-2.0 >= $GTKSHARP_REQUIRED_VERSION)
AC_SUBST(GLADE_SHARP_LIBS)

PKG_CHECK_MODULES(MONODOC, monodoc >= $MONODOC_REQUIRED_VERSION)
AC_SUBST(MONODOC_LIBS)
PKG_CHECK_MODULES(MONO_CAIRO, mono-cairo >= 1.2)
AC_SUBST(MONO_CAIRO_LIBS)

dnl soft dependencies
PKG_CHECK_MODULES(GNOME_SHARP, gnome-sharp-2.0 >= $GTKSHARP_REQUIRED_VERSION, [gnome_sharp=yes], [gnome_sharp=no])
AC_SUBST(GNOME_SHARP_LIBS)
AM_CONDITIONAL(HAVE_GNOME_SHARP, test x$gnome_sharp = xyes)
PKG_CHECK_MODULES(GNOME_VFS_SHARP, gnome-vfs-sharp-2.0 >= $GTKSHARP_REQUIRED_VERSION, [gnome_vfs_sharp=yes], [gnome_vfs_sharp=no])
AC_SUBST(GNOME_VFS_SHARP_LIBS)
AM_CONDITIONAL(HAVE_GNOME_VFS_SHARP, test x$gnome_vfs_sharp = xyes)
PKG_CHECK_MODULES(GCONF_SHARP, gconf-sharp-2.0 >= $GTKSHARP_REQUIRED_VERSION, [gconf_sharp=yes], [gconf_sharp=no])
AC_SUBST(GCONF_SHARP_LIBS)
AM_CONDITIONAL(HAVE_GCONF_SHARP, test x$gconf_sharp = xyes)

gtksharp_prefix="`$PKG_CONFIG --variable=prefix gtk-sharp-2.0`"
AC_SUBST(gtksharp_prefix)

## gtksourceview2-sharp
AC_ARG_ENABLE(gtksourceview2,
	AC_HELP_STRING([--enable-gtksourceview2],
		[use GtkSourceView 2 [default=no]]),
	enable_gtksourceview2=${enableval}, enable_gtksourceview2=no)

if test "x$enable_gtksourceview2" = "xyes"; then
	PKG_CHECK_MODULES(GTKSOURCEVIEW2_SHARP, gtksourceview2-sharp >= $GTKSOURCEVIEW2SHARP_REQUIRED_VERSION)
	AC_SUBST(GTKSOURCEVIEW2_SHARP_LIBS)
else
	PKG_CHECK_MODULES(GTKSOURCEVIEW_SHARP, gtksourceview-sharp-2.0 >= $GTKSOURCEVIEWSHARP_REQUIRED_VERSION)
	AC_SUBST(GTKSOURCEVIEW_SHARP_LIBS)
fi

AM_CONDITIONAL(ENABLE_GTKSOURCEVIEW2, test x$enable_gtksourceview2 = xyes)


AC_ARG_ENABLE(monoextensions,
	AC_HELP_STRING([--enable-monoextensions],
		[enable extensions for Mono development [default=yes]]),
	enable_monoextensions=${enableval}, enable_monoextensions=yes)

AM_CONDITIONAL(ENABLE_MONOEXTENSIONS, test x$enable_monoextensions = xyes)

AC_ARG_ENABLE(versioncontrol,
	AC_HELP_STRING([--enable-versioncontrol],
		[enable version control support [default=yes]]),
		enable_versioncontrol=${enableval}, enable_versioncontrol=yes)

AM_CONDITIONAL(ENABLE_VERSIONCONTROL, test x$enable_versioncontrol = xyes)

AC_ARG_ENABLE(subversion,
	AC_HELP_STRING([--enable-subversion],
		[enable Subversion support [default=yes]]),
		enable_subversion=${enableval}, enable_subversion=${enable_versioncontrol})

if test x$enable_versioncontrol = xno && test x$enable_subversion = xyes; then
	AC_MSG_ERROR([Subversion addin cannot be built without Version Control addin])
fi

AM_CONDITIONAL(ENABLE_SUBVERSION, test x$enable_subversion = xyes)

platform_bindings=""

# Gnome platform addin
AC_ARG_ENABLE(gnomeplatform,
	AC_HELP_STRING([--enable-gnomeplatform],
		[enable Gnome platform support [default=yes]]),
		enable_gnomeplatform=${enableval}, enable_gnomeplatform=yes)

if test x$enable_gnomeplatform = xyes; then
	if test x$gnome_sharp = xno; then
		AC_MSG_ERROR([Cannot enable GNOME platform without gnome-sharp-2.0])
	fi
	if test x$gnome_vfs_sharp = xno; then
		AC_MSG_ERROR([Cannot enable GNOME platform without gnome-vfs-sharp-2.0])
	fi
	if test x$gconf_sharp = xno; then
		AC_MSG_ERROR([Cannot enable GNOME platform without gconf-sharp-2.0])
	fi
	platform_bindings="${platform_bindings}GNOME "
fi

AM_CONDITIONAL(ENABLE_GNOMEPLATFORM, [test x$enable_gnomeplatform = xyes])

# Mac platform addin
AC_ARG_ENABLE(macplatform,
	AC_HELP_STRING([--enable-macplatform],
		[enable Mac platform support [default=no]]),
		enable_macplatform=${enableval}, enable_macplatform=no)

if test x$enable_macplatform = xyes; then
	platform_bindings="${platform_bindings}Mac "
fi

AM_CONDITIONAL(ENABLE_MACPLATFORM, [test x$enable_macplatform = xyes])

# ASP.NET project addin
AC_ARG_ENABLE(aspnet,
	AC_HELP_STRING([--enable-aspnet],
		[enable ASP.NET project support [default=yes]]),
		enable_aspnet=${enableval}, enable_aspnet=yes)

AM_CONDITIONAL(ENABLE_ASPNET, [test x$enable_aspnet = xyes]) 

# C/C++ project addin
AC_ARG_ENABLE(c, AC_HELP_STRING([--enable-c], [enable C/C++ project support [default=yes]]), enable_c=${enableval}, enable_c=yes)
AM_CONDITIONAL(ENABLE_C, [test x$enable_c = xyes])

############BEGIN UGLINESS#####################################################
# MonoDevelop doesn't depend on Mozilla, but some addins do. However, 
# due to Mozilla never being in the linker path, we have to put Mozilla 
# detection code in the MonoDevelop core so that MD can set LD_LIBRARY_PATH 
# MOZILLA_FIVE_HOME before starting.
###############################################################################

#Check pkg-config first
MOZILLA_HOME="`$PKG_CONFIG --variable=libdir mozilla-gtkmozembed`"
if test -z "$MOZILLA_HOME"; then
	MOZILLA_HOME="`$PKG_CONFIG --variable=libdir firefox-gtkmozembed`"
fi
if test -z "$MOZILLA_HOME"; then
	MOZILLA_HOME="`$PKG_CONFIG --variable=libdir xulrunner-gtkmozembed`"
fi

#if MOZILLA_HOME is still empty, try to detect without pkg_config
#(NOTE: any changes to this block should be kept in sync with the one in monodevelop.in)
MOZFILE="libgtkembedmoz.so"
find_libgtkembedmoz ()
{
	MOZDIR=$MOZILLA_FIVE_HOME
	if test -e "$MOZDIR/$MOZFILE"; then echo $MOZDIR; return; fi
	
	MOZDIR=$(grep -h GRE_PATH= /etc/gre.d/*.conf 2>/dev/null | cut -d '"' -f 2 -d = | head -n 1) #"
	if test -e "$MOZDIR/$MOZFILE"; then echo $MOZDIR; return; fi
	
	mozilla_script=$(which mozilla 2> /dev/null)
	firefox_script=$(which firefox 2> /dev/null)
	
	for runtime_script in "$firefox_script $mozilla_script"; do
		MOZDIR=$(grep "MOZ_DIST_LIB=" $runtime_script 2> /dev/null | cut -d '"' -f 2 | cut -d '=' -f 2)
		if test -e "$MOZDIR/$MOZFILE"; then echo $MOZDIR; return; fi
		MOZDIR=$(grep "MOZILLA_FIVE_HOME=" $runtime_script 2> /dev/null | cut -d '"' -f 2 | cut -d '=' -f 2)
		if test -e "$MOZDIR/$MOZFILE"; then echo $MOZDIR; return; fi
		MOZDIR=$(grep "MOZILLA_LIBDIR=" $runtime_script 2> /dev/null | cut -d '"' -f 2 | cut -d '=' -f 2)
		if test -e "$MOZDIR/$MOZFILE"; then echo $MOZDIR; return; fi
		MOZDIR=$(grep "moz_libdir=" $runtime_script 2> /dev/null | cut -d '"' -f 2 | cut -d '=' -f 2)
		if test -e "$MOZDIR/$MOZFILE"; then echo $MOZDIR; return; fi
	done
}

if test -z "$MOZILLA_HOME"; then
	MOZILLA_HOME=`find_libgtkembedmoz`
fi

AC_SUBST(MOZILLA_HOME)

dnl Intl
<<<<<<< HEAD
ALL_LINGUAS="cs da de es fr ja pt_BR tr pl it zh_TW zh_CN ru sl_SI ca gl pt sv nl"
=======
ALL_LINGUAS="cs da de es fr ja pt_BR tr pl it zh_TW zh_CN ru sl ca gl pt sv nl"
AC_SUBST(ALL_LINGUAS)
>>>>>>> 12a750b3
GETTEXT_PACKAGE=monodevelop
AC_SUBST(GETTEXT_PACKAGE)
AC_DEFINE_UNQUOTED(GETTEXT_PACKAGE,"$GETTEXT_PACKAGE", [Gettext package])

CSC_FLAGS="-debug -codepage:utf8"

AC_SUBST(LIB_SUFFIX)
AC_SUBST(LIB_PREFIX)
AC_SUBST(ASSEMBLY_VERSION)
AC_SUBST(SQLITE_XML)
AC_SUBST(CSC_FLAGS)


MD_DIR='$(prefix)/lib/monodevelop'
MD_ASSEMBLY_DIR="$MD_DIR/bin"
MD_ADDIN_DIR="$MD_DIR/AddIns"

AC_SUBST(MD_ASSEMBLY_DIR)
AC_SUBST(MD_ADDIN_DIR)
AC_SUBST(MD_DIR)

if test -z "$platform_bindings"; then
	AC_MSG_ERROR([You must enable one of the platform bindings])
fi

AC_OUTPUT([
build/data/Makefile
build/data/resources/css/Makefile
build/data/resources/Makefile
build/Makefile
contrib/Makefile
contrib/Mono.Cecil/Makefile
src/Makefile
src/core/Makefile
src/core/NRefactory/Makefile
src/core/MonoDevelop.Core/AssemblyInfo.cs
src/core/MonoDevelop.Core/Makefile
src/core/MonoDevelop.Core.Gui/AssemblyInfo.cs
src/core/MonoDevelop.Core.Gui/Makefile
src/core/MonoDevelop.Projects/AssemblyInfo.cs
src/core/MonoDevelop.Projects/MonoDevelop.Projects.dll.config
src/core/MonoDevelop.Projects/Makefile
src/core/MonoDevelop.Projects.Gui/AssemblyInfo.cs
src/core/MonoDevelop.Projects.Gui/Makefile
src/core/MonoDevelop.Documentation/AssemblyInfo.cs
src/core/MonoDevelop.Documentation/Makefile
src/core/MonoDevelop.Ide/AssemblyInfo.cs
src/core/MonoDevelop.Ide/Makefile
src/core/MonoDevelop.Dock/Makefile
src/core/MonoDevelop.Components/AssemblyInfo.cs
src/core/MonoDevelop.Components/Makefile
src/core/MonoDevelop.Startup/AssemblyInfo.cs
src/core/MonoDevelop.Startup/Makefile
src/tools/Makefile
src/tools/mdhost/Makefile
src/tools/mdrun/Makefile
src/tools/SharpCoco/Makefile
src/addins/Makefile
src/addins/MonoDeveloperExtensions/Makefile
src/addins/MonoDeveloperExtensions/NUnit/Makefile
src/addins/NUnit/Makefile
src/addins/VersionControl/Diff/Makefile
src/addins/VersionControl/DiffWidget/Makefile
src/addins/VersionControl/MonoDevelop.VersionControl/Makefile
src/addins/VersionControl/MonoDevelop.VersionControl.Subversion/Makefile
src/addins/VersionControl/Makefile
src/addins/CSharpBinding/Makefile
src/addins/CSharpBinding/Autotools/Makefile
src/addins/ILAsmBinding/Makefile
src/addins/VBNetBinding/Makefile
src/addins/MonoDevelop.SourceEditor/AssemblyInfo.cs
src/addins/MonoDevelop.SourceEditor/Makefile
src/addins/prj2make-sharp-lib/AssemblyInfo.cs
src/addins/prj2make-sharp-lib/Makefile
src/addins/WelcomePage/Makefile
src/addins/ChangeLogAddIn/Makefile
src/addins/MonoDevelop.GtkCore/Makefile
src/addins/MonoDevelop.GtkCore/lib/Makefile
src/addins/AspNetAddIn/Makefile
src/addins/MonoDevelop.Autotools/Makefile
src/addins/MonoDevelop.DesignerSupport/Makefile
src/addins/MonoDevelop.WebReferences/Makefile
src/addins/Deployment/Makefile
src/addins/Deployment/MonoDevelop.Deployment/Makefile
src/addins/Deployment/MonoDevelop.Deployment.Linux/Makefile
src/addins/MonoDevelop.Gettext/Makefile
src/addins/MonoDevelop.RegexToolkit/Makefile
src/addins/CBinding/Makefile
src/addins/SourceEditor2/AssemblyInfo.cs
src/addins/SourceEditor2/Makefile
src/addins/GnomePlatform/Makefile
src/addins/MacPlatform/Makefile
Makefile
monodevelop
mdtool
monodevelop.pc
monodevelop-core-addins.pc
po/Makefile
man/Makefile
theme-icons/Makefile
])

echo ""
echo "Configuration summary"
echo ""
echo "   * Installation prefix = $prefix"
echo "   * C# compiler = $CSC"
echo "   * Mono class library development extensions: $enable_monoextensions"
echo "   * Version control support: $enable_versioncontrol"
echo "   *   Providers:"
echo "   *     Subversion: $enable_subversion"
echo "   * ASP.NET project support: $enable_aspnet"
echo "   * Web References: yes"
echo "   * C/C++ project support: $enable_c"
echo "   * GtkSourceView2: $enable_gtksourceview2"
echo "   * Platform bindings: $platform_bindings"
echo ""<|MERGE_RESOLUTION|>--- conflicted
+++ resolved
@@ -259,12 +259,8 @@
 AC_SUBST(MOZILLA_HOME)
 
 dnl Intl
-<<<<<<< HEAD
-ALL_LINGUAS="cs da de es fr ja pt_BR tr pl it zh_TW zh_CN ru sl_SI ca gl pt sv nl"
-=======
 ALL_LINGUAS="cs da de es fr ja pt_BR tr pl it zh_TW zh_CN ru sl ca gl pt sv nl"
 AC_SUBST(ALL_LINGUAS)
->>>>>>> 12a750b3
 GETTEXT_PACKAGE=monodevelop
 AC_SUBST(GETTEXT_PACKAGE)
 AC_DEFINE_UNQUOTED(GETTEXT_PACKAGE,"$GETTEXT_PACKAGE", [Gettext package])
